--- conflicted
+++ resolved
@@ -20,11 +20,8 @@
   push:
     branches:
       - master
-<<<<<<< HEAD
       - file-manager-support-koowei
-=======
       - dashboard-enhance-yongyaowen
->>>>>>> 83453a9c
 
 permissions: read-all
 
@@ -37,11 +34,7 @@
     runs-on: ubuntu-latest
     strategy:
       matrix:
-<<<<<<< HEAD
         java: [ '8', '11']
-=======
-        java: [ '8', '11' ]
->>>>>>> 83453a9c
     steps:
       - name: Checkout code
         uses: actions/checkout@v3.0.2
