--- conflicted
+++ resolved
@@ -11,11 +11,7 @@
 .metadata/
 Servers/
 
-<<<<<<< HEAD
-#VSCODE
-=======
 #VSCode
->>>>>>> 6e07a637
 .vscode
 
 # OSX
