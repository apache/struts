#!groovy

pipeline {
  agent none
  options {
    buildDiscarder logRotator(daysToKeepStr: '14', numToKeepStr: '10')
    timeout(80)
    disableConcurrentBuilds()
    skipStagesAfterUnstable()
    quietPeriod(30)
  }
  triggers {
    pollSCM 'H/15 * * * *'
  }
  stages {
    stage('Prepare') {
      agent {
        label 'ubuntu'
      }
      stages {
        stage('Clean up') {
          steps {
            cleanWs deleteDirs: true, patterns: [[pattern: '**/target/**', type: 'INCLUDE']]
          }
        }
      }
    }
    stage('JDK 21') {
      agent {
        label 'ubuntu'
      }
      tools {
        jdk 'jdk_21_latest'
        maven 'maven_3_latest'
      }
      environment {
        MAVEN_OPTS = "-Xmx1024m"
      }
      stages {
        stage('Test') {
          steps {
            sh './mvnw -B -DskipAssembly verify --no-transfer-progress'
          }
          post {
            always {
              junit(testResults: '**/surefire-reports/*.xml', allowEmptyResults: true)
              junit(testResults: '**/failsafe-reports/*.xml', allowEmptyResults: true)
            }
          }
        }
      }
      post {
        always {
          cleanWs deleteDirs: true, patterns: [[pattern: '**/target/**', type: 'INCLUDE']]
        }
      }
    }
    stage('JDK 17') {
      agent {
        label 'ubuntu'
      }
      tools {
        jdk 'jdk_17_latest'
        maven 'maven_3_latest'
      }
      environment {
        MAVEN_OPTS = "-Xmx1024m"
      }
      stages {
        stage('Test') {
          steps {
            sh './mvnw -B verify -Pcoverage -DskipAssembly --no-transfer-progress'
          }
          post {
            always {
              junit(testResults: '**/surefire-reports/*.xml', allowEmptyResults: true)
              junit(testResults: '**/failsafe-reports/*.xml', allowEmptyResults: true)
            }
          }
        }
        stage('Code Quality') {
          when {
            anyOf {
              branch 'master'; branch 'release/struts-7-0-x'
            }
          }
          steps {
            withCredentials([string(credentialsId: 'asf-struts-sonarcloud', variable: 'SONARCLOUD_TOKEN')]) {
              sh './mvnw -B -Pcoverage -DskipAssembly -Dsonar.login=${SONARCLOUD_TOKEN} verify org.sonarsource.scanner.maven:sonar-maven-plugin:sonar'
            }
          }
        }
        stage('Build Source & JavaDoc') {
          when {
            anyOf {
              branch 'master'; branch 'release/struts-7-0-x'
            }
          }
          steps {
            dir("local-snapshots-dir/") {
              deleteDir()
            }
            sh './mvnw -B source:jar javadoc:jar -DskipTests -DskipAssembly'
          }
        }
        stage('Deploy Snapshot') {
          when {
            anyOf {
              branch 'master'; branch 'release/struts-7-0-x'
            }
          }
          steps {
            withCredentials([file(credentialsId: 'lukaszlenart-repository-access-token', variable: 'CUSTOM_SETTINGS')]) {
              sh './mvnw -s \${CUSTOM_SETTINGS} deploy -DskipTests -DskipAssembly'
            }
          }
        }
        stage('Upload nightlies') {
          when {
            anyOf {
              branch 'master'
              branch 'release/struts-7-0-x'
            }
          }
          steps {
            sh './mvnw -B package -DskipTests'
            sshPublisher(publishers: [
<<<<<<< HEAD
                    sshPublisherDesc(
                            configName: 'Nightlies',
                            transfers: [
                                    sshTransfer(
                                            remoteDirectory: '/struts/snapshot',
                                            removePrefix: 'assembly/target/assembly/out',
                                            sourceFiles: 'assembly/target/assembly/out/struts-*.zip',
                                            cleanRemote: true
                                    )
                            ],
                            verbose: true
                    )
=======
                sshPublisherDesc(
                    configName: 'Nightlies',
                    transfers: [
                        sshTransfer(
                            remoteDirectory: '/struts/snapshot',
                            removePrefix: 'assembly/target/assembly/out',
                            sourceFiles: 'assembly/target/assembly/out/struts-*.zip'
                        )
                    ],
                    verbose: true
                )
>>>>>>> a763071d
            ])
          }
        }
      }
      post {
        always {
          cleanWs deleteDirs: true, patterns: [[pattern: '**/target/**', type: 'INCLUDE']]
        }
      }
    }
  }
  post {
    // If this build failed, send an email to the list.
    failure {
      script {
        emailext(
            to: "notifications@struts.apache.org",
            recipientProviders: [[$class: 'DevelopersRecipientProvider']],
            from: "Mr. Jenkins <jenkins@builds.apache.org>",
            subject: "Jenkins job ${env.JOB_NAME}#${env.BUILD_NUMBER} failed",
            body: """
There is a build failure in ${env.JOB_NAME}.

Build: ${env.BUILD_URL}
Logs: ${env.BUILD_URL}console
Changes: ${env.BUILD_URL}changes

--
Mr. Jenkins
Director of Continuous Integration
"""
        )
      }
    }

    // If this build didn't fail, but there were failing tests, send an email to the list.
    unstable {
      script {
        emailext(
            to: "notifications@struts.apache.org",
            recipientProviders: [[$class: 'DevelopersRecipientProvider']],
            from: "Mr. Jenkins <jenkins@builds.apache.org>",
            subject: "Jenkins job ${env.JOB_NAME}#${env.BUILD_NUMBER} unstable",
            body: """
Some tests have failed in ${env.JOB_NAME}.

Build: ${env.BUILD_URL}
Logs: ${env.BUILD_URL}console
Changes: ${env.BUILD_URL}changes

--
Mr. Jenkins
Director of Continuous Integration
"""
        )
      }
    }

    // Send an email, if the last build was not successful and this one is.
    fixed {
      script {
        emailext(
            to: "notifications@struts.apache.org",
            recipientProviders: [[$class: 'DevelopersRecipientProvider']],
            from: 'Mr. Jenkins <jenkins@builds.apache.org>',
            subject: "Jenkins job ${env.JOB_NAME}#${env.BUILD_NUMBER} back to normal",
            body: """
The build for ${env.JOB_NAME} completed successfully and is back to normal.

Build: ${env.BUILD_URL}
Logs: ${env.BUILD_URL}console
Changes: ${env.BUILD_URL}changes

--
Mr. Jenkins
Director of Continuous Integration
"""
        )
      }
    }
  }
}<|MERGE_RESOLUTION|>--- conflicted
+++ resolved
@@ -125,20 +125,6 @@
           steps {
             sh './mvnw -B package -DskipTests'
             sshPublisher(publishers: [
-<<<<<<< HEAD
-                    sshPublisherDesc(
-                            configName: 'Nightlies',
-                            transfers: [
-                                    sshTransfer(
-                                            remoteDirectory: '/struts/snapshot',
-                                            removePrefix: 'assembly/target/assembly/out',
-                                            sourceFiles: 'assembly/target/assembly/out/struts-*.zip',
-                                            cleanRemote: true
-                                    )
-                            ],
-                            verbose: true
-                    )
-=======
                 sshPublisherDesc(
                     configName: 'Nightlies',
                     transfers: [
@@ -150,7 +136,6 @@
                     ],
                     verbose: true
                 )
->>>>>>> a763071d
             ])
           }
         }
