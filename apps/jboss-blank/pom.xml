<?xml version="1.0" encoding="UTF-8"?>
<!--
/*
 * $Id$
 *
 * Licensed to the Apache Software Foundation (ASF) under one
 * or more contributor license agreements.  See the NOTICE file
 * distributed with this work for additional information
 * regarding copyright ownership.  The ASF licenses this file
 * to you under the Apache License, Version 2.0 (the
 * "License"); you may not use this file except in compliance
 * with the License.  You may obtain a copy of the License at
 *
 *  http://www.apache.org/licenses/LICENSE-2.0
 *
 * Unless required by applicable law or agreed to in writing,
 * software distributed under the License is distributed on an
 * "AS IS" BASIS, WITHOUT WARRANTIES OR CONDITIONS OF ANY
 * KIND, either express or implied.  See the License for the
 * specific language governing permissions and limitations
 * under the License.
 */
-->
<project xmlns="http://maven.apache.org/POM/4.0.0" xmlns:xsi="http://www.w3.org/2001/XMLSchema-instance" xsi:schemaLocation="http://maven.apache.org/POM/4.0.0 http://maven.apache.org/maven-v4_0_0.xsd">
    <modelVersion>4.0.0</modelVersion>
    <parent>
        <groupId>org.apache.struts</groupId>
        <artifactId>struts2-apps</artifactId>
<<<<<<< HEAD
        <version>2.3.22</version>
=======
        <version>2.3.24-SNAPSHOT</version>
>>>>>>> a31af911
    </parent>

    <artifactId>struts2-jboss-blank</artifactId>
    <packaging>war</packaging>
    <name>Struts 2 JBoss Blank Webapp</name>

    <dependencies>

        <dependency>
            <groupId>javax.servlet</groupId>
            <artifactId>servlet-api</artifactId>
            <version>2.4</version>
            <scope>provided</scope>
        </dependency>

        <dependency>
            <groupId>javax.servlet</groupId>
            <artifactId>jsp-api</artifactId>
            <version>2.0</version>
            <scope>provided</scope>
        </dependency>
        <dependency>
            <groupId>${project.groupId}</groupId>
            <artifactId>struts2-junit-plugin</artifactId>
            <scope>test</scope>
        </dependency>
    </dependencies>

    <properties>
    	<project.build.sourceEncoding>UTF-8</project.build.sourceEncoding>
    </properties>
</project><|MERGE_RESOLUTION|>--- conflicted
+++ resolved
@@ -26,11 +26,7 @@
     <parent>
         <groupId>org.apache.struts</groupId>
         <artifactId>struts2-apps</artifactId>
-<<<<<<< HEAD
-        <version>2.3.22</version>
-=======
         <version>2.3.24-SNAPSHOT</version>
->>>>>>> a31af911
     </parent>
 
     <artifactId>struts2-jboss-blank</artifactId>
