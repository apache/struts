<?xml version="1.0" encoding="UTF-8"?>
<!--
/*
 * $Id$
 *
 * Licensed to the Apache Software Foundation (ASF) under one
 * or more contributor license agreements.  See the NOTICE file
 * distributed with this work for additional information
 * regarding copyright ownership.  The ASF licenses this file
 * to you under the Apache License, Version 2.0 (the
 * "License"); you may not use this file except in compliance
 * with the License.  You may obtain a copy of the License at
 *
 *  http://www.apache.org/licenses/LICENSE-2.0
 *
 * Unless required by applicable law or agreed to in writing,
 * software distributed under the License is distributed on an
 * "AS IS" BASIS, WITHOUT WARRANTIES OR CONDITIONS OF ANY
 * KIND, either express or implied.  See the License for the
 * specific language governing permissions and limitations
 * under the License.
 */
-->
<project xmlns="http://maven.apache.org/POM/4.0.0" xmlns:xsi="http://www.w3.org/2001/XMLSchema-instance" xsi:schemaLocation="http://maven.apache.org/POM/4.0.0 http://maven.apache.org/maven-v4_0_0.xsd">
    <modelVersion>4.0.0</modelVersion>
    <parent>
        <groupId>org.apache.struts</groupId>
        <artifactId>struts2-apps</artifactId>
<<<<<<< HEAD
        <version>2.2.2-SNAPSHOT</version>
=======
        <version>2.2.1.2-SNAPSHOT</version>
>>>>>>> fff969db
    </parent>
    <groupId>org.apache.struts</groupId>
    <artifactId>struts2-jboss-blank</artifactId>
    <packaging>war</packaging>
    <name>JBoss Blank Webapp</name>

    <scm>
<<<<<<< HEAD
        <connection>scm:svn:http://svn.apache.org/repos/asf/struts/struts2/trunk/apps/jboss-blank/</connection>
        <developerConnection>scm:svn:https://svn.apache.org/repos/asf/struts/struts2/trunk/apps/jboss-blank/</developerConnection>
        <url>http://svn.apache.org/viewcvs.cgi/struts/struts2/trunk/apps/jboss-blank/</url>
=======
        <connection>scm:svn:http://svn.apache.org/repos/asf/struts/struts2/branches/STRUTS_2_2_1_1/apps/jboss-blank</connection>
        <developerConnection>scm:svn:https://svn.apache.org/repos/asf/struts/struts2/branches/STRUTS_2_2_1_1/apps/jboss-blank</developerConnection>
        <url>http://svn.apache.org/viewcvs.cgi/struts/struts2/branches/STRUTS_2_2_1_1/apps/jboss-blank</url>
>>>>>>> fff969db
    </scm>

    <dependencies>

        <dependency>
            <groupId>javax.servlet</groupId>
            <artifactId>servlet-api</artifactId>
            <version>2.4</version>
            <scope>provided</scope>
        </dependency>

        <dependency>
            <groupId>javax.servlet</groupId>
            <artifactId>jsp-api</artifactId>
            <version>2.0</version>
            <scope>provided</scope>
        </dependency>
        <dependency>
            <groupId>${pom.groupId}</groupId>
            <artifactId>struts2-junit-plugin</artifactId>
            <version>${pom.version}</version>
            <scope>test</scope>
        </dependency>
    </dependencies>

</project><|MERGE_RESOLUTION|>--- conflicted
+++ resolved
@@ -26,11 +26,7 @@
     <parent>
         <groupId>org.apache.struts</groupId>
         <artifactId>struts2-apps</artifactId>
-<<<<<<< HEAD
         <version>2.2.2-SNAPSHOT</version>
-=======
-        <version>2.2.1.2-SNAPSHOT</version>
->>>>>>> fff969db
     </parent>
     <groupId>org.apache.struts</groupId>
     <artifactId>struts2-jboss-blank</artifactId>
@@ -38,15 +34,9 @@
     <name>JBoss Blank Webapp</name>
 
     <scm>
-<<<<<<< HEAD
         <connection>scm:svn:http://svn.apache.org/repos/asf/struts/struts2/trunk/apps/jboss-blank/</connection>
         <developerConnection>scm:svn:https://svn.apache.org/repos/asf/struts/struts2/trunk/apps/jboss-blank/</developerConnection>
         <url>http://svn.apache.org/viewcvs.cgi/struts/struts2/trunk/apps/jboss-blank/</url>
-=======
-        <connection>scm:svn:http://svn.apache.org/repos/asf/struts/struts2/branches/STRUTS_2_2_1_1/apps/jboss-blank</connection>
-        <developerConnection>scm:svn:https://svn.apache.org/repos/asf/struts/struts2/branches/STRUTS_2_2_1_1/apps/jboss-blank</developerConnection>
-        <url>http://svn.apache.org/viewcvs.cgi/struts/struts2/branches/STRUTS_2_2_1_1/apps/jboss-blank</url>
->>>>>>> fff969db
     </scm>
 
     <dependencies>
