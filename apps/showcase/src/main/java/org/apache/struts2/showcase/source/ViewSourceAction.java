--- conflicted
+++ resolved
@@ -30,9 +30,7 @@
 import java.util.List;
 
 import javax.servlet.ServletContext;
-import javax.servlet.http.HttpServletRequest;
-
-import org.apache.struts2.ServletActionContext;
+
 import org.apache.struts2.util.ServletContextAware;
 
 import com.opensymphony.xwork2.ActionSupport;
@@ -83,13 +81,7 @@
             classLines = read(in, -1);
         }
 
-<<<<<<< HEAD
-        String rootPath = ServletActionContext.getServletContext().getRealPath("/");
-                
-        if (config != null && config.trim().length() > 0 && (rootPath == null || config.startsWith(rootPath))) {
-=======
         if (config != null && config.trim().length() > 0) {
->>>>>>> 43d49092
             int pos = config.lastIndexOf(':');
             configLine = Integer.parseInt(config.substring(pos+1));
             config = config.substring(0, pos).replace("//", "/");
@@ -97,7 +89,6 @@
         }
         return SUCCESS;
     }
-
 
     /**
      * @param className the className to set
