--- conflicted
+++ resolved
@@ -137,11 +137,7 @@
         <servlet-class>org.apache.struts2.showcase.servlet.TestServlet</servlet-class>
     </servlet>
 
-<<<<<<< HEAD
-    <servlet-mapping>
-=======
-   <servlet-mapping>
->>>>>>> bf2d85eb
+    <servlet-mapping>
         <servlet-name>sitemesh-freemarker</servlet-name>
         <url-pattern>*.ftl</url-pattern>
     </servlet-mapping>
