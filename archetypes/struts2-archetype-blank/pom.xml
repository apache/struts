<?xml version="1.0" encoding="UTF-8"?>
<project xmlns="http://maven.apache.org/POM/4.0.0" xmlns:xsi="http://www.w3.org/2001/XMLSchema-instance" xsi:schemaLocation="http://maven.apache.org/POM/4.0.0 http://maven.apache.org/maven-v4_0_0.xsd">
    <parent>
        <groupId>org.apache.struts</groupId>
        <artifactId>struts2-archetypes</artifactId>
<<<<<<< HEAD
        <version>2.3.15.2-SNAPSHOT</version>
=======
        <version>2.3.15.3-SNAPSHOT</version>
>>>>>>> d82ebc3a
    </parent>

    <modelVersion>4.0.0</modelVersion>
    <artifactId>struts2-archetype-blank</artifactId>
<<<<<<< HEAD
    <version>2.3.15.2-SNAPSHOT</version>
=======
    <version>2.3.15.3-SNAPSHOT</version>
>>>>>>> d82ebc3a
    <packaging>jar</packaging>
    <name>Struts 2 Archetypes - Blank</name>

    <scm>
        <connection>scm:svn:http://svn.apache.org/repos/asf/struts/struts2/branches/STRUTS_2_3_15_X/archetypes/struts2-archetype-blank</connection>
        <developerConnection>scm:svn:https://svn.apache.org/repos/asf/struts/struts2/branches/STRUTS_2_3_15_X/archetypes/struts2-archetype-blank</developerConnection>
        <url>http://svn.apache.org/repos/asf/struts/struts2/branches/STRUTS_2_3_15_X/archetypes/struts2-archetype-blank</url>
    </scm>
    
    <properties>
        <maven.test.skip>true</maven.test.skip>
    </properties>

    <build>
        <resources>
            <resource>
                <directory>src/main/resources</directory>
                <filtering>true</filtering>
                <includes>
                    <include>**/*.*</include>
                </includes>
            </resource>
            <resource>
                <directory>src/main/resources/archetype-resources/src</directory>
                <filtering>false</filtering>
                <includes>
                    <include>**/*.*</include>
                </includes>
            </resource>
        </resources>

        <extensions>
            <extension>
                <groupId>org.apache.maven.archetype</groupId>
                <artifactId>archetype-packaging</artifactId>
                <version>2.0</version>
            </extension>
        </extensions>

        <pluginManagement>
            <plugins>
                <plugin>
                    <groupId>org.apache.maven.plugins</groupId>
                    <artifactId>maven-resources-plugin</artifactId>
                    <version>2.5</version>
                    <configuration>
                        <escapeString>\</escapeString>
                        <encoding>UTF-8</encoding>
                    </configuration>
                </plugin>
                <plugin>
                    <artifactId>maven-archetype-plugin</artifactId>
                    <version>2.0</version>
                </plugin>
            </plugins>
        </pluginManagement>
    </build>

    <profiles>
        <profile>
            <id>release</id>
            <build>
                <plugins>
                    <plugin>
                        <groupId>org.apache.maven.plugins</groupId>
                        <artifactId>maven-gpg-plugin</artifactId>
                        <executions>
                            <execution>
                                <id>sign-artifacts</id>
                                <phase>verify</phase>
                                <goals>
                                    <goal>sign</goal>
                                </goals>
                            </execution>
                        </executions>
                    </plugin>
                </plugins>
            </build>
        </profile>
    </profiles>

</project><|MERGE_RESOLUTION|>--- conflicted
+++ resolved
@@ -3,20 +3,12 @@
     <parent>
         <groupId>org.apache.struts</groupId>
         <artifactId>struts2-archetypes</artifactId>
-<<<<<<< HEAD
-        <version>2.3.15.2-SNAPSHOT</version>
-=======
         <version>2.3.15.3-SNAPSHOT</version>
->>>>>>> d82ebc3a
     </parent>
 
     <modelVersion>4.0.0</modelVersion>
     <artifactId>struts2-archetype-blank</artifactId>
-<<<<<<< HEAD
-    <version>2.3.15.2-SNAPSHOT</version>
-=======
     <version>2.3.15.3-SNAPSHOT</version>
->>>>>>> d82ebc3a
     <packaging>jar</packaging>
     <name>Struts 2 Archetypes - Blank</name>
 
