<?xml version="1.0" encoding="UTF-8"?>
<!--
/*
 * Licensed to the Apache Software Foundation (ASF) under one
 * or more contributor license agreements.  See the NOTICE file
 * distributed with this work for additional information
 * regarding copyright ownership.  The ASF licenses this file
 * to you under the Apache License, Version 2.0 (the
 * "License"); you may not use this file except in compliance
 * with the License.  You may obtain a copy of the License at
 *
 *  http://www.apache.org/licenses/LICENSE-2.0
 *
 * Unless required by applicable law or agreed to in writing,
 * software distributed under the License is distributed on an
 * "AS IS" BASIS, WITHOUT WARRANTIES OR CONDITIONS OF ANY
 * KIND, either express or implied.  See the License for the
 * specific language governing permissions and limitations
 * under the License.
 */
-->
<assembly xmlns="http://maven.apache.org/plugins/maven-assembly-plugin/assembly/1.1.3"
          xmlns:xsi="http://www.w3.org/2001/XMLSchema-instance"
          xsi:schemaLocation="http://maven.apache.org/plugins/maven-assembly-plugin/assembly/1.1.3 http://maven.apache.org/xsd/assembly-1.1.3.xsd">

  <id>all</id>
  <formats>
    <format>zip</format>
  </formats>
  <dependencySets>
    <dependencySet>
      <useProjectArtifact>false</useProjectArtifact>
      <outputDirectory>lib</outputDirectory>
      <scope>runtime</scope>
      <excludes>
        <exclude>junit:junit</exclude>
        <exclude>org.testng:testng</exclude>
      </excludes>
    </dependencySet>
  </dependencySets>
  <fileSets>
    <fileSet>
        <directory>src/main/resources</directory>
        <outputDirectory></outputDirectory>
      <includes>
        <include>README*</include>
        <include>LICENSE*</include>
        <include>NOTICE*</include>
      </includes>
    </fileSet>
    <fileSet>
      <directory>../core/src/main/resources</directory>
      <outputDirectory></outputDirectory>
      <includes>
        <include>FREEMARKER-LICENSE.txt</include>
        <include>OGNL-LICENSE.txt</include>
      </includes>
    </fileSet>
    <fileSet>
      <directory>../plugins/rest/src/main/resources</directory>
      <outputDirectory></outputDirectory>
      <includes>
        <include>XSTREAM-LICENSE.txt</include>
        <include>XPP3-LICENSE.txt</include>
      </includes>
    </fileSet>
    <fileSet>
      <directory>../plugins/sitemesh/src/main/resources</directory>
      <outputDirectory></outputDirectory>
      <includes>
        <include>SITEMESH-LICENSE.txt</include>
      </includes>
    </fileSet>
    <fileSet>
      <directory>target/apps</directory>
      <outputDirectory>apps</outputDirectory>
      <includes>
        <include>*.war</include>
      </includes>
    </fileSet>

      <!-- Include the Struts 2 core Javadoc in the assembly -->
      <fileSet>
        <directory>../core/target/site</directory>
        <outputDirectory>docs/struts2-core</outputDirectory>
      </fileSet>
      <fileSet>
        <directory>../core/target/apidocs</directory>
        <outputDirectory>docs/struts2-core-apidocs</outputDirectory>
      </fileSet>

      <!-- Include the Confluence docs in the assembly -->
      <fileSet>
        <directory>target/docs</directory>
        <outputDirectory>docs/docs</outputDirectory>
      </fileSet>

      <!-- Plugins -->
      <!--
      <fileSet>
        <directory>../plugins/$plugin/target/site</directory>
        <outputDirectory>docs/struts2-plugins/struts2-$plugin-plugin</outputDirectory>
      </fileSet>
      -->
      <fileSet>
        <directory>../plugins/bean-validation/target/apidocs</directory>
        <outputDirectory>docs/struts2-plugins/struts2-bean-validation/apidocs</outputDirectory>
      </fileSet>
      <fileSet>
        <directory>../plugins/cdi/target/apidocs</directory>
        <outputDirectory>docs/struts2-plugins/struts2-cdi-plugin/apidocs</outputDirectory>
      </fileSet>
      <fileSet>
        <directory>../plugins/config-browser/target/apidocs</directory>
        <outputDirectory>docs/struts2-plugins/struts2-config-browser-plugin/apidocs</outputDirectory>
      </fileSet>
      <fileSet>
        <directory>../plugins/convention/target/apidocs</directory>
        <outputDirectory>docs/struts2-plugins/struts2-convention-plugin/apidocs</outputDirectory>
      </fileSet>
      <fileSet>
<<<<<<< HEAD
        <directory>../plugins/gxp/target/apidocs</directory>
        <outputDirectory>docs/struts2-plugins/struts2-gxp-plugin/apidocs</outputDirectory>
      </fileSet>
      <fileSet>
=======
>>>>>>> cd93e4bb
        <directory>../plugins/jasperreports/target/apidocs</directory>
        <outputDirectory>docs/struts2-plugins/struts2-jasperreports-plugin/apidocs</outputDirectory>
      </fileSet>
      <fileSet>
        <directory>../plugins/javatemplates/target/apidocs</directory>
        <outputDirectory>docs/struts2-plugins/struts2-javatemplates-plugin/apidocs</outputDirectory>
      </fileSet>
      <fileSet>
        <directory>../plugins/jfreechart/target/apidocs</directory>
        <outputDirectory>docs/struts2-plugins/struts2-jfreechart-plugin/apidocs</outputDirectory>
      </fileSet>
      <fileSet>
        <directory>../plugins/json/target/apidocs</directory>
        <outputDirectory>docs/struts2-plugins/struts2-json-plugin/apidocs</outputDirectory>
      </fileSet>
      <fileSet>
        <directory>../plugins/junit/target/apidocs</directory>
        <outputDirectory>docs/struts2-plugins/struts2-junit-plugin/apidocs</outputDirectory>
      </fileSet>
      <fileSet>
<<<<<<< HEAD
        <directory>../plugins/osgi/target/apidocs</directory>
        <outputDirectory>docs/struts2-plugins/struts2-osgi-plugin/apidocs</outputDirectory>
      </fileSet>
      <fileSet>
        <directory>../plugins/plexus/target/apidocs</directory>
        <outputDirectory>docs/struts2-plugins/struts2-plexus-plugin/apidocs</outputDirectory>
      </fileSet>
      <fileSet>
=======
>>>>>>> cd93e4bb
        <directory>../plugins/rest/target/apidocs</directory>
        <outputDirectory>docs/struts2-plugins/struts2-rest-plugin/apidocs</outputDirectory>
      </fileSet>
      <fileSet>
        <directory>../plugins/sitemesh/target/apidocs</directory>
        <outputDirectory>docs/struts2-plugins/struts2-sitemesh-plugin/apidocs</outputDirectory>
      </fileSet>
      <fileSet>
        <directory>../plugins/spring/target/apidocs</directory>
        <outputDirectory>docs/struts2-plugins/struts2-spring-plugin/apidocs</outputDirectory>
      </fileSet>
      <fileSet>
        <directory>../plugins/testng/target/apidocs</directory>
        <outputDirectory>docs/struts2-plugins/struts2-testng-plugin/apidocs</outputDirectory>
      </fileSet>
      <fileSet>
        <directory>../plugins/tiles/target/apidocs</directory>
        <outputDirectory>docs/struts2-plugins/struts2-tiles-plugin/apidocs</outputDirectory>
      </fileSet>
      <fileSet>
        <directory>../plugins/velocity/target/apidocs</directory>
        <outputDirectory>docs/struts2-plugins/struts2-velocity-plugin/apidocs</outputDirectory>
      </fileSet>

    <!-- Include the source code in the assembly -->
    <fileSet>
      <directory>../</directory>
      <outputDirectory>src/</outputDirectory>
      <includes>
        <include>pom.xml</include>
        <include>src/</include>
      </includes>
     </fileSet>
    <fileSet>
      <directory>../apps</directory>
      <outputDirectory>src/apps</outputDirectory>
      <includes>
        <include>pom.xml</include>
        <include>src/</include>
      </includes>
    </fileSet>
    <fileSet>
      <directory>../apps/showcase</directory>
      <outputDirectory>src/apps/showcase</outputDirectory>
      <includes>
        <include>pom.xml</include>
        <include>src/</include>
      </includes>
    </fileSet>
    <fileSet>
      <directory>../apps/rest-showcase</directory>
      <outputDirectory>src/apps/rest-showcase</outputDirectory>
      <includes>
        <include>pom.xml</include>
        <include>src/</include>
      </includes>
    </fileSet>
    <fileSet>
      <directory>../assembly</directory>
      <outputDirectory>src/assembly</outputDirectory>
      <includes>
        <include>pom.xml</include>
        <include>src/</include>
      </includes>
    </fileSet>
    <fileSet>
      <directory>../core</directory>
      <outputDirectory>src/core</outputDirectory>
      <includes>
        <include>pom.xml</include>
        <include>src/</include>
      </includes>
    </fileSet>
    <fileSet>
      <directory>../plugins</directory>
      <outputDirectory>src/plugins</outputDirectory>
      <excludes>
        <exclude>*/target/**</exclude>
        <exclude>target/**</exclude>
      </excludes>
    </fileSet>
  </fileSets>
</assembly><|MERGE_RESOLUTION|>--- conflicted
+++ resolved
@@ -119,13 +119,6 @@
         <outputDirectory>docs/struts2-plugins/struts2-convention-plugin/apidocs</outputDirectory>
       </fileSet>
       <fileSet>
-<<<<<<< HEAD
-        <directory>../plugins/gxp/target/apidocs</directory>
-        <outputDirectory>docs/struts2-plugins/struts2-gxp-plugin/apidocs</outputDirectory>
-      </fileSet>
-      <fileSet>
-=======
->>>>>>> cd93e4bb
         <directory>../plugins/jasperreports/target/apidocs</directory>
         <outputDirectory>docs/struts2-plugins/struts2-jasperreports-plugin/apidocs</outputDirectory>
       </fileSet>
@@ -146,17 +139,6 @@
         <outputDirectory>docs/struts2-plugins/struts2-junit-plugin/apidocs</outputDirectory>
       </fileSet>
       <fileSet>
-<<<<<<< HEAD
-        <directory>../plugins/osgi/target/apidocs</directory>
-        <outputDirectory>docs/struts2-plugins/struts2-osgi-plugin/apidocs</outputDirectory>
-      </fileSet>
-      <fileSet>
-        <directory>../plugins/plexus/target/apidocs</directory>
-        <outputDirectory>docs/struts2-plugins/struts2-plexus-plugin/apidocs</outputDirectory>
-      </fileSet>
-      <fileSet>
-=======
->>>>>>> cd93e4bb
         <directory>../plugins/rest/target/apidocs</directory>
         <outputDirectory>docs/struts2-plugins/struts2-rest-plugin/apidocs</outputDirectory>
       </fileSet>
