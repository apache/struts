--- conflicted
+++ resolved
@@ -10,11 +10,7 @@
     </parent>
 
     <artifactId>struts2-bom</artifactId>
-<<<<<<< HEAD
-    <version>2.3.21</version>
-=======
     <version>2.3.23-SNAPSHOT</version>
->>>>>>> 3e23f219
     <packaging>pom</packaging>
 
     <name>Struts 2 Bill of Materials</name>
@@ -29,11 +25,7 @@
     </licenses>
 
     <properties>
-<<<<<<< HEAD
-        <struts-version.version>2.3.21</struts-version.version>
-=======
         <struts-version.version>2.3.23-SNAPSHOT</struts-version.version>
->>>>>>> 3e23f219
     </properties>
 
     <build>
