/*
 * Licensed to the Apache Software Foundation (ASF) under one
 * or more contributor license agreements.  See the NOTICE file
 * distributed with this work for additional information
 * regarding copyright ownership.  The ASF licenses this file
 * to you under the Apache License, Version 2.0 (the
 * "License"); you may not use this file except in compliance
 * with the License.  You may obtain a copy of the License at
 *
 *  http://www.apache.org/licenses/LICENSE-2.0
 *
 * Unless required by applicable law or agreed to in writing,
 * software distributed under the License is distributed on an
 * "AS IS" BASIS, WITHOUT WARRANTIES OR CONDITIONS OF ANY
 * KIND, either express or implied.  See the License for the
 * specific language governing permissions and limitations
 * under the License.
 */
package com.opensymphony.xwork2;

/**
 * {@inheritDoc}
 *
 * @deprecated since 6.7.0, use {@link org.apache.struts2.Action} instead.
 */
<<<<<<< HEAD
public interface Action {

    /**
     * The action execution was successful. Show result
     * view to the end user.
     */
    String SUCCESS = "success";

    /**
     * The action execution was successful but do not
     * show a view. This is useful for actions that are
     * handling the view in another fashion like redirect.
     */
    String NONE = "none";

    /**
     * The action execution was a failure.
     * Show an error view, possibly asking the
     * user to retry entering data.
     */
    String ERROR = "error";

    /**
     * <p>
     * The action execution require more input
     * in order to succeed.
     * This result is typically used if a form
     * handling action has been executed so as
     * to provide defaults for a form. The
     * form associated with the handler should be
     * shown to the end user.
     * </p>
     *
     * <p>
     * This result is also used if the given input
     * params are invalid, meaning the user
     * should try providing input again.
     * </p>
     */
    String INPUT = "input";

    /**
     * The action could not execute, since the
     * user most was not logged in. The login view
     * should be shown.
     */
    String LOGIN = "login";


    /**
     * Where the logic of the action is executed.
     *
     * @return a string representing the logical result of the execution.
     *         See constants in this interface for a list of standard result values.
     * @throws Exception thrown if a system level exception occurs.
     *                   <b>Note:</b> Application level exceptions should be handled by returning
     *                   an error value, such as <code>Action.ERROR</code>.
     */
    String execute() throws Exception;

=======
@Deprecated
public interface Action extends org.apache.struts2.Action {
>>>>>>> b622e5d7
}<|MERGE_RESOLUTION|>--- conflicted
+++ resolved
@@ -23,69 +23,6 @@
  *
  * @deprecated since 6.7.0, use {@link org.apache.struts2.Action} instead.
  */
-<<<<<<< HEAD
-public interface Action {
-
-    /**
-     * The action execution was successful. Show result
-     * view to the end user.
-     */
-    String SUCCESS = "success";
-
-    /**
-     * The action execution was successful but do not
-     * show a view. This is useful for actions that are
-     * handling the view in another fashion like redirect.
-     */
-    String NONE = "none";
-
-    /**
-     * The action execution was a failure.
-     * Show an error view, possibly asking the
-     * user to retry entering data.
-     */
-    String ERROR = "error";
-
-    /**
-     * <p>
-     * The action execution require more input
-     * in order to succeed.
-     * This result is typically used if a form
-     * handling action has been executed so as
-     * to provide defaults for a form. The
-     * form associated with the handler should be
-     * shown to the end user.
-     * </p>
-     *
-     * <p>
-     * This result is also used if the given input
-     * params are invalid, meaning the user
-     * should try providing input again.
-     * </p>
-     */
-    String INPUT = "input";
-
-    /**
-     * The action could not execute, since the
-     * user most was not logged in. The login view
-     * should be shown.
-     */
-    String LOGIN = "login";
-
-
-    /**
-     * Where the logic of the action is executed.
-     *
-     * @return a string representing the logical result of the execution.
-     *         See constants in this interface for a list of standard result values.
-     * @throws Exception thrown if a system level exception occurs.
-     *                   <b>Note:</b> Application level exceptions should be handled by returning
-     *                   an error value, such as <code>Action.ERROR</code>.
-     */
-    String execute() throws Exception;
-
-=======
 @Deprecated
 public interface Action extends org.apache.struts2.Action {
->>>>>>> b622e5d7
 }