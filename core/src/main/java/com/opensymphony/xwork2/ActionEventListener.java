--- conflicted
+++ resolved
@@ -25,26 +25,6 @@
  *
  * @deprecated since 6.7.0, use {@link org.apache.struts2.ActionEventListener} instead.
  */
-<<<<<<< HEAD
-public interface ActionEventListener {
-    /**
-     * Called after an action has been created.
-     *
-     * @param action The action
-     * @param stack The current value stack
-     * @return The action to use
-     */
-    Object prepare(Object action, ValueStack stack);
-
-    /**
-     * Called when an exception is thrown by the action
-     *
-     * @param t The exception/error that was thrown
-     * @param stack The current value stack
-     * @return A result code to execute, can be null
-     */
-    String handleException(Throwable t, ValueStack stack);
-=======
 @Deprecated
 public interface ActionEventListener extends org.apache.struts2.ActionEventListener {
 
@@ -87,5 +67,4 @@
             return adaptee.handleException(t, stack);
         }
     }
->>>>>>> 2757c235
 }