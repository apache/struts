/*
 * Licensed to the Apache Software Foundation (ASF) under one
 * or more contributor license agreements.  See the NOTICE file
 * distributed with this work for additional information
 * regarding copyright ownership.  The ASF licenses this file
 * to you under the Apache License, Version 2.0 (the
 * "License"); you may not use this file except in compliance
 * with the License.  You may obtain a copy of the License at
 *
 *  http://www.apache.org/licenses/LICENSE-2.0
 *
 * Unless required by applicable law or agreed to in writing,
 * software distributed under the License is distributed on an
 * "AS IS" BASIS, WITHOUT WARRANTIES OR CONDITIONS OF ANY
 * KIND, either express or implied.  See the License for the
 * specific language governing permissions and limitations
 * under the License.
 */
package com.opensymphony.xwork2;

import com.opensymphony.xwork2.interceptor.ValidationAware;
<<<<<<< HEAD
import com.opensymphony.xwork2.util.ValueStack;
import org.apache.logging.log4j.LogManager;
import org.apache.logging.log4j.Logger;
import org.apache.struts2.StrutsConstants;

import java.io.Serializable;
import java.util.Collection;
import java.util.List;
import java.util.Locale;
import java.util.Map;
import java.util.ResourceBundle;
=======
>>>>>>> 24324499

/**
 * @deprecated since 6.7.0, use {@link org.apache.struts2.ActionSupport} instead.
 */
<<<<<<< HEAD
public class ActionSupport implements Action, Validateable, ValidationAware, TextProvider, LocaleProvider, Serializable {

    private static final Logger LOG = LogManager.getLogger(ActionSupport.class);

    private final ValidationAwareSupport validationAware = new ValidationAwareSupport();

    private transient TextProvider textProvider;
    private transient LocaleProvider localeProvider;

    protected Container container;

    @Override
    public void setActionErrors(Collection<String> errorMessages) {
        validationAware.setActionErrors(errorMessages);
    }

    @Override
    public Collection<String> getActionErrors() {
        return validationAware.getActionErrors();
    }

    @Override
    public void setActionMessages(Collection<String> messages) {
        validationAware.setActionMessages(messages);
    }

    @Override
    public Collection<String> getActionMessages() {
        return validationAware.getActionMessages();
    }

    @Override
    public void setFieldErrors(Map<String, List<String>> errorMap) {
        validationAware.setFieldErrors(errorMap);
    }

    @Override
    public Map<String, List<String>> getFieldErrors() {
        return validationAware.getFieldErrors();
    }

    @Override
    public Locale getLocale() {
        return getLocaleProvider().getLocale();
    }

    @Override
    public boolean isValidLocaleString(String localeStr) {
        return getLocaleProvider().isValidLocaleString(localeStr);
    }

    @Override
    public boolean isValidLocale(Locale locale) {
        return getLocaleProvider().isValidLocale(locale);
    }

    @Override
    public Locale toLocale(String localeStr) {
        return getLocaleProvider().toLocale(localeStr);
    }

    @Override
    public boolean hasKey(String key) {
        return getTextProvider().hasKey(key);
    }

    @Override
    public String getText(String aTextName) {
        return getTextProvider().getText(aTextName);
    }

    @Override
    public String getText(String aTextName, String defaultValue) {
        return getTextProvider().getText(aTextName, defaultValue);
    }

    @Override
    public String getText(String aTextName, String defaultValue, String obj) {
        return getTextProvider().getText(aTextName, defaultValue, obj);
    }

    @Override
    public String getText(String aTextName, List<?> args) {
        return getTextProvider().getText(aTextName, args);
    }

    @Override
    public String getText(String key, String[] args) {
        return getTextProvider().getText(key, args);
    }

    @Override
    public String getText(String aTextName, String defaultValue, List<?> args) {
        return getTextProvider().getText(aTextName, defaultValue, args);
    }

    @Override
    public String getText(String key, String defaultValue, String[] args) {
        return getTextProvider().getText(key, defaultValue, args);
    }

    @Override
    public String getText(String key, String defaultValue, List<?> args, ValueStack stack) {
        return getTextProvider().getText(key, defaultValue, args, stack);
    }

    @Override
    public String getText(String key, String defaultValue, String[] args, ValueStack stack) {
        return getTextProvider().getText(key, defaultValue, args, stack);
    }

    /**
     * Dedicated method to support I10N and conversion errors
     *
     * @param key message which contains formatting string
     * @param expr that should be formatted
     * @return formatted expr with format specified by key
     */
    public String getFormatted(String key, String expr) {
        Map<String, ConversionData> conversionErrors = ActionContext.getContext().getConversionErrors();
        if (conversionErrors.containsKey(expr)) {
            String[] vals = (String[]) conversionErrors.get(expr).getValue();
            return vals[0];
        } else {
            final ValueStack valueStack = ActionContext.getContext().getValueStack();
            final Object val = valueStack.findValue(expr);
            return getText(key, List.of(val));
        }
    }

    @Override
    public ResourceBundle getTexts() {
        return getTextProvider().getTexts();
    }

    @Override
    public ResourceBundle getTexts(String aBundleName) {
        return getTextProvider().getTexts(aBundleName);
    }

    @Override
    public void addActionError(String anErrorMessage) {
        validationAware.addActionError(anErrorMessage);
    }

    @Override
    public void addActionMessage(String aMessage) {
        validationAware.addActionMessage(aMessage);
    }

    @Override
    public void addFieldError(String fieldName, String errorMessage) {
        validationAware.addFieldError(fieldName, errorMessage);
    }

    public String input() throws Exception {
        return INPUT;
    }

    /**
     * A default implementation that does nothing an returns "success".
     *
     * <p>
     * Subclasses should override this method to provide their business logic.
     * </p>
     *
     * <p>
     * See also {@link com.opensymphony.xwork2.Action#execute()}.
     * </p>
     *
     * @return returns {@link #SUCCESS}
     * @throws Exception can be thrown by subclasses.
     */
    @Override
    public String execute() throws Exception {
        return SUCCESS;
    }

    @Override
    public boolean hasActionErrors() {
        return validationAware.hasActionErrors();
    }

    @Override
    public boolean hasActionMessages() {
        return validationAware.hasActionMessages();
    }

    @Override
    public boolean hasErrors() {
        return validationAware.hasErrors();
    }

    @Override
    public boolean hasFieldErrors() {
        return validationAware.hasFieldErrors();
    }

    /**
     * Clears field errors. Useful for Continuations and other situations
     * where you might want to clear parts of the state on the same action.
     */
    public void clearFieldErrors() {
        validationAware.clearFieldErrors();
    }

    /**
     * Clears action errors. Useful for Continuations and other situations
     * where you might want to clear parts of the state on the same action.
     */
    public void clearActionErrors() {
        validationAware.clearActionErrors();
    }

    /**
     * Clears messages. Useful for Continuations and other situations
     * where you might want to clear parts of the state on the same action.
     */
    public void clearMessages() {
        validationAware.clearMessages();
    }

    /**
     * Clears all errors. Useful for Continuations and other situations
     * where you might want to clear parts of the state on the same action.
     */
    public void clearErrors() {
        validationAware.clearErrors();
    }

    /**
     * Clears all errors and messages. Useful for Continuations and other situations
     * where you might want to clear parts of the state on the same action.
     */
    public void clearErrorsAndMessages() {
        validationAware.clearErrorsAndMessages();
    }

    /**
     * A default implementation that validates nothing.
     * Subclasses should override this method to provide validations.
     */
    @Override
    public void validate() {
        // A default implementation that validates nothing
    }

    @Override
    public Object clone() throws CloneNotSupportedException {
        return super.clone();
    }

    /**
     * <!-- START SNIPPET: pause-method -->
     * Stops the action invocation immediately (by throwing a PauseException) and causes the action invocation to return
     * the specified result, such as {@link #SUCCESS}, {@link #INPUT}, etc.
     *
     * <p>
     * The next time this action is invoked (and using the same continuation ID), the method will resume immediately
     * after where this method was called, with the entire call stack in the execute method restored.
     * </p>
     *
     * <p>
     * Note: this method can <b>only</b> be called within the {@link #execute()} method.
     * </p>
     *
     * <!-- END SNIPPET: pause-method -->
     *
     * @param result the result to return - the same type of return value in the {@link #execute()} method.
     */
    public void pause(String result) {
    }

    /**
     * If called first time it will create {@link com.opensymphony.xwork2.TextProviderFactory},
     * inject dependency (if {@link com.opensymphony.xwork2.inject.Container} is accesible) into in,
     * then will create new {@link com.opensymphony.xwork2.TextProvider} and store it in a field
     * for future references and at the returns reference to that field
     *
     * @return reference to field with TextProvider
     */
    protected TextProvider getTextProvider() {
        if (textProvider == null) {
            final TextProviderFactory tpf = getContainer().getInstance(TextProviderFactory.class);
            textProvider = tpf.createInstance(getClass());
        }
        return textProvider;
    }

    protected LocaleProvider getLocaleProvider() {
        if (localeProvider == null) {
            final LocaleProviderFactory localeProviderFactory = getContainer().getInstance(LocaleProviderFactory.class);
            localeProvider = localeProviderFactory.createLocaleProvider();
        }
        return localeProvider;
    }

    /**
     * TODO: This a temporary solution, maybe we should consider stop injecting container into beans
     */
    protected Container getContainer() {
        if (container == null) {
            container = ActionContext.getContext().getContainer();
            if (container != null) {
                boolean devMode = Boolean.parseBoolean(container.getInstance(String.class, StrutsConstants.STRUTS_DEVMODE));
                if (devMode) {
                    LOG.warn("Container is null, action was created manually? Fallback to ActionContext");
                } else {
                    LOG.debug("Container is null, action was created manually? Fallback to ActionContext");
                }
            } else {
                LOG.warn("Container is null, action was created out of ActionContext scope?!?");
            }
        }
        return container;
    }

    @Inject
    public void setContainer(Container container) {
        this.container = container;
    }

=======
@Deprecated
public class ActionSupport extends org.apache.struts2.ActionSupport implements Action, Validateable, ValidationAware {
>>>>>>> 24324499
}<|MERGE_RESOLUTION|>--- conflicted
+++ resolved
@@ -19,349 +19,10 @@
 package com.opensymphony.xwork2;
 
 import com.opensymphony.xwork2.interceptor.ValidationAware;
-<<<<<<< HEAD
-import com.opensymphony.xwork2.util.ValueStack;
-import org.apache.logging.log4j.LogManager;
-import org.apache.logging.log4j.Logger;
-import org.apache.struts2.StrutsConstants;
-
-import java.io.Serializable;
-import java.util.Collection;
-import java.util.List;
-import java.util.Locale;
-import java.util.Map;
-import java.util.ResourceBundle;
-=======
->>>>>>> 24324499
 
 /**
  * @deprecated since 6.7.0, use {@link org.apache.struts2.ActionSupport} instead.
  */
-<<<<<<< HEAD
-public class ActionSupport implements Action, Validateable, ValidationAware, TextProvider, LocaleProvider, Serializable {
-
-    private static final Logger LOG = LogManager.getLogger(ActionSupport.class);
-
-    private final ValidationAwareSupport validationAware = new ValidationAwareSupport();
-
-    private transient TextProvider textProvider;
-    private transient LocaleProvider localeProvider;
-
-    protected Container container;
-
-    @Override
-    public void setActionErrors(Collection<String> errorMessages) {
-        validationAware.setActionErrors(errorMessages);
-    }
-
-    @Override
-    public Collection<String> getActionErrors() {
-        return validationAware.getActionErrors();
-    }
-
-    @Override
-    public void setActionMessages(Collection<String> messages) {
-        validationAware.setActionMessages(messages);
-    }
-
-    @Override
-    public Collection<String> getActionMessages() {
-        return validationAware.getActionMessages();
-    }
-
-    @Override
-    public void setFieldErrors(Map<String, List<String>> errorMap) {
-        validationAware.setFieldErrors(errorMap);
-    }
-
-    @Override
-    public Map<String, List<String>> getFieldErrors() {
-        return validationAware.getFieldErrors();
-    }
-
-    @Override
-    public Locale getLocale() {
-        return getLocaleProvider().getLocale();
-    }
-
-    @Override
-    public boolean isValidLocaleString(String localeStr) {
-        return getLocaleProvider().isValidLocaleString(localeStr);
-    }
-
-    @Override
-    public boolean isValidLocale(Locale locale) {
-        return getLocaleProvider().isValidLocale(locale);
-    }
-
-    @Override
-    public Locale toLocale(String localeStr) {
-        return getLocaleProvider().toLocale(localeStr);
-    }
-
-    @Override
-    public boolean hasKey(String key) {
-        return getTextProvider().hasKey(key);
-    }
-
-    @Override
-    public String getText(String aTextName) {
-        return getTextProvider().getText(aTextName);
-    }
-
-    @Override
-    public String getText(String aTextName, String defaultValue) {
-        return getTextProvider().getText(aTextName, defaultValue);
-    }
-
-    @Override
-    public String getText(String aTextName, String defaultValue, String obj) {
-        return getTextProvider().getText(aTextName, defaultValue, obj);
-    }
-
-    @Override
-    public String getText(String aTextName, List<?> args) {
-        return getTextProvider().getText(aTextName, args);
-    }
-
-    @Override
-    public String getText(String key, String[] args) {
-        return getTextProvider().getText(key, args);
-    }
-
-    @Override
-    public String getText(String aTextName, String defaultValue, List<?> args) {
-        return getTextProvider().getText(aTextName, defaultValue, args);
-    }
-
-    @Override
-    public String getText(String key, String defaultValue, String[] args) {
-        return getTextProvider().getText(key, defaultValue, args);
-    }
-
-    @Override
-    public String getText(String key, String defaultValue, List<?> args, ValueStack stack) {
-        return getTextProvider().getText(key, defaultValue, args, stack);
-    }
-
-    @Override
-    public String getText(String key, String defaultValue, String[] args, ValueStack stack) {
-        return getTextProvider().getText(key, defaultValue, args, stack);
-    }
-
-    /**
-     * Dedicated method to support I10N and conversion errors
-     *
-     * @param key message which contains formatting string
-     * @param expr that should be formatted
-     * @return formatted expr with format specified by key
-     */
-    public String getFormatted(String key, String expr) {
-        Map<String, ConversionData> conversionErrors = ActionContext.getContext().getConversionErrors();
-        if (conversionErrors.containsKey(expr)) {
-            String[] vals = (String[]) conversionErrors.get(expr).getValue();
-            return vals[0];
-        } else {
-            final ValueStack valueStack = ActionContext.getContext().getValueStack();
-            final Object val = valueStack.findValue(expr);
-            return getText(key, List.of(val));
-        }
-    }
-
-    @Override
-    public ResourceBundle getTexts() {
-        return getTextProvider().getTexts();
-    }
-
-    @Override
-    public ResourceBundle getTexts(String aBundleName) {
-        return getTextProvider().getTexts(aBundleName);
-    }
-
-    @Override
-    public void addActionError(String anErrorMessage) {
-        validationAware.addActionError(anErrorMessage);
-    }
-
-    @Override
-    public void addActionMessage(String aMessage) {
-        validationAware.addActionMessage(aMessage);
-    }
-
-    @Override
-    public void addFieldError(String fieldName, String errorMessage) {
-        validationAware.addFieldError(fieldName, errorMessage);
-    }
-
-    public String input() throws Exception {
-        return INPUT;
-    }
-
-    /**
-     * A default implementation that does nothing an returns "success".
-     *
-     * <p>
-     * Subclasses should override this method to provide their business logic.
-     * </p>
-     *
-     * <p>
-     * See also {@link com.opensymphony.xwork2.Action#execute()}.
-     * </p>
-     *
-     * @return returns {@link #SUCCESS}
-     * @throws Exception can be thrown by subclasses.
-     */
-    @Override
-    public String execute() throws Exception {
-        return SUCCESS;
-    }
-
-    @Override
-    public boolean hasActionErrors() {
-        return validationAware.hasActionErrors();
-    }
-
-    @Override
-    public boolean hasActionMessages() {
-        return validationAware.hasActionMessages();
-    }
-
-    @Override
-    public boolean hasErrors() {
-        return validationAware.hasErrors();
-    }
-
-    @Override
-    public boolean hasFieldErrors() {
-        return validationAware.hasFieldErrors();
-    }
-
-    /**
-     * Clears field errors. Useful for Continuations and other situations
-     * where you might want to clear parts of the state on the same action.
-     */
-    public void clearFieldErrors() {
-        validationAware.clearFieldErrors();
-    }
-
-    /**
-     * Clears action errors. Useful for Continuations and other situations
-     * where you might want to clear parts of the state on the same action.
-     */
-    public void clearActionErrors() {
-        validationAware.clearActionErrors();
-    }
-
-    /**
-     * Clears messages. Useful for Continuations and other situations
-     * where you might want to clear parts of the state on the same action.
-     */
-    public void clearMessages() {
-        validationAware.clearMessages();
-    }
-
-    /**
-     * Clears all errors. Useful for Continuations and other situations
-     * where you might want to clear parts of the state on the same action.
-     */
-    public void clearErrors() {
-        validationAware.clearErrors();
-    }
-
-    /**
-     * Clears all errors and messages. Useful for Continuations and other situations
-     * where you might want to clear parts of the state on the same action.
-     */
-    public void clearErrorsAndMessages() {
-        validationAware.clearErrorsAndMessages();
-    }
-
-    /**
-     * A default implementation that validates nothing.
-     * Subclasses should override this method to provide validations.
-     */
-    @Override
-    public void validate() {
-        // A default implementation that validates nothing
-    }
-
-    @Override
-    public Object clone() throws CloneNotSupportedException {
-        return super.clone();
-    }
-
-    /**
-     * <!-- START SNIPPET: pause-method -->
-     * Stops the action invocation immediately (by throwing a PauseException) and causes the action invocation to return
-     * the specified result, such as {@link #SUCCESS}, {@link #INPUT}, etc.
-     *
-     * <p>
-     * The next time this action is invoked (and using the same continuation ID), the method will resume immediately
-     * after where this method was called, with the entire call stack in the execute method restored.
-     * </p>
-     *
-     * <p>
-     * Note: this method can <b>only</b> be called within the {@link #execute()} method.
-     * </p>
-     *
-     * <!-- END SNIPPET: pause-method -->
-     *
-     * @param result the result to return - the same type of return value in the {@link #execute()} method.
-     */
-    public void pause(String result) {
-    }
-
-    /**
-     * If called first time it will create {@link com.opensymphony.xwork2.TextProviderFactory},
-     * inject dependency (if {@link com.opensymphony.xwork2.inject.Container} is accesible) into in,
-     * then will create new {@link com.opensymphony.xwork2.TextProvider} and store it in a field
-     * for future references and at the returns reference to that field
-     *
-     * @return reference to field with TextProvider
-     */
-    protected TextProvider getTextProvider() {
-        if (textProvider == null) {
-            final TextProviderFactory tpf = getContainer().getInstance(TextProviderFactory.class);
-            textProvider = tpf.createInstance(getClass());
-        }
-        return textProvider;
-    }
-
-    protected LocaleProvider getLocaleProvider() {
-        if (localeProvider == null) {
-            final LocaleProviderFactory localeProviderFactory = getContainer().getInstance(LocaleProviderFactory.class);
-            localeProvider = localeProviderFactory.createLocaleProvider();
-        }
-        return localeProvider;
-    }
-
-    /**
-     * TODO: This a temporary solution, maybe we should consider stop injecting container into beans
-     */
-    protected Container getContainer() {
-        if (container == null) {
-            container = ActionContext.getContext().getContainer();
-            if (container != null) {
-                boolean devMode = Boolean.parseBoolean(container.getInstance(String.class, StrutsConstants.STRUTS_DEVMODE));
-                if (devMode) {
-                    LOG.warn("Container is null, action was created manually? Fallback to ActionContext");
-                } else {
-                    LOG.debug("Container is null, action was created manually? Fallback to ActionContext");
-                }
-            } else {
-                LOG.warn("Container is null, action was created out of ActionContext scope?!?");
-            }
-        }
-        return container;
-    }
-
-    @Inject
-    public void setContainer(Container container) {
-        this.container = container;
-    }
-
-=======
 @Deprecated
 public class ActionSupport extends org.apache.struts2.ActionSupport implements Action, Validateable, ValidationAware {
->>>>>>> 24324499
 }