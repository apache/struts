package com.opensymphony.xwork2.config.providers;

import com.opensymphony.xwork2.ActionProxyFactory;
import com.opensymphony.xwork2.DefaultActionProxyFactory;
import com.opensymphony.xwork2.TextProviderFactory;
import com.opensymphony.xwork2.factory.DefaultUnknownHandlerFactory;
import com.opensymphony.xwork2.factory.UnknownHandlerFactory;
import com.opensymphony.xwork2.ognl.accessor.HttpParametersPropertyAccessor;
import com.opensymphony.xwork2.ognl.accessor.ParameterPropertyAccessor;
import com.opensymphony.xwork2.security.AcceptedPatternsChecker;
import com.opensymphony.xwork2.security.DefaultAcceptedPatternsChecker;
import com.opensymphony.xwork2.security.DefaultExcludedPatternsChecker;
import com.opensymphony.xwork2.DefaultLocaleProvider;
import com.opensymphony.xwork2.DefaultTextProvider;
import com.opensymphony.xwork2.DefaultUnknownHandlerManager;
import com.opensymphony.xwork2.security.ExcludedPatternsChecker;
import com.opensymphony.xwork2.FileManager;
import com.opensymphony.xwork2.FileManagerFactory;
import com.opensymphony.xwork2.LocaleProvider;
import com.opensymphony.xwork2.ObjectFactory;
import com.opensymphony.xwork2.TextProvider;
import com.opensymphony.xwork2.TextProviderSupport;
import com.opensymphony.xwork2.UnknownHandlerManager;
import com.opensymphony.xwork2.XWorkConstants;
import com.opensymphony.xwork2.config.Configuration;
import com.opensymphony.xwork2.config.ConfigurationException;
import com.opensymphony.xwork2.config.ConfigurationProvider;
import com.opensymphony.xwork2.conversion.ConversionAnnotationProcessor;
import com.opensymphony.xwork2.conversion.ConversionFileProcessor;
import com.opensymphony.xwork2.conversion.ConversionPropertiesProcessor;
import com.opensymphony.xwork2.conversion.NullHandler;
import com.opensymphony.xwork2.conversion.ObjectTypeDeterminer;
import com.opensymphony.xwork2.conversion.TypeConverterCreator;
import com.opensymphony.xwork2.conversion.TypeConverterHolder;
import com.opensymphony.xwork2.conversion.impl.ArrayConverter;
import com.opensymphony.xwork2.conversion.impl.CollectionConverter;
import com.opensymphony.xwork2.conversion.impl.DateConverter;
import com.opensymphony.xwork2.conversion.impl.DefaultConversionAnnotationProcessor;
import com.opensymphony.xwork2.conversion.impl.DefaultConversionFileProcessor;
import com.opensymphony.xwork2.conversion.impl.DefaultConversionPropertiesProcessor;
import com.opensymphony.xwork2.conversion.impl.DefaultObjectTypeDeterminer;
import com.opensymphony.xwork2.conversion.impl.DefaultTypeConverterCreator;
import com.opensymphony.xwork2.conversion.impl.DefaultTypeConverterHolder;
import com.opensymphony.xwork2.conversion.impl.InstantiatingNullHandler;
import com.opensymphony.xwork2.conversion.impl.NumberConverter;
import com.opensymphony.xwork2.conversion.impl.StringConverter;
import com.opensymphony.xwork2.conversion.impl.XWorkBasicConverter;
import com.opensymphony.xwork2.conversion.impl.XWorkConverter;
import com.opensymphony.xwork2.factory.ActionFactory;
import com.opensymphony.xwork2.factory.ConverterFactory;
import com.opensymphony.xwork2.factory.DefaultActionFactory;
import com.opensymphony.xwork2.factory.DefaultConverterFactory;
import com.opensymphony.xwork2.factory.DefaultInterceptorFactory;
import com.opensymphony.xwork2.factory.DefaultResultFactory;
import com.opensymphony.xwork2.factory.InterceptorFactory;
import com.opensymphony.xwork2.factory.ResultFactory;
import com.opensymphony.xwork2.inject.ContainerBuilder;
import com.opensymphony.xwork2.inject.Scope;
import com.opensymphony.xwork2.ognl.ObjectProxy;
import com.opensymphony.xwork2.ognl.OgnlReflectionContextFactory;
import com.opensymphony.xwork2.ognl.OgnlReflectionProvider;
import com.opensymphony.xwork2.ognl.OgnlUtil;
import com.opensymphony.xwork2.ognl.OgnlValueStackFactory;
import com.opensymphony.xwork2.ognl.accessor.CompoundRootAccessor;
import com.opensymphony.xwork2.ognl.accessor.ObjectAccessor;
import com.opensymphony.xwork2.ognl.accessor.ObjectProxyPropertyAccessor;
import com.opensymphony.xwork2.ognl.accessor.XWorkCollectionPropertyAccessor;
import com.opensymphony.xwork2.ognl.accessor.XWorkEnumerationAccessor;
import com.opensymphony.xwork2.ognl.accessor.XWorkIteratorPropertyAccessor;
import com.opensymphony.xwork2.ognl.accessor.XWorkListPropertyAccessor;
import com.opensymphony.xwork2.ognl.accessor.XWorkMapPropertyAccessor;
import com.opensymphony.xwork2.ognl.accessor.XWorkMethodAccessor;
import com.opensymphony.xwork2.util.CompoundRoot;
import com.opensymphony.xwork2.util.LocalizedTextUtil;
import com.opensymphony.xwork2.util.OgnlTextParser;
import com.opensymphony.xwork2.util.PatternMatcher;
import com.opensymphony.xwork2.util.TextParser;
import com.opensymphony.xwork2.util.ValueStackFactory;
import com.opensymphony.xwork2.util.WildcardHelper;
import com.opensymphony.xwork2.util.fs.DefaultFileManager;
import com.opensymphony.xwork2.util.fs.DefaultFileManagerFactory;
import com.opensymphony.xwork2.util.location.LocatableProperties;
import com.opensymphony.xwork2.util.reflection.ReflectionContextFactory;
import com.opensymphony.xwork2.util.reflection.ReflectionProvider;
import com.opensymphony.xwork2.validator.ActionValidatorManager;
import com.opensymphony.xwork2.validator.AnnotationActionValidatorManager;
import com.opensymphony.xwork2.validator.DefaultActionValidatorManager;
import com.opensymphony.xwork2.validator.DefaultValidatorFactory;
import com.opensymphony.xwork2.validator.DefaultValidatorFileParser;
import com.opensymphony.xwork2.validator.ValidatorFactory;
import com.opensymphony.xwork2.validator.ValidatorFileParser;
import ognl.MethodAccessor;
import ognl.PropertyAccessor;
import org.apache.struts2.StrutsConstants;
import org.apache.struts2.dispatcher.HttpParameters;
import org.apache.struts2.dispatcher.Parameter;

import java.util.ArrayList;
import java.util.Collection;
import java.util.Enumeration;
import java.util.HashMap;
import java.util.HashSet;
import java.util.Iterator;
import java.util.List;
import java.util.Map;
import java.util.Set;

public class XWorkConfigurationProvider implements ConfigurationProvider {

    public void destroy() {
    }

    public void init(Configuration configuration) throws ConfigurationException {
    }

    public void loadPackages() throws ConfigurationException {
    }

    public boolean needsReload() {
        return false;
    }

    public void register(ContainerBuilder builder, LocatableProperties props)
            throws ConfigurationException {

        builder
                .factory(ObjectFactory.class)
                .factory(ActionFactory.class, DefaultActionFactory.class)
                .factory(ResultFactory.class, DefaultResultFactory.class)
                .factory(InterceptorFactory.class, DefaultInterceptorFactory.class)
                .factory(com.opensymphony.xwork2.factory.ValidatorFactory.class, com.opensymphony.xwork2.factory.DefaultValidatorFactory.class)
                .factory(ConverterFactory.class, DefaultConverterFactory.class)
                .factory(UnknownHandlerFactory.class, DefaultUnknownHandlerFactory.class)

                .factory(ActionProxyFactory.class, DefaultActionProxyFactory.class, Scope.SINGLETON)
                .factory(ObjectTypeDeterminer.class, DefaultObjectTypeDeterminer.class, Scope.SINGLETON)

                .factory(XWorkConverter.class, Scope.SINGLETON)
                .factory(XWorkBasicConverter.class, Scope.SINGLETON)
                .factory(ConversionPropertiesProcessor.class, DefaultConversionPropertiesProcessor.class, Scope.SINGLETON)
                .factory(ConversionFileProcessor.class, DefaultConversionFileProcessor.class, Scope.SINGLETON)
                .factory(ConversionAnnotationProcessor.class, DefaultConversionAnnotationProcessor.class, Scope.SINGLETON)
                .factory(TypeConverterCreator.class, DefaultTypeConverterCreator.class, Scope.SINGLETON)
                .factory(TypeConverterHolder.class, DefaultTypeConverterHolder.class, Scope.SINGLETON)

                .factory(FileManager.class, "system", DefaultFileManager.class, Scope.SINGLETON)
                .factory(FileManagerFactory.class, DefaultFileManagerFactory.class, Scope.SINGLETON)
                .factory(ValueStackFactory.class, OgnlValueStackFactory.class, Scope.SINGLETON)
                .factory(ValidatorFactory.class, DefaultValidatorFactory.class, Scope.SINGLETON)
                .factory(ValidatorFileParser.class, DefaultValidatorFileParser.class, Scope.SINGLETON)
                .factory(PatternMatcher.class, WildcardHelper.class, Scope.SINGLETON)
                .factory(ReflectionProvider.class, OgnlReflectionProvider.class, Scope.SINGLETON)
                .factory(ReflectionContextFactory.class, OgnlReflectionContextFactory.class, Scope.SINGLETON)

                .factory(PropertyAccessor.class, CompoundRoot.class.getName(), CompoundRootAccessor.class, Scope.SINGLETON)
                .factory(PropertyAccessor.class, Object.class.getName(), ObjectAccessor.class, Scope.SINGLETON)
                .factory(PropertyAccessor.class, Iterator.class.getName(), XWorkIteratorPropertyAccessor.class, Scope.SINGLETON)
                .factory(PropertyAccessor.class, Enumeration.class.getName(), XWorkEnumerationAccessor.class, Scope.SINGLETON)

                .factory(UnknownHandlerManager.class, DefaultUnknownHandlerManager.class, Scope.SINGLETON)

                // silly workarounds for ognl since there is no way to flush its caches
                .factory(PropertyAccessor.class, List.class.getName(), XWorkListPropertyAccessor.class, Scope.SINGLETON)
                .factory(PropertyAccessor.class, ArrayList.class.getName(), XWorkListPropertyAccessor.class, Scope.SINGLETON)
                .factory(PropertyAccessor.class, HashSet.class.getName(), XWorkCollectionPropertyAccessor.class, Scope.SINGLETON)
                .factory(PropertyAccessor.class, Set.class.getName(), XWorkCollectionPropertyAccessor.class, Scope.SINGLETON)
                .factory(PropertyAccessor.class, HashMap.class.getName(), XWorkMapPropertyAccessor.class, Scope.SINGLETON)
                .factory(PropertyAccessor.class, Map.class.getName(), XWorkMapPropertyAccessor.class, Scope.SINGLETON)
                .factory(PropertyAccessor.class, Collection.class.getName(), XWorkCollectionPropertyAccessor.class, Scope.SINGLETON)
                .factory(PropertyAccessor.class, ObjectProxy.class.getName(), ObjectProxyPropertyAccessor.class, Scope.SINGLETON)
                .factory(PropertyAccessor.class, HttpParameters.class.getName(), HttpParametersPropertyAccessor.class, Scope.SINGLETON)
                .factory(PropertyAccessor.class, Parameter.class.getName(), ParameterPropertyAccessor.class, Scope.SINGLETON)

                .factory(MethodAccessor.class, Object.class.getName(), XWorkMethodAccessor.class, Scope.SINGLETON)
                .factory(MethodAccessor.class, CompoundRoot.class.getName(), CompoundRootAccessor.class, Scope.SINGLETON)

                .factory(TextParser.class, OgnlTextParser.class, Scope.SINGLETON)

                .factory(NullHandler.class, Object.class.getName(), InstantiatingNullHandler.class, Scope.SINGLETON)
                .factory(ActionValidatorManager.class, AnnotationActionValidatorManager.class, Scope.SINGLETON)
                .factory(ActionValidatorManager.class, "no-annotations", DefaultActionValidatorManager.class, Scope.SINGLETON)
<<<<<<< HEAD
                .factory(LocalizedTextUtil.class, LocalizedTextUtil.class, Scope.SINGLETON)
=======

                .factory(TextProviderFactory.class, Scope.SINGLETON)
>>>>>>> 8852e3d1
                .factory(TextProvider.class, "system", DefaultTextProvider.class, Scope.SINGLETON)
                .factory(TextProvider.class, TextProviderSupport.class, Scope.SINGLETON)

                .factory(LocaleProvider.class, DefaultLocaleProvider.class, Scope.SINGLETON)
                .factory(OgnlUtil.class, Scope.SINGLETON)
                .factory(CollectionConverter.class, Scope.SINGLETON)
                .factory(ArrayConverter.class, Scope.SINGLETON)
                .factory(DateConverter.class, Scope.SINGLETON)
                .factory(NumberConverter.class, Scope.SINGLETON)
                .factory(StringConverter.class, Scope.SINGLETON)

                .factory(ExcludedPatternsChecker.class, DefaultExcludedPatternsChecker.class, Scope.PROTOTYPE)
                .factory(AcceptedPatternsChecker.class, DefaultAcceptedPatternsChecker.class, Scope.PROTOTYPE)

                .factory(ValueSubstitutor.class, EnvsValueSubstitutor.class, Scope.SINGLETON)
        ;

        props.setProperty(StrutsConstants.STRUTS_ENABLE_DYNAMIC_METHOD_INVOCATION, Boolean.FALSE.toString());
        props.setProperty(StrutsConstants.STRUTS_I18N_RELOAD, Boolean.FALSE.toString());
        props.setProperty(StrutsConstants.STRUTS_DEVMODE, Boolean.FALSE.toString());
        props.setProperty(XWorkConstants.DEV_MODE, Boolean.FALSE.toString());
        props.setProperty(XWorkConstants.LOG_MISSING_PROPERTIES, Boolean.FALSE.toString());
        props.setProperty(XWorkConstants.ENABLE_OGNL_EXPRESSION_CACHE, Boolean.TRUE.toString());
        props.setProperty(XWorkConstants.ENABLE_OGNL_EVAL_EXPRESSION, Boolean.FALSE.toString());
        props.setProperty(XWorkConstants.RELOAD_XML_CONFIGURATION, Boolean.FALSE.toString());
    }

}<|MERGE_RESOLUTION|>--- conflicted
+++ resolved
@@ -179,12 +179,9 @@
                 .factory(NullHandler.class, Object.class.getName(), InstantiatingNullHandler.class, Scope.SINGLETON)
                 .factory(ActionValidatorManager.class, AnnotationActionValidatorManager.class, Scope.SINGLETON)
                 .factory(ActionValidatorManager.class, "no-annotations", DefaultActionValidatorManager.class, Scope.SINGLETON)
-<<<<<<< HEAD
+
+                .factory(TextProviderFactory.class, Scope.SINGLETON)
                 .factory(LocalizedTextUtil.class, LocalizedTextUtil.class, Scope.SINGLETON)
-=======
-
-                .factory(TextProviderFactory.class, Scope.SINGLETON)
->>>>>>> 8852e3d1
                 .factory(TextProvider.class, "system", DefaultTextProvider.class, Scope.SINGLETON)
                 .factory(TextProvider.class, TextProviderSupport.class, Scope.SINGLETON)
 
