/*
 * Licensed to the Apache Software Foundation (ASF) under one
 * or more contributor license agreements.  See the NOTICE file
 * distributed with this work for additional information
 * regarding copyright ownership.  The ASF licenses this file
 * to you under the Apache License, Version 2.0 (the
 * "License"); you may not use this file except in compliance
 * with the License.  You may obtain a copy of the License at
 *
 *  http://www.apache.org/licenses/LICENSE-2.0
 *
 * Unless required by applicable law or agreed to in writing,
 * software distributed under the License is distributed on an
 * "AS IS" BASIS, WITHOUT WARRANTIES OR CONDITIONS OF ANY
 * KIND, either express or implied.  See the License for the
 * specific language governing permissions and limitations
 * under the License.
 */
package com.opensymphony.xwork2.factory;

import com.opensymphony.xwork2.ObjectFactory;
import com.opensymphony.xwork2.config.ConfigurationException;
import com.opensymphony.xwork2.config.entities.InterceptorConfig;
import com.opensymphony.xwork2.inject.Inject;
import com.opensymphony.xwork2.interceptor.Interceptor;
import com.opensymphony.xwork2.interceptor.WithLazyParams;
import com.opensymphony.xwork2.util.reflection.ReflectionProvider;
import org.apache.logging.log4j.LogManager;
import org.apache.logging.log4j.Logger;

import java.util.HashMap;
import java.util.Map;

/**
 * Default implementation
 */
public class DefaultInterceptorFactory implements InterceptorFactory {

    private static final Logger LOG = LogManager.getLogger(DefaultInterceptorFactory.class);

    private ObjectFactory objectFactory;
    private ReflectionProvider reflectionProvider;

    @Inject
    public void setObjectFactory(ObjectFactory objectFactory) {
        this.objectFactory = objectFactory;
    }

    @Inject
    public void setReflectionProvider(ReflectionProvider reflectionProvider) {
        this.reflectionProvider = reflectionProvider;
    }

    public Interceptor buildInterceptor(InterceptorConfig interceptorConfig, Map<String, String> interceptorRefParams) throws ConfigurationException {
        String interceptorClassName = interceptorConfig.getClassName();
        Map<String, String> thisInterceptorClassParams = interceptorConfig.getParams();
        Map<String, String> params = (thisInterceptorClassParams == null) ? new HashMap<>() : new HashMap<>(thisInterceptorClassParams);
        params.putAll(interceptorRefParams);

        String message;
        Throwable cause;

        try {
            // interceptor instances are long-lived and used across user sessions, so don't try to pass in any extra context
            Object o = objectFactory.buildBean(interceptorClassName, null);
            if (o instanceof WithLazyParams) {
                LOG.debug("Interceptor {} is marked with interface {} and params will be set during action invocation",
                        interceptorClassName, WithLazyParams.class.getName());
            } else {
                reflectionProvider.setProperties(params, o);
            }

<<<<<<< HEAD
            if (o instanceof Interceptor interceptor) {
                interceptor.init();
                return interceptor;
=======
            Interceptor interceptor = null;
            if (o instanceof Interceptor) {
                interceptor = (Interceptor) o;
            } else if (o instanceof org.apache.struts2.interceptor.Interceptor) {
                interceptor = Interceptor.adapt((org.apache.struts2.interceptor.Interceptor) o);
>>>>>>> b622e5d7
            }

            if (interceptor == null) {
                throw new ConfigurationException("Class [" + interceptorClassName + "] does not implement Interceptor", interceptorConfig);
            }
            interceptor.init();
            return interceptor;
        } catch (InstantiationException e) {
            cause = e;
            message = "Unable to instantiate an instance of Interceptor class [" + interceptorClassName + "].";
        } catch (IllegalAccessException e) {
            cause = e;
            message = "IllegalAccessException while attempting to instantiate an instance of Interceptor class [" + interceptorClassName + "].";
        } catch (ClassCastException e) {
            cause = e;
            message = "Class [" + interceptorClassName + "] does not implement com.opensymphony.xwork2.interceptor.Interceptor";
        } catch (Exception e) {
            cause = e;
            message = "Caught Exception while registering Interceptor class " + interceptorClassName;
        } catch (NoClassDefFoundError e) {
            cause = e;
            message = "Could not load class " + interceptorClassName + ". Perhaps it exists but certain dependencies are not available?";
        }

        throw new ConfigurationException(message, cause, interceptorConfig);
    }

}<|MERGE_RESOLUTION|>--- conflicted
+++ resolved
@@ -70,17 +70,11 @@
                 reflectionProvider.setProperties(params, o);
             }
 
-<<<<<<< HEAD
-            if (o instanceof Interceptor interceptor) {
-                interceptor.init();
-                return interceptor;
-=======
             Interceptor interceptor = null;
             if (o instanceof Interceptor) {
                 interceptor = (Interceptor) o;
             } else if (o instanceof org.apache.struts2.interceptor.Interceptor) {
                 interceptor = Interceptor.adapt((org.apache.struts2.interceptor.Interceptor) o);
->>>>>>> b622e5d7
             }
 
             if (interceptor == null) {
