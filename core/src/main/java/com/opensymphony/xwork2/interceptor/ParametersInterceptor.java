--- conflicted
+++ resolved
@@ -18,21 +18,6 @@
  */
 package com.opensymphony.xwork2.interceptor;
 
-import java.util.Collection;
-import java.util.Collections;
-import java.util.Comparator;
-import java.util.HashSet;
-import java.util.Map;
-import java.util.Set;
-import java.util.TreeMap;
-import java.util.regex.Pattern;
-
-import org.apache.commons.lang3.BooleanUtils;
-import org.apache.logging.log4j.LogManager;
-import org.apache.logging.log4j.Logger;
-import org.apache.struts2.dispatcher.HttpParameters;
-import org.apache.struts2.dispatcher.Parameter;
-
 import com.opensymphony.xwork2.ActionContext;
 import com.opensymphony.xwork2.ActionInvocation;
 import com.opensymphony.xwork2.TextProvider;
@@ -41,7 +26,6 @@
 import com.opensymphony.xwork2.security.ExcludedPatternsChecker;
 import com.opensymphony.xwork2.util.ClearableValueStack;
 import com.opensymphony.xwork2.util.MemberAccessValueStack;
-<<<<<<< HEAD
 import com.opensymphony.xwork2.util.ValueStack;
 import com.opensymphony.xwork2.util.ValueStackFactory;
 import com.opensymphony.xwork2.util.reflection.ReflectionContextState;
@@ -53,16 +37,14 @@
 import org.apache.struts2.dispatcher.HttpParameters;
 
 import java.util.Collection;
+import java.util.Collections;
 import java.util.Comparator;
+import java.util.HashSet;
 import java.util.Map;
+import java.util.Set;
 import java.util.TreeMap;
 import java.util.regex.Pattern;
-=======
 import com.opensymphony.xwork2.util.TextParseUtil;
-import com.opensymphony.xwork2.util.ValueStack;
-import com.opensymphony.xwork2.util.ValueStackFactory;
-import com.opensymphony.xwork2.util.reflection.ReflectionContextState;
->>>>>>> a39a8439
 
 /**
  * This interceptor sets all parameters on the value stack.
@@ -135,20 +117,10 @@
     /**
      * Compares based on number of '.' and '[' characters (fewer is higher)
      */
-<<<<<<< HEAD
     static final Comparator<String> rbCollator = (s1, s2) -> {
         int l1 = countOGNLCharacters(s1);
         int l2 = countOGNLCharacters(s2);
         return l1 < l2 ? -1 : (l2 < l1 ? 1 : s1.compareTo(s2));
-=======
-    static final Comparator<String> rbCollator = new Comparator<String>() {
-        public int compare(String s1, String s2) {
-            int l1 = countOGNLCharacters(s1);
-            int l2 = countOGNLCharacters(s2);
-            return l1 < l2 ? -1 : (l2 < l1 ? 1 : s1.compareTo(s2));
-        }
-
->>>>>>> a39a8439
     };
 
     @Override
@@ -366,7 +338,6 @@
         return accepted;
     }
 
-<<<<<<< HEAD
     private boolean isIgnoredDMI(String name) {
         if (dmiEnabled) {
             return DMI_IGNORED_PATTERN.matcher(name).matches();
@@ -375,7 +346,6 @@
         }
     }
 
-=======
     /**
      * Validates:
      * * Value is null/blank
@@ -394,7 +364,6 @@
         return accepted;
     }
     
->>>>>>> a39a8439
     protected boolean isWithinLengthLimit(String name) {
         boolean matchLength = name.length() <= paramNameMaxLength;
         if (!matchLength) {
