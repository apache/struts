/*
 * Licensed to the Apache Software Foundation (ASF) under one
 * or more contributor license agreements.  See the NOTICE file
 * distributed with this work for additional information
 * regarding copyright ownership.  The ASF licenses this file
 * to you under the Apache License, Version 2.0 (the
 * "License"); you may not use this file except in compliance
 * with the License.  You may obtain a copy of the License at
 *
 *  http://www.apache.org/licenses/LICENSE-2.0
 *
 * Unless required by applicable law or agreed to in writing,
 * software distributed under the License is distributed on an
 * "AS IS" BASIS, WITHOUT WARRANTIES OR CONDITIONS OF ANY
 * KIND, either express or implied.  See the License for the
 * specific language governing permissions and limitations
 * under the License.
 */
package com.opensymphony.xwork2.interceptor;

import com.opensymphony.xwork2.ActionInvocation;
import org.apache.logging.log4j.LogManager;
import org.apache.logging.log4j.Logger;

import java.lang.reflect.InvocationTargetException;
import java.lang.reflect.Method;

/**
 * A utility class for invoking prefixed methods in action class.
<<<<<<< HEAD
 * <p>
=======
 *
>>>>>>> 24324499
 * Interceptors that made use of this class are:
 * </p>
 * <ul>
 * 	 <li>DefaultWorkflowInterceptor</li>
 *   <li>PrepareInterceptor</li>
 * </ul>
 * <!-- START SNIPPET: javadocDefaultWorkflowInterceptor -->
<<<<<<< HEAD
 * <p>
=======
 *
>>>>>>> 24324499
 * <b>In DefaultWorkflowInterceptor</b>
 * <p>applies only when action implements {@link com.opensymphony.xwork2.Validateable}</p>
 * <ol>
 *    <li>if the action class have validate{MethodName}(), it will be invoked</li>
 *    <li>else if the action class have validateDo{MethodName}(), it will be invoked</li>
 *    <li>no matter if 1] or 2] is performed, if alwaysInvokeValidate property of the interceptor is "true" (which is by default "true"), validate() will be invoked.</li>
 * </ol>
<<<<<<< HEAD
 * <!-- END SNIPPET: javadocDefaultWorkflowInterceptor -->
 * <p>
 * <!-- START SNIPPET: javadocPrepareInterceptor -->
=======
 *
 * <!-- END SNIPPET: javadocDefaultWorkflowInterceptor -->
 *
 *
 * <!-- START SNIPPET: javadocPrepareInterceptor -->
 *
>>>>>>> 24324499
 * <b>In PrepareInterceptor</b>
 * <p>Applies only when action implements Preparable</p>
 * <ol>
 *    <li>if the action class have prepare{MethodName}(), it will be invoked</li>
 *    <li>else if the action class have prepareDo(MethodName()}(), it will be invoked</li>
 *    <li>no matter if 1] or 2] is performed, if alwaysinvokePrepare property of the interceptor is "true" (which is by default "true"), prepare() will be invoked.</li>
 * </ol>
<<<<<<< HEAD
 * <p>
=======
 *
>>>>>>> 24324499
 * <!-- END SNIPPET: javadocPrepareInterceptor -->
 *
 * @author Philip Luppens
 * @author tm_jee
 */
public class PrefixMethodInvocationUtil {

<<<<<<< HEAD
    private static final Logger LOG = LogManager.getLogger(PrefixMethodInvocationUtil.class);
=======
	private static final Logger LOG = LogManager.getLogger(PrefixMethodInvocationUtil.class);
>>>>>>> 24324499

    private static final String DEFAULT_INVOCATION_METHODNAME = "execute";

    private static final Class[] EMPTY_CLASS_ARRAY = new Class[0];

    /**
<<<<<<< HEAD
     * <p>
     * This method will prefix <code>actionInvocation</code>'s <code>ActionProxy</code>'s
     * <code>method</code> with <code>prefixes</code> before invoking the prefixed method.
     * Order of the <code>prefixes</code> is important, as this method will return once
     * a prefixed method is found in the action class.
     * </p>
     *
     * <p>
     * For example, with
     * </p>
     *
     * <pre>
     *   invokePrefixMethod(actionInvocation, new String[] { "prepare", "prepareDo" });
     * </pre>
     *
     * <p>
     * Assuming <code>actionInvocation.getProxy(),getMethod()</code> returns "submit",
     * the order of invocation would be as follows:-
     * </p>
     *
     * <ol>
     *   <li>prepareSubmit()</li>
     *   <li>prepareDoSubmit()</li>
     * </ol>
     *
     * <p>
     * If <code>prepareSubmit()</code> exists, it will be invoked and this method
     * will return, <code>prepareDoSubmit()</code> will NOT be invoked.
     * </p>
     *
     * <p>
     * On the other hand, if <code>prepareDoSubmit()</code> does not exists, and
     * <code>prepareDoSubmit()</code> exists, it will be invoked.
     * </p>
     *
     * <p>
     * If none of those two methods exists, nothing will be invoked.
     * </p>
     *
     * @param actionInvocation the action invocation
     * @param prefixes         prefixes for method names
     * @throws InvocationTargetException is thrown if invocation of a method failed.
     * @throws IllegalAccessException    is thrown if invocation of a method failed.
     */
    public static void invokePrefixMethod(ActionInvocation actionInvocation,
                                          String[] prefixes) throws InvocationTargetException, IllegalAccessException {
        Object action = actionInvocation.getAction();

        String methodName = actionInvocation.getProxy().getMethod();

        if (methodName == null) {
            // if null returns (possible according to the docs), use the default execute
            methodName = DEFAULT_INVOCATION_METHODNAME;
        }

        Method method = getPrefixedMethod(prefixes, methodName, action);
        if (method != null) {
            method.invoke(action);
        }
    }


    /**
     * This method returns a {@link Method} in <code>action</code>. The method
     * returned is found by searching for method in <code>action</code> whose method name
     * is equals to the result of appending each <code>prefixes</code>
     * to <code>methodName</code>. Only the first method found will be returned, hence
     * the order of <code>prefixes</code> is important. If none is found this method
     * will return null.
     *
     * @param prefixes   the prefixes to prefix the <code>methodName</code>
     * @param methodName the method name to be prefixed with <code>prefixes</code>
     * @param action     the action class of which the prefixed method is to be search for.
     * @return a {@link Method} if one is found, else <tt>null</tt>.
     */
    public static Method getPrefixedMethod(String[] prefixes, String methodName, Object action) {
        assert (prefixes != null);
        String capitalizedMethodName = capitalizeMethodName(methodName);
=======
	 * <p>
	 * This method will prefix <code>actionInvocation</code>'s <code>ActionProxy</code>'s
	 * <code>method</code> with <code>prefixes</code> before invoking the prefixed method.
	 * Order of the <code>prefixes</code> is important, as this method will return once
	 * a prefixed method is found in the action class.
	 * </p>
	 *
	 * <p>
	 * For example, with
	 * </p>
	 *
	 * <pre>
	 *   invokePrefixMethod(actionInvocation, new String[] { "prepare", "prepareDo" });
	 * </pre>
	 *
	 * <p>
	 * Assuming <code>actionInvocation.getProxy(),getMethod()</code> returns "submit",
	 * the order of invocation would be as follows:-
	 * </p>
	 *
	 * <ol>
	 *   <li>prepareSubmit()</li>
	 *   <li>prepareDoSubmit()</li>
	 * </ol>
	 *
	 * <p>
	 * If <code>prepareSubmit()</code> exists, it will be invoked and this method
	 * will return, <code>prepareDoSubmit()</code> will NOT be invoked.
	 * </p>
	 *
	 * <p>
	 * On the other hand, if <code>prepareDoSubmit()</code> does not exists, and
	 * <code>prepareDoSubmit()</code> exists, it will be invoked.
	 * </p>
	 *
	 * <p>
	 * If none of those two methods exists, nothing will be invoked.
	 * </p>
	 *
	 * @param actionInvocation  the action invocation
	 * @param prefixes  prefixes for method names
	 * @throws InvocationTargetException is thrown if invocation of a method failed.
	 * @throws IllegalAccessException  is thrown if invocation of a method failed.
	 */
	public static void invokePrefixMethod(ActionInvocation actionInvocation, String[] prefixes) throws InvocationTargetException, IllegalAccessException {
		Object action = actionInvocation.getAction();

		String methodName = actionInvocation.getProxy().getMethod();

		if (methodName == null) {
			// if null returns (possible according to the docs), use the default execute
	        methodName = DEFAULT_INVOCATION_METHODNAME;
		}

		Method method = getPrefixedMethod(prefixes, methodName, action);
		if (method != null) {
			method.invoke(action, new Object[0]);
		}
	}

	public static void invokePrefixMethod(org.apache.struts2.ActionInvocation actionInvocation, String[] prefixes) throws InvocationTargetException, IllegalAccessException {
		invokePrefixMethod(ActionInvocation.adapt(actionInvocation), prefixes);
	}

	/**
	 * This method returns a {@link Method} in <code>action</code>. The method
	 * returned is found by searching for method in <code>action</code> whose method name
	 * is equals to the result of appending each <code>prefixes</code>
	 * to <code>methodName</code>. Only the first method found will be returned, hence
	 * the order of <code>prefixes</code> is important. If none is found this method
	 * will return null.
	 *
	 * @param prefixes the prefixes to prefix the <code>methodName</code>
	 * @param methodName the method name to be prefixed with <code>prefixes</code>
	 * @param action the action class of which the prefixed method is to be search for.
	 * @return a {@link Method} if one is found, else <tt>null</tt>.
	 */
	public static Method getPrefixedMethod(String[] prefixes, String methodName, Object action) {
		assert(prefixes != null);
		String capitalizedMethodName = capitalizeMethodName(methodName);
>>>>>>> 24324499
        for (String prefix : prefixes) {
            String prefixedMethodName = prefix + capitalizedMethodName;
            try {
                return action.getClass().getMethod(prefixedMethodName, EMPTY_CLASS_ARRAY);
            } catch (NoSuchMethodException e) {
                // hmm -- OK, try next prefix
                LOG.debug("Cannot find method [{}] in action [{}]", prefixedMethodName, action);
            }
        }
<<<<<<< HEAD
        return null;
    }

    /**
=======
		return null;
	}

	/**
>>>>>>> 24324499
     * <p>
     * This method capitalized the first character of <code>methodName</code>.
     * <br>
     * eg. <code>capitalizeMethodName("someMethod");</code> will return <code>"SomeMethod"</code>.
     * </p>
     *
     * @param methodName the method name
     * @return capitalized method name
     */
    public static String capitalizeMethodName(String methodName) {
        assert (methodName != null);
        return methodName.substring(0, 1).toUpperCase() + methodName.substring(1);
    }

}<|MERGE_RESOLUTION|>--- conflicted
+++ resolved
@@ -27,11 +27,7 @@
 
 /**
  * A utility class for invoking prefixed methods in action class.
-<<<<<<< HEAD
  * <p>
-=======
- *
->>>>>>> 24324499
  * Interceptors that made use of this class are:
  * </p>
  * <ul>
@@ -39,11 +35,7 @@
  *   <li>PrepareInterceptor</li>
  * </ul>
  * <!-- START SNIPPET: javadocDefaultWorkflowInterceptor -->
-<<<<<<< HEAD
  * <p>
-=======
- *
->>>>>>> 24324499
  * <b>In DefaultWorkflowInterceptor</b>
  * <p>applies only when action implements {@link com.opensymphony.xwork2.Validateable}</p>
  * <ol>
@@ -51,18 +43,9 @@
  *    <li>else if the action class have validateDo{MethodName}(), it will be invoked</li>
  *    <li>no matter if 1] or 2] is performed, if alwaysInvokeValidate property of the interceptor is "true" (which is by default "true"), validate() will be invoked.</li>
  * </ol>
-<<<<<<< HEAD
  * <!-- END SNIPPET: javadocDefaultWorkflowInterceptor -->
  * <p>
  * <!-- START SNIPPET: javadocPrepareInterceptor -->
-=======
- *
- * <!-- END SNIPPET: javadocDefaultWorkflowInterceptor -->
- *
- *
- * <!-- START SNIPPET: javadocPrepareInterceptor -->
- *
->>>>>>> 24324499
  * <b>In PrepareInterceptor</b>
  * <p>Applies only when action implements Preparable</p>
  * <ol>
@@ -70,11 +53,7 @@
  *    <li>else if the action class have prepareDo(MethodName()}(), it will be invoked</li>
  *    <li>no matter if 1] or 2] is performed, if alwaysinvokePrepare property of the interceptor is "true" (which is by default "true"), prepare() will be invoked.</li>
  * </ol>
-<<<<<<< HEAD
- * <p>
-=======
- *
->>>>>>> 24324499
+ *<p>
  * <!-- END SNIPPET: javadocPrepareInterceptor -->
  *
  * @author Philip Luppens
@@ -82,18 +61,13 @@
  */
 public class PrefixMethodInvocationUtil {
 
-<<<<<<< HEAD
     private static final Logger LOG = LogManager.getLogger(PrefixMethodInvocationUtil.class);
-=======
-	private static final Logger LOG = LogManager.getLogger(PrefixMethodInvocationUtil.class);
->>>>>>> 24324499
 
     private static final String DEFAULT_INVOCATION_METHODNAME = "execute";
 
     private static final Class[] EMPTY_CLASS_ARRAY = new Class[0];
 
     /**
-<<<<<<< HEAD
      * <p>
      * This method will prefix <code>actionInvocation</code>'s <code>ActionProxy</code>'s
      * <code>method</code> with <code>prefixes</code> before invoking the prefixed method.
@@ -155,6 +129,9 @@
         }
     }
 
+    public static void invokePrefixMethod(org.apache.struts2.ActionInvocation actionInvocation, String[] prefixes) throws InvocationTargetException, IllegalAccessException {
+        invokePrefixMethod(ActionInvocation.adapt(actionInvocation), prefixes);
+    }
 
     /**
      * This method returns a {@link Method} in <code>action</code>. The method
@@ -172,88 +149,6 @@
     public static Method getPrefixedMethod(String[] prefixes, String methodName, Object action) {
         assert (prefixes != null);
         String capitalizedMethodName = capitalizeMethodName(methodName);
-=======
-	 * <p>
-	 * This method will prefix <code>actionInvocation</code>'s <code>ActionProxy</code>'s
-	 * <code>method</code> with <code>prefixes</code> before invoking the prefixed method.
-	 * Order of the <code>prefixes</code> is important, as this method will return once
-	 * a prefixed method is found in the action class.
-	 * </p>
-	 *
-	 * <p>
-	 * For example, with
-	 * </p>
-	 *
-	 * <pre>
-	 *   invokePrefixMethod(actionInvocation, new String[] { "prepare", "prepareDo" });
-	 * </pre>
-	 *
-	 * <p>
-	 * Assuming <code>actionInvocation.getProxy(),getMethod()</code> returns "submit",
-	 * the order of invocation would be as follows:-
-	 * </p>
-	 *
-	 * <ol>
-	 *   <li>prepareSubmit()</li>
-	 *   <li>prepareDoSubmit()</li>
-	 * </ol>
-	 *
-	 * <p>
-	 * If <code>prepareSubmit()</code> exists, it will be invoked and this method
-	 * will return, <code>prepareDoSubmit()</code> will NOT be invoked.
-	 * </p>
-	 *
-	 * <p>
-	 * On the other hand, if <code>prepareDoSubmit()</code> does not exists, and
-	 * <code>prepareDoSubmit()</code> exists, it will be invoked.
-	 * </p>
-	 *
-	 * <p>
-	 * If none of those two methods exists, nothing will be invoked.
-	 * </p>
-	 *
-	 * @param actionInvocation  the action invocation
-	 * @param prefixes  prefixes for method names
-	 * @throws InvocationTargetException is thrown if invocation of a method failed.
-	 * @throws IllegalAccessException  is thrown if invocation of a method failed.
-	 */
-	public static void invokePrefixMethod(ActionInvocation actionInvocation, String[] prefixes) throws InvocationTargetException, IllegalAccessException {
-		Object action = actionInvocation.getAction();
-
-		String methodName = actionInvocation.getProxy().getMethod();
-
-		if (methodName == null) {
-			// if null returns (possible according to the docs), use the default execute
-	        methodName = DEFAULT_INVOCATION_METHODNAME;
-		}
-
-		Method method = getPrefixedMethod(prefixes, methodName, action);
-		if (method != null) {
-			method.invoke(action, new Object[0]);
-		}
-	}
-
-	public static void invokePrefixMethod(org.apache.struts2.ActionInvocation actionInvocation, String[] prefixes) throws InvocationTargetException, IllegalAccessException {
-		invokePrefixMethod(ActionInvocation.adapt(actionInvocation), prefixes);
-	}
-
-	/**
-	 * This method returns a {@link Method} in <code>action</code>. The method
-	 * returned is found by searching for method in <code>action</code> whose method name
-	 * is equals to the result of appending each <code>prefixes</code>
-	 * to <code>methodName</code>. Only the first method found will be returned, hence
-	 * the order of <code>prefixes</code> is important. If none is found this method
-	 * will return null.
-	 *
-	 * @param prefixes the prefixes to prefix the <code>methodName</code>
-	 * @param methodName the method name to be prefixed with <code>prefixes</code>
-	 * @param action the action class of which the prefixed method is to be search for.
-	 * @return a {@link Method} if one is found, else <tt>null</tt>.
-	 */
-	public static Method getPrefixedMethod(String[] prefixes, String methodName, Object action) {
-		assert(prefixes != null);
-		String capitalizedMethodName = capitalizeMethodName(methodName);
->>>>>>> 24324499
         for (String prefix : prefixes) {
             String prefixedMethodName = prefix + capitalizedMethodName;
             try {
@@ -263,17 +158,10 @@
                 LOG.debug("Cannot find method [{}] in action [{}]", prefixedMethodName, action);
             }
         }
-<<<<<<< HEAD
         return null;
     }
 
     /**
-=======
-		return null;
-	}
-
-	/**
->>>>>>> 24324499
      * <p>
      * This method capitalized the first character of <code>methodName</code>.
      * <br>
