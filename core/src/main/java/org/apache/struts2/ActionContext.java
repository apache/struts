--- conflicted
+++ resolved
@@ -543,11 +543,7 @@
 
     @Override
     public final boolean equals(Object obj) {
-<<<<<<< HEAD
         if (!(obj instanceof ActionContext other)) {
-=======
-        if (!(obj instanceof ActionContext)) {
->>>>>>> 1908cbab
             return false;
         }
         return Objects.equals(getContextMap(), other.getContextMap());
