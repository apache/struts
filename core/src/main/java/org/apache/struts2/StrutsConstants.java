--- conflicted
+++ resolved
@@ -307,9 +307,7 @@
 
     public static final String STRUTS_SMI_METHOD_REGEX = "struts.strictMethodInvocation.methodRegex";
 
-<<<<<<< HEAD
+    public static final String STRUTS_TEXT_PROVIDER_FACTORY = "struts.textProviderFactory";
+
     public static final String STRUTS_LOCALIZED_TEXT_PROVIDER = "struts.localizedTextProvider";
-=======
-    public static final String STRUTS_TEXT_PROVIDER_FACTORY = "struts.textProviderFactory";
->>>>>>> 8852e3d1
 }