/*
 * $Id$
 *
 * Licensed to the Apache Software Foundation (ASF) under one
 * or more contributor license agreements.  See the NOTICE file
 * distributed with this work for additional information
 * regarding copyright ownership.  The ASF licenses this file
 * to you under the Apache License, Version 2.0 (the
 * "License"); you may not use this file except in compliance
 * with the License.  You may obtain a copy of the License at
 *
 *  http://www.apache.org/licenses/LICENSE-2.0
 *
 * Unless required by applicable law or agreed to in writing,
 * software distributed under the License is distributed on an
 * "AS IS" BASIS, WITHOUT WARRANTIES OR CONDITIONS OF ANY
 * KIND, either express or implied.  See the License for the
 * specific language governing permissions and limitations
 * under the License.
 */
package org.apache.struts2.components;

import java.io.Writer;

import javax.servlet.http.HttpServletRequest;
import javax.servlet.http.HttpServletResponse;

import org.apache.commons.logging.Log;
import org.apache.commons.logging.LogFactory;
import org.apache.struts2.views.annotations.StrutsTag;
import org.apache.struts2.views.annotations.StrutsTagAttribute;

import com.opensymphony.xwork2.util.ValueStack;

/**
 * <!-- START SNIPPET: javadoc -->
 * Render a submit button. The submit tag is used together with the form tag to provide asynchronous form submissions.
 * The submit can have three different types of rendering:
 * <ul>
 * <li>input: renders as html &lt;input type="submit"...&gt;</li>
 * <li>image: renders as html &lt;input type="image"...&gt;</li>
 * <li>button: renders as html &lt;button type="submit"...&gt;</li>
 * </ul>
 * Please note that the button type has advantages by adding the possibility to seperate the submitted value from the
 * text shown on the button face, but has issues with Microsoft Internet Explorer at least up to 6.0
 * <!-- END SNIPPET: javadoc -->
<<<<<<< HEAD
=======
 *
 * <p/> <b>Examples</b>
 * <pre>
 * <!-- START SNIPPET: example -->
 * &lt;s:submit value="%{'Submit the form'}" /&gt;
 * <!-- END SNIPPET: example -->
 * </pre>
 * <pre>
 * <!-- START SNIPPET: example2 -->
 * Render an image submit:
 * &lt;s:submit type="image" value="%{'Submit the form'}" src="submit.gif"/&gt;
 * <!-- END SNIPPET: example2 -->
 * </pre>
 * <pre>
 * <!-- START SNIPPET: example3 -->
 * Render an button submit:
 * &lt;s:submit type="button" value="%{'Submit the form'}"/&gt;
 * <!-- END SNIPPET: example3 -->
 * </pre>
 *
 * <!-- START SNIPPET: ajaxJavadoc -->
 * <B>THE FOLLOWING IS ONLY VALID WHEN AJAX IS CONFIGURED</B>
 * <ul>
 *      <li>href</li>
 *      <li>errorText</li>
 *      <li>listenTopics</li>
 *      <li>notifyTopics</li>
 *      <li>executeScripts</li>
 *      <li>loadingText</li>
 *      <li>listenTopics</li>
 *      <li>handler</li>
 *      <li>formId</li>
 *      <li>formFilter</li>
 *      <li>targets</li>
 *      <li>showErrorTransportText</li>
 *      <li>targets</li>
 *      <li>indicator</li>
 * </ul>
 * 'resultDivId' Deprecated. Use targets.</p>
 * 'targets' is a list of element ids whose content will be updated with the
 * text returned from request.<p/>
 * 'errorText' is the text that will be displayed when there is an error making the request.<p/>
 * 'onLoadJS' Deprecated. Use 'notifyTopics'.<p/>
 * 'preInvokeJS' Deprecated. Use 'notifyTopics'.<p/>
 * 'executeScripts' if set to true will execute javascript sections in the returned text.<p/>
 * 'loadingText' is the text that will be displayed on the 'targets' elements while making the
 * request.<p/>
 * 'handler' is the name of the function that will take care of making the AJAX request. Dojo's widget
 * and dom node are passed as parameters).<p/>
 * 'formId' is the id of the html form whose fields will be seralized and passed as parameters
 * in the request.<p/>
 * 'formFilter' is the name of a function which will be used to filter the fields that will be
 * seralized. This function takes as a parameter the element and returns true if the element
 * should be included.<p/>
 * 'listenTopics' comma separated list of topics names, that will trigger a request
 * 'indicator' element to be shown while the request executing
 * 'showErrorTransportText': whether errors should be displayed (on 'targets')</p>
 * 'showLoadingText' show loading text on targets</p>
 * 'notifyTopics' comma separated list of topics names, that will be published. Three parameters are passed:<p/>
 * <ul>
 *      <li>data: html or json object when type='load' or type='error'</li>
 *      <li>type: 'before' before the request is made, 'load' when the request succeeds, or 'error' when it fails</li>
 *      <li>request: request javascript object, when type='load' or type='error'</li>
 * </ul>
 * <!-- END SNIPPET: ajaxJavadoc -->
 *
 * <!-- START SNIPPET: ajxExDescription1 -->
 * Show the results in another div. If you want your results to be shown in
 * a div, use the resultDivId where the id is the id of the div you want them
 * shown in. This is an inner HTML approah. Your results get jammed into
 * the div for you. Here is a sample of this approach:
 * <!-- END SNIPPET: ajxExDescription1 -->
 *
 * <pre>
 * <!-- START SNIPPET: ajxExample1 -->
 * Remote form replacing another div:
 * &lt;div id='two' style="border: 1px solid yellow;"&gt;Initial content&lt;/div&gt;
 * &lt;s:form
 *       id='theForm2'
 *       cssStyle="border: 1px solid green;"
 *       action='/AjaxRemoteForm.action'
 *       method='post'
 *       theme="ajax"&gt;
 *
 *   &lt;input type='text' name='data' value='Struts User' /&gt;
 *   &lt;s:submit value="GO2" theme="ajax" resultDivId="two" /&gt;
 *
 * &lt;/s:form &gt;
 * <!-- END SNIPPET: ajxExample1 -->
 * </pre>
 *
>>>>>>> 43d49092
 */
@StrutsTag(name="submit", tldTagClass="org.apache.struts2.views.jsp.ui.SubmitTag", description="Render a submit button")
public class Submit extends FormButton {
    
    private static final Log LOG = LogFactory.getLog(Submit.class);
    final public static String TEMPLATE = "submit";
    protected String src;
<<<<<<< HEAD
=======
    protected String notifyTopics;
    protected String showErrorTransportText;
    protected String indicator;
    protected String showLoadingText;
    //these two are called "preInvokeJS" and "onLoadJS" on the tld
    //Names changed here to keep some consistency
    protected String beforeLoading;
    protected String afterLoading;

    //this one is called "resultDivId" on the tld
    protected String targets;
>>>>>>> 43d49092

    public Submit(ValueStack stack, HttpServletRequest request, HttpServletResponse response) {
        super(stack, request, response);
    }

    protected String getDefaultTemplate() {
        return TEMPLATE;
    }

    public void evaluateParams() {
        if ((key == null) && (value == null)) {
            value = "Submit";
        }

        if (((key != null)) && (value == null)) {
            this.value = "%{getText('"+key +"')}";
        }

        super.evaluateParams();
    }
    
    public void evaluateExtraParams() {
        super.evaluateExtraParams();
        
        if (src != null)
            addParameter("src", findString(src));
<<<<<<< HEAD
=======
        if (indicator != null)
            addParameter("indicator", findString(indicator));
        if (targets != null)
            addParameter("targets", findString(targets));
        if (showLoadingText != null)
            addParameter("showLoadingText", findString(showLoadingText));
>>>>>>> 43d49092
    }

    /**
     * Indicate whether the concrete button supports the type "image".
     *
     * @return <tt>true</tt> to indicate type image is supported.
     */
    protected boolean supportsImageType() {
        return true;
    }
    
    @StrutsTagAttribute(description="Supply an image src for <i>image</i> type submit button. Will have no effect for types <i>input</i> and <i>button</i>.")
    public void setSrc(String src) {
        this.src = src;
    }
    
    /**
     * Overrides to be able to render body in a template rather than always before the template
     */
    public boolean end(Writer writer, String body) {
        evaluateParams();
        try {
            addParameter("body", body);
            
            mergeTemplate(writer, buildTemplateName(template, getDefaultTemplate()));
        } catch (Exception e) {
            LOG.error("error when rendering", e);
        }
        finally {
            popComponentStack();
        }

        return false;
    }
<<<<<<< HEAD
=======

    @StrutsTagAttribute(description="Topic that will trigger the remote call")
    public void setListenTopics(String listenTopics) {
        this.listenTopics = listenTopics;
    }

    @StrutsTagAttribute(description="The theme to use for the element. <b>This tag will usually use the ajax theme.</b>")
    public void setTheme(String theme) {
        super.setTheme(theme);
    }

    @StrutsTagAttribute(description="The URL to call to obtain the content. Note: If used with ajax context, the value must be set as an url tag value.")
    public void setHref(String href) {
        this.href = href;
    }

    @StrutsTagAttribute(description="The text to display to the user if the is an error fetching the content")
    public void setErrorText(String errorText) {
        this.errorText = errorText;
    }

    @StrutsTagAttribute(name="onLoadJS", description="Deprecated. Use 'notifyTopics'. Javascript code execute after reload")
    public void setAfterLoading(String afterLoading) {
        this.afterLoading = afterLoading;
    }


    @StrutsTagAttribute(name="preInvokeJS", description="Deprecated. Use 'notifyTopics'. Javascript code execute before reload")
    public void setBeforeLoading(String beforeLoading) {
        this.beforeLoading = beforeLoading;
    }

    @StrutsTagAttribute(description="Javascript code in the fetched content will be executed", type="Boolean", defaultValue="false")
    public void setExecuteScripts(String executeScripts) {
        this.executeScripts = executeScripts;
    }

    @StrutsTagAttribute(description="Text to be shown while content is being fetched", defaultValue="Loading...")
    public void setLoadingText(String loadingText) {
        this.loadingText = loadingText;
    }

    @StrutsTagAttribute(description="Javascript function name that will make the request")
    public void setHandler(String handler) {
        this.handler = handler;
    }

    @StrutsTagAttribute(description="Function name used to filter the fields of the form.")
    public void setFormFilter(String formFilter) {
        this.formFilter = formFilter;
    }

    @StrutsTagAttribute(description="Form id whose fields will be serialized and passed as parameters")
    public void setFormId(String formId) {
        this.formId = formId;
    }

    @StrutsTagAttribute(description="Supply an image src for <i>image</i> type submit button. Will have no effect for types <i>input</i> and <i>button</i>.")
    public void setSrc(String src) {
        this.src = src;
    }

    @StrutsTagAttribute(description="Comma delimited list of ids of the elements whose content will be updated")
    public void setTargets(String targets) {
        this.targets = targets;
    }


    @StrutsTagAttribute(description="Topics that will published when the remote call completes")
    public void setNotifyTopics(String notifyTopics) {
        this.notifyTopics = notifyTopics;
    }


    @StrutsTagAttribute(description="Set whether errors will be shown or not", type="Boolean", defaultValue="true")
    public void setShowErrorTransportText(String showErrorTransportText) {
        this.showErrorTransportText = showErrorTransportText;
    }


    @StrutsTagAttribute(description="Set indicator")
    public void setIndicator(String indicator) {
        this.indicator = indicator;
    }

    @StrutsTagAttribute(description="Show loading text on targets", type="Boolean", defaultValue="true")
    public void setShowLoadingText(String showLoadingText) {
        this.showLoadingText = showLoadingText;
    }
>>>>>>> 43d49092
}<|MERGE_RESOLUTION|>--- conflicted
+++ resolved
@@ -44,8 +44,6 @@
  * Please note that the button type has advantages by adding the possibility to seperate the submitted value from the
  * text shown on the button face, but has issues with Microsoft Internet Explorer at least up to 6.0
  * <!-- END SNIPPET: javadoc -->
-<<<<<<< HEAD
-=======
  *
  * <p/> <b>Examples</b>
  * <pre>
@@ -137,16 +135,23 @@
  * <!-- END SNIPPET: ajxExample1 -->
  * </pre>
  *
->>>>>>> 43d49092
  */
 @StrutsTag(name="submit", tldTagClass="org.apache.struts2.views.jsp.ui.SubmitTag", description="Render a submit button")
-public class Submit extends FormButton {
+public class Submit extends FormButton implements RemoteUICallBean{
     
     private static final Log LOG = LogFactory.getLog(Submit.class);
+    
     final public static String TEMPLATE = "submit";
+
+    protected String href;
+    protected String errorText;
+    protected String executeScripts;
+    protected String loadingText;
+    protected String listenTopics;
+    protected String handler;
+    protected String formId;
+    protected String formFilter;
     protected String src;
-<<<<<<< HEAD
-=======
     protected String notifyTopics;
     protected String showErrorTransportText;
     protected String indicator;
@@ -158,7 +163,6 @@
 
     //this one is called "resultDivId" on the tld
     protected String targets;
->>>>>>> 43d49092
 
     public Submit(ValueStack stack, HttpServletRequest request, HttpServletResponse response) {
         super(stack, request, response);
@@ -179,21 +183,40 @@
 
         super.evaluateParams();
     }
-    
+
     public void evaluateExtraParams() {
         super.evaluateExtraParams();
-        
+
+        if (href != null)
+            addParameter("href", findString(href));
+        if (errorText != null)
+            addParameter("errorText", findString(errorText));
+        if (loadingText != null)
+            addParameter("loadingText", findString(loadingText));
+        if (afterLoading != null)
+            addParameter("afterLoading", findString(afterLoading));
+        if (beforeLoading != null)
+            addParameter("beforeLoading", findString(beforeLoading));
+        if (executeScripts != null)
+            addParameter("executeScripts", findValue(executeScripts, Boolean.class));
+        if (listenTopics != null)
+            addParameter("listenTopics", findString(listenTopics));
+        if (notifyTopics != null)
+            addParameter("notifyTopics", findString(notifyTopics));
+        if (handler != null)
+            addParameter("handler", findString(handler));
+        if (formId != null)
+            addParameter("formId", findString(formId));
+        if (formFilter != null)
+            addParameter("formFilter", findString(formFilter));
         if (src != null)
             addParameter("src", findString(src));
-<<<<<<< HEAD
-=======
         if (indicator != null)
             addParameter("indicator", findString(indicator));
         if (targets != null)
             addParameter("targets", findString(targets));
         if (showLoadingText != null)
             addParameter("showLoadingText", findString(showLoadingText));
->>>>>>> 43d49092
     }
 
     /**
@@ -203,11 +226,6 @@
      */
     protected boolean supportsImageType() {
         return true;
-    }
-    
-    @StrutsTagAttribute(description="Supply an image src for <i>image</i> type submit button. Will have no effect for types <i>input</i> and <i>button</i>.")
-    public void setSrc(String src) {
-        this.src = src;
     }
     
     /**
@@ -228,8 +246,6 @@
 
         return false;
     }
-<<<<<<< HEAD
-=======
 
     @StrutsTagAttribute(description="Topic that will trigger the remote call")
     public void setListenTopics(String listenTopics) {
@@ -319,5 +335,4 @@
     public void setShowLoadingText(String showLoadingText) {
         this.showLoadingText = showLoadingText;
     }
->>>>>>> 43d49092
 }