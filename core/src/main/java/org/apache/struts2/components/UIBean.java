/*
 * Licensed to the Apache Software Foundation (ASF) under one
 * or more contributor license agreements.  See the NOTICE file
 * distributed with this work for additional information
 * regarding copyright ownership.  The ASF licenses this file
 * to you under the Apache License, Version 2.0 (the
 * "License"); you may not use this file except in compliance
 * with the License.  You may obtain a copy of the License at
 *
 *  http://www.apache.org/licenses/LICENSE-2.0
 *
 * Unless required by applicable law or agreed to in writing,
 * software distributed under the License is distributed on an
 * "AS IS" BASIS, WITHOUT WARRANTIES OR CONDITIONS OF ANY
 * KIND, either express or implied.  See the License for the
 * specific language governing permissions and limitations
 * under the License.
 */
package org.apache.struts2.components;

import com.opensymphony.xwork2.config.ConfigurationException;
import com.opensymphony.xwork2.inject.Inject;
import com.opensymphony.xwork2.util.ValueStack;
import org.apache.commons.lang3.StringUtils;
import org.apache.logging.log4j.LogManager;
import org.apache.logging.log4j.Logger;
import org.apache.struts2.StrutsConstants;
import org.apache.struts2.StrutsException;
import org.apache.struts2.components.template.Template;
import org.apache.struts2.components.template.TemplateEngine;
import org.apache.struts2.components.template.TemplateEngineManager;
import org.apache.struts2.components.template.TemplateRenderingContext;
import org.apache.struts2.dispatcher.StaticContentLoader;
import org.apache.struts2.util.TextProviderHelper;
import org.apache.struts2.views.annotations.StrutsTagAttribute;
import org.apache.struts2.views.util.ContextUtil;

import javax.servlet.http.HttpServletRequest;
import javax.servlet.http.HttpServletResponse;
import java.io.Writer;
import java.util.HashMap;
import java.util.LinkedHashMap;
import java.util.List;
import java.util.Map;

/**
 * <p>
 * UIBean is the standard superclass of all Struts UI components.
 * It defines common Struts and html properties all UI components should present for usage.
 * </p>
 * <!-- START SNIPPET: templateRelatedAttributes -->
 *
 * <table border="1" summary="">
 *    <thead>
 *       <tr>
 *          <td>Attribute</td>
 *          <td>Theme</td>
 *          <td>Data Types</td>
 *          <td>Description</td>
 *       </tr>
 *    </thead>
 *    <tbody>
 *       <tr>
 *          <td>templateDir</td>
 *          <td>n/a</td>
 *          <td>String</td>
 *          <td>define the template directory</td>
 *       </tr>
 *       <tr>
 *          <td>theme</td>
 *          <td>n/a</td>
 *          <td>String</td>
 *          <td>define the theme name</td>
 *       </tr>
 *       <tr>
 *          <td>template</td>
 *          <td>n/a</td>
 *          <td>String</td>
 *          <td>define the template name</td>
 *       </tr>
 *       <tr>
 *          <td>themeExpansionToken</td>
 *          <td>n/a</td>
 *          <td>String</td>
 *          <td>special token (defined with struts.ui.theme.expansion.token) used to search for template in parent theme
 *          (don't use it separately!)</td>
 *       </tr>
 *       <tr>
 *          <td>expandTheme</td>
 *          <td>n/a</td>
 *          <td>String</td>
 *          <td>concatenation of themeExpansionToken and theme which tells internal template loader mechanism
 *          to try load template from current theme and then from parent theme (and parent theme, and so on)
 *          when used with &lt;#include/&gt; directive</td>
 *       </tr>
 *    </tbody>
 * </table>
 *
 * <!-- END SNIPPET: templateRelatedAttributes -->
 *
 * <!-- START SNIPPET: generalAttributes -->
 *
 * <table border="1" summary="">
 *    <thead>
 *       <tr>
 *          <td>Attribute</td>
 *          <td>Theme</td>
 *          <td>Data Types</td>
 *          <td>Description</td>
 *       </tr>
 *    </thead>
 *    <tbody>
 *       <tr>
 *          <td>cssClass</td>
 *          <td>simple</td>
 *          <td>String</td>
 *          <td>define html class attribute</td>
 *       </tr>
 *       <tr>
 *          <td>cssStyle</td>
 *          <td>simple</td>
 *          <td>String</td>
 *          <td>define html style attribute</td>
 *       </tr>
 *       <tr>
 *          <td>cssErrorClass</td>
 *          <td>simple</td>
 *          <td>String</td>
 *          <td>error class attribute</td>
 *       </tr>
 *       <tr>
 *          <td>cssErrorStyle</td>
 *          <td>simple</td>
 *          <td>String</td>
 *          <td>error style attribute</td>
 *       </tr>
 *       <tr>
 *          <td>title</td>
 *          <td>simple</td>
 *          <td>String</td>
 *          <td>define html title attribute</td>
 *       </tr>
 *       <tr>
 *          <td>disabled</td>
 *          <td>simple</td>
 *          <td>String</td>
 *          <td>define html disabled attribute</td>
 *       </tr>
 *       <tr>
 *          <td>label</td>
 *          <td>xhtml</td>
 *          <td>String</td>
 *          <td>define label of form element</td>
 *       </tr>
 *       <tr>
 *          <td>labelPosition</td>
 *          <td>xhtml</td>
 *          <td>String</td>
 *          <td>define label position of form element (top/left), default to left</td>
 *       </tr>
 *       <tr>
 *          <td>requiredPosition</td>
 *          <td>xhtml</td>
 *          <td>String</td>
 *          <td>define required label position of form element (left/right), default to right</td>
 *       </tr>
  *       <tr>
 *          <td>errorPosition</td>
 *          <td>xhtml</td>
 *          <td>String</td>
 *          <td>define error position of form element (top|bottom), default to top</td>
 *       </tr>
 *       <tr>
 *          <td>name</td>
 *          <td>simple</td>
 *          <td>String</td>
 *          <td>Form Element's field name mapping</td>
 *       </tr>
 *       <tr>
 *          <td>requiredLabel</td>
 *          <td>xhtml</td>
 *          <td>Boolean</td>
 *          <td>add * to label (true to add false otherwise)</td>
 *       </tr>
 *       <tr>
 *          <td>tabIndex</td>
 *          <td>simple</td>
 *          <td>String</td>
 *          <td>define html tabindex attribute</td>
 *       </tr>
 *       <tr>
 *          <td>value</td>
 *          <td>simple</td>
 *          <td>Object</td>
 *          <td>define value of form element</td>
 *       </tr>
 *    </tbody>
 * </table>
 *
 * <!-- END SNIPPET: generalAttributes -->
 *
 * <!-- START SNIPPET: javascriptRelatedAttributes -->
 *
 * <table border="1" summary="">
 *    <thead>
 *       <tr>
 *          <td>Attribute</td>
 *          <td>Theme</td>
 *          <td>Data Types</td>
 *          <td>Description</td>
 *       </tr>
 *    </thead>
 *    <tbody>
 *       <tr>
 *          <td>onclick</td>
 *          <td>simple</td>
 *          <td>String</td>
 *          <td>html javascript onclick attribute</td>
 *       </tr>
 *       <tr>
 *          <td>ondblclick</td>
 *          <td>simple</td>
 *          <td>String</td>
 *          <td>html javascript ondbclick attribute</td>
 *       </tr>
 *       <tr>
 *          <td>onmousedown</td>
 *          <td>simple</td>
 *          <td>String</td>
 *          <td>html javascript onmousedown attribute</td>
 *       </tr>
 *       <tr>
 *          <td>onmouseup</td>
 *          <td>simple</td>
 *          <td>String</td>
 *          <td>html javascript onmouseup attribute</td>
 *       </tr>
 *       <tr>
 *          <td>onmouseover</td>
 *          <td>simple</td>
 *          <td>String</td>
 *          <td>html javascript onmouseover attribute</td>
 *       </tr>
 *       <tr>
 *          <td>onmouseout</td>
 *          <td>simple</td>
 *          <td>String</td>
 *          <td>html javascript onmouseout attribute</td>
 *       </tr>
 *       <tr>
 *          <td>onfocus</td>
 *          <td>simple</td>
 *          <td>String</td>
 *          <td>html javascript onfocus attribute</td>
 *       </tr>
 *       <tr>
 *          <td>onblur</td>
 *          <td>simple</td>
 *          <td>String</td>
 *          <td>html javascript onblur attribute</td>
 *       </tr>
 *       <tr>
 *          <td>onkeypress</td>
 *          <td>simple</td>
 *          <td>String</td>
 *          <td>html javascript onkeypress attribute</td>
 *       </tr>
 *       <tr>
 *          <td>onkeyup</td>
 *          <td>simple</td>
 *          <td>String</td>
 *          <td>html javascript onkeyup attribute</td>
 *       </tr>
 *       <tr>
 *          <td>onkeydown</td>
 *          <td>simple</td>
 *          <td>String</td>
 *          <td>html javascript onkeydown attribute</td>
 *       </tr>
 *       <tr>
 *          <td>onselect</td>
 *          <td>simple</td>
 *          <td>String</td>
 *          <td>html javascript onselect attribute</td>
 *       </tr>
 *       <tr>
 *          <td>onchange</td>
 *          <td>simple</td>
 *          <td>String</td>
 *          <td>html javascript onchange attribute</td>
 *       </tr>
 *    </tbody>
 * </table>
 *
 * <!-- END SNIPPET: javascriptRelatedAttributes -->
 *
 * <!-- START SNIPPET: tooltipattributes -->
 *
 * <table border="1" summary="">
 *  <tr>
 *     <td>Attribute</td>
 *     <td>Data Type</td>
 *     <td>Default</td>
 *     <td>Description</td>
 *  </tr>
 *  <tr>
 *      <td>tooltip</td>
 *      <td>String</td>
 *      <td>none</td>
 *      <td>Set the tooltip of this particular component</td>
 *  </tr>
 *  <tr>
 *      <td>jsTooltipEnabled</td>
 *      <td>String</td>
 *      <td>false</td>
 *      <td>Enable js tooltip rendering</td>
 *  </tr>
 *    <tr>
 *      <td>tooltipIcon</td>
 *      <td>String</td>
 *      <td>/static/tooltip/tooltip.gif</td>
 *      <td>The url to the tooltip icon</td>
 *   <tr>
 *      <td>tooltipDelay</td>
 *      <td>String</td>
 *      <td>500</td>
 *      <td>Tooltip shows up after the specified timeout (miliseconds). A behavior similar to that of OS based tooltips.</td>
 *   </tr>
 *   <tr>
 *      <td>key</td>
 *      <td>simple</td>
 *      <td>String</td>
 *      <td>The name of the property this input field represents.  This will auto populate the name, label, and value</td>
 *   </tr>
 * </table>
 *
 * <!-- END SNIPPET: tooltipattributes -->
 *
 *
 * <!-- START SNIPPET: tooltipdescription -->
 * <p>
 * <b>tooltipConfig is deprecated, use individual tooltip configuration attributes instead </b>
 * </p>
 *
 * <p>
 * Every Form UI component (in xhtml / css_xhtml or any other that extends them) can
 * have tooltips assigned to them. The Form component's tooltip related attribute, once
 * defined, will be applied to all form UI components that are created under it unless
 * explicitly overridden by having the Form UI component itself defined with their own tooltip attribute.
 * </p>
 *
 * <p>
 * In Example 1, the textfield will inherit the tooltipDelay and tooltipIconPath attribute from
 * its containing form. In other words, although it doesn't define a tooltipIconPath
 * attribute, it will have that attribute inherited from its containing form.
 * </p>
 *
 * <p>
 * In Example 2, the  textfield will inherit both the tooltipDelay and
 * tooltipIconPath attribute from its containing form, but the tooltipDelay
 * attribute is overridden at the textfield itself. Hence, the textfield actually will
 * have its tooltipIcon defined as /myImages/myIcon.gif, inherited from its containing form, and
 * tooltipDelay defined as 5000.
 * </p>
 *
 * <p>
 * Example 3, 4 and 5 show different ways of setting the tooltip configuration attribute.<br>
 * <b>Example 3:</b> Set tooltip config through the body of the param tag<br>
 * <b>Example 4:</b> Set tooltip config through the value attribute of the param tag<br>
 * <b>Example 5:</b> Set tooltip config through the tooltip attributes of the component tag<br>
 * </p>
 *
 * <!-- END SNIPPET: tooltipdescription -->
 *
 *
 * <pre>
 * <!-- START SNIPPET: tooltipexample -->
 *
 * &lt;!-- Example 1: --&gt;
 * &lt;s:form
 *          tooltipDelay="500"
 *          tooltipIconPath="/myImages/myIcon.gif" .... &gt;
 *   ....
 *     &lt;s:textfield label="Customer Name" tooltip="Enter the customer name" .... /&gt;
 *   ....
 * &lt;/s:form&gt;
 *
 * &lt;!-- Example 2: --&gt;
 * &lt;s:form
 *          tooltipDelay="500"
 *          tooltipIconPath="/myImages/myIcon.gif" .... &gt;
 *   ....
 *     &lt;s:textfield label="Address"
 *          tooltip="Enter your address"
 *          tooltipDelay="5000" /&gt;
 *   ....
 * &lt;/s:form&gt;
 *
 *
 * &lt;-- Example 3: --&gt;
 * &lt;s:textfield
 *        label="Customer Name"
 *        tooltip="One of our customer Details"&gt;
 *        &lt;s:param name="tooltipDelay"&gt;
 *             500
 *        &lt;/s:param&gt;
 *        &lt;s:param name="tooltipIconPath"&gt;
 *             /myImages/myIcon.gif
 *        &lt;/s:param&gt;
 * &lt;/s:textfield&gt;
 *
 *
 * &lt;-- Example 4: --&gt;
 * &lt;s:textfield
 *          label="Customer Address"
 *          tooltip="Enter The Customer Address" &gt;
 *          &lt;s:param
 *              name="tooltipDelay"
 *              value="500" /&gt;
 * &lt;/s:textfield&gt;
 *
 *
 * &lt;-- Example 5: --&gt;
 * &lt;s:textfield
 *          label="Customer Telephone Number"
 *          tooltip="Enter customer Telephone Number"
 *          tooltipDelay="500"
 *          tooltipIconPath="/myImages/myIcon.gif" /&gt;
 *
 * <!-- END SNIPPET: tooltipexample -->
 * </pre>
 *
 */
public abstract class UIBean extends Component {
    private static final Logger LOG = LogManager.getLogger(UIBean.class);

    protected HttpServletRequest request;
    protected HttpServletResponse response;

    public UIBean(ValueStack stack, HttpServletRequest request, HttpServletResponse response) {
        super(stack);
        this.request = request;
        this.response = response;
        this.templateSuffix = ContextUtil.getTemplateSuffix(stack.getContext());
    }

    // The templateSuffic to use, overrides the default one if not null.
    protected String templateSuffix;

    // The template to use, overrides the default one.
    protected String template;

    // templateDir and theme attributes
    protected String templateDir;
    protected String theme;

    // shortcut, sets label, name, and value
    protected String key;

    protected String id;
    protected String cssClass;
    protected String cssStyle;
    protected String cssErrorClass;
    protected String cssErrorStyle;
    protected String disabled;
    protected String label;
    protected String labelPosition;
    protected String labelSeparator;
    protected String requiredPosition;
    protected String errorPosition;
    protected String name;
    protected String requiredLabel;
    protected String tabindex;
    protected String value;
    protected String title;

    // HTML scripting events attributes
    protected String onclick;
    protected String ondblclick;
    protected String onmousedown;
    protected String onmouseup;
    protected String onmouseover;
    protected String onmousemove;
    protected String onmouseout;
    protected String onfocus;
    protected String onblur;
    protected String onkeypress;
    protected String onkeydown;
    protected String onkeyup;
    protected String onselect;
    protected String onchange;

    // common html attributes
    protected String accesskey;

    // javascript tooltip attribute
    protected String tooltip;
    protected String tooltipConfig;
    protected String javascriptTooltip;
    protected String tooltipDelay;
    protected String tooltipCssClass;
    protected String tooltipIconPath;

    // dynamic attributes
    protected Map<String, Object> dynamicAttributes = new HashMap<>();

    protected String defaultTemplateDir;
    protected String defaultUITheme;
    protected String uiThemeExpansionToken;
    protected String uiStaticContentPath;

    protected TemplateEngineManager templateEngineManager;

    @Inject(StrutsConstants.STRUTS_UI_TEMPLATEDIR)
    public void setDefaultTemplateDir(String dir) {
        this.defaultTemplateDir = dir;
    }

    @Inject(StrutsConstants.STRUTS_UI_THEME)
    public void setDefaultUITheme(String theme) {
        this.defaultUITheme = theme;
    }

    @Inject(StrutsConstants.STRUTS_UI_THEME_EXPANSION_TOKEN)
    public void setUIThemeExpansionToken(String uiThemeExpansionToken) {
        this.uiThemeExpansionToken = uiThemeExpansionToken;
    }

    @Inject(StrutsConstants.STRUTS_UI_STATIC_CONTENT_PATH)
    public void setStaticContentPath(String uiStaticContentPath) {
        this.uiStaticContentPath = StaticContentLoader.Validator.validateStaticContentPath(uiStaticContentPath);
    }

    @Inject
    public void setTemplateEngineManager(TemplateEngineManager mgr) {
        this.templateEngineManager = mgr;
    }

    @Override
    public boolean end(Writer writer, String body) {
        evaluateParams();
        try {
            super.end(writer, body, false);
            mergeTemplate(writer, buildTemplateName(template, getDefaultTemplate()));
        } catch (Exception e) {
            throw new StrutsException(e);
        }
        finally {
            popComponentStack();
        }

        return false;
    }

    /**
     * A contract that requires each concrete UI Tag to specify which template should be used as a default.  For
     * example, the CheckboxTab might return "checkbox.vm" while the RadioTag might return "radio.vm".  This value
     * <strong>not</strong> begin with a '/' unless you intend to make the path absolute rather than relative to the
     * current theme.
     *
     * @return The name of the template to be used as the default.
     */
    protected abstract String getDefaultTemplate();

    protected Template buildTemplateName(String myTemplate, String myDefaultTemplate) {
        String templateName = myDefaultTemplate;

        if (myTemplate != null) {
            templateName = findString(myTemplate);
        }

        return new Template(getTemplateDir(), getTheme(), templateName);

    }

    protected void mergeTemplate(Writer writer, Template template) throws Exception {
        final TemplateEngine engine = templateEngineManager.getTemplateEngine(template, templateSuffix);
        if (engine == null) {
            throw new ConfigurationException("Unable to find a TemplateEngine for template " + template);
        }

        LOG.debug("Rendering template {}", template);

        final TemplateRenderingContext context = new TemplateRenderingContext(template, writer, getStack(), getParameters(), this);
        engine.renderTemplate(context);
    }

    public String getTemplateDir() {
        String result = null;

        if (this.templateDir != null) {
            result = findString(this.templateDir);
        }

        // If templateDir is not explicitly given,
        // try to find attribute which states the dir set to use
        if (StringUtils.isBlank(result)) {
            result = stack.findString("#attr.templateDir");
        }

        // Default template set
        if (StringUtils.isBlank(result)) {
            result = defaultTemplateDir;
        }

        // Defaults to 'template'
        if (StringUtils.isBlank(result)) {
            result = "template";
        }

        return result;
    }

    public String getTheme() {
        String result = null;

        if (this.theme != null) {
            result = findString(this.theme);
        }

        if (StringUtils.isBlank(result)) {
            Form form = (Form) findAncestor(Form.class);
            if (form != null) {
                result = form.getTheme();
            }
        }

        // If theme set is not explicitly given,
        // try to find attribute which states the theme set to use
        if (StringUtils.isBlank(result)) {
            result = stack.findString("#attr.theme");
        }

        // Default theme set
        if (StringUtils.isBlank(result)) {
            result = defaultUITheme;
        }

        return result;
    }

    public void evaluateParams() {
<<<<<<< HEAD
        String gotTheme = getTheme();
        
        addParameter("templateDir", getTemplateDir());
        addParameter("theme", gotTheme);
=======
        String templateDir = getTemplateDir();
        String theme = getTheme();

        addParameter("templateDir", templateDir);
        addParameter("theme", theme);
>>>>>>> dd807e78
        addParameter("template", template != null ? findString(template) : getDefaultTemplate());
        addParameter("dynamicAttributes", dynamicAttributes);
        addParameter("themeExpansionToken", uiThemeExpansionToken);
        addParameter("expandTheme", uiThemeExpansionToken + gotTheme);

        addParameter("staticContentPath", findString(uiStaticContentPath));

        String translatedName = null;
        String providedLabel = null;

        if (this.key != null) {

            if(this.name == null) {
                this.name = key;
            }

            if(this.label == null) {
                // lookup the label from a TextProvider (default value is the key)
                providedLabel = TextProviderHelper.getText(key, key, stack);
            }
        }

        if (this.name != null) {
            translatedName = findString(this.name);
            addParameter("name", translatedName);
        }

        if (label != null) {
            addParameter("label", findString(label));
        } else {
            if (providedLabel != null) {
                // label found via a TextProvider
                addParameter("label", providedLabel);
            }
        }

        if (labelSeparator != null) {
            addParameter("labelseparator", findString(labelSeparator));
        }

        if (labelPosition != null) {
            String labelPosition = findString(this.labelPosition);
            addParameter("labelposition", labelPosition);
            addParameter("labelPosition", labelPosition);
        }

        if (requiredPosition != null) {
            addParameter("requiredPosition", findString(requiredPosition));
        }

        if (errorPosition != null) {
            addParameter("errorposition", findString(errorPosition));
        }

        if (requiredLabel != null) {
            addParameter("required", findValue(requiredLabel, Boolean.class));
        }

        if (disabled != null) {
            addParameter("disabled", findValue(disabled, Boolean.class));
        }

        if (tabindex != null) {
            addParameter("tabindex", findString(tabindex));
        }

        if (onclick != null) {
            addParameter("onclick", findString(onclick));
        }

        if (ondblclick != null) {
            addParameter("ondblclick", findString(ondblclick));
        }

        if (onmousedown != null) {
            addParameter("onmousedown", findString(onmousedown));
        }

        if (onmouseup != null) {
            addParameter("onmouseup", findString(onmouseup));
        }

        if (onmouseover != null) {
            addParameter("onmouseover", findString(onmouseover));
        }

        if (onmousemove != null) {
            addParameter("onmousemove", findString(onmousemove));
        }

        if (onmouseout != null) {
            addParameter("onmouseout", findString(onmouseout));
        }

        if (onfocus != null) {
            addParameter("onfocus", findString(onfocus));
        }

        if (onblur != null) {
            addParameter("onblur", findString(onblur));
        }

        if (onkeypress != null) {
            addParameter("onkeypress", findString(onkeypress));
        }

        if (onkeydown != null) {
            addParameter("onkeydown", findString(onkeydown));
        }

        if (onkeyup != null) {
            addParameter("onkeyup", findString(onkeyup));
        }

        if (onselect != null) {
            addParameter("onselect", findString(onselect));
        }

        if (onchange != null) {
            addParameter("onchange", findString(onchange));
        }

        if (accesskey != null) {
            addParameter("accesskey", findString(accesskey));
        }

        if (cssClass != null) {
            addParameter("cssClass", findString(cssClass));
        }

        if (cssStyle != null) {
            addParameter("cssStyle", findString(cssStyle));
        }

        if (cssErrorClass != null) {
            addParameter("cssErrorClass", findString(cssErrorClass));
        }

        if (cssErrorStyle != null) {
            addParameter("cssErrorStyle", findString(cssErrorStyle));
        }

        if (title != null) {
            addParameter("title", findString(title));
        }


        // see if the value was specified as a parameter already
        final String NAME_VALUE = "nameValue";
        if (parameters.containsKey("value")) {
            parameters.put(NAME_VALUE, parameters.get("value"));
        } else {
            if (evaluateNameValue()) {
                final Class<?> valueClazz = getValueClassType();

                if (valueClazz != null) {
                    if (value != null) {
                        addParameter(NAME_VALUE, findValue(value, valueClazz));
                    } else if (translatedName != null) {
                        boolean evaluated = !translatedName.equals(this.name);
                        boolean reevaluate = !evaluated || isAcceptableExpression(translatedName);
                        if (!reevaluate) {
                            addParameter(NAME_VALUE, translatedName);
                        } else {
                            String expr = completeExpression(translatedName);
                            addParameter(NAME_VALUE, findValue(expr, valueClazz));
                        }
                    }
                } else {
                    if (value != null) {
                        addParameter(NAME_VALUE, findValue(value));
                    } else if (translatedName != null) {
                        addParameter(NAME_VALUE, findValue(translatedName));
                    }
                }
            }
        }

        final Form form = (Form) findAncestor(Form.class);

        // create HTML id element
        populateComponentHtmlId(form);

        if (form != null ) {
            addParameter("form", form.getParameters());

            if ( translatedName != null ) {
                // list should have been created by the form component
                List<String> tags = (List<String>) form.getParameters().get("tagNames");
                tags.add(translatedName);
            }
        }


        // tooltip & tooltipConfig
        if (tooltipConfig != null) {
            addParameter("tooltipConfig", findValue(tooltipConfig));
        }
        if (tooltip != null) {
            addParameter("tooltip", findString(tooltip));

            Map<String, String> tooltipConfigMap = getTooltipConfig(this);

            if (form != null) { // inform the containing form that we need tooltip javascript included
                form.addParameter("hasTooltip", Boolean.TRUE);

                // tooltipConfig defined in component itself will take precedence
                // over those defined in the containing form
                Map<String, String> overallTooltipConfigMap = getTooltipConfig(form);
                overallTooltipConfigMap.putAll(tooltipConfigMap); // override parent form's tooltip config

                for (Map.Entry<String, String> entry : overallTooltipConfigMap.entrySet()) {
                    addParameter(entry.getKey(), entry.getValue());
                }
            }
            else {
                LOG.warn("No ancestor Form found, javascript based tooltip will not work, however standard HTML tooltip using alt and title attribute will still work");
            }

            //TODO: this is to keep backward compatibility, remove once when tooltipConfig is dropped
            String  jsTooltipEnabled = (String) getParameters().get("jsTooltipEnabled");
            if (jsTooltipEnabled != null)
                this.javascriptTooltip = jsTooltipEnabled;

            //TODO: this is to keep backward compatibility, remove once when tooltipConfig is dropped
            String tooltipIcon = (String) getParameters().get("tooltipIcon");
            if (tooltipIcon != null)
                this.addParameter("tooltipIconPath", tooltipIcon);
            if (this.tooltipIconPath != null)
                this.addParameter("tooltipIconPath", findString(this.tooltipIconPath));

            //TODO: this is to keep backward compatibility, remove once when tooltipConfig is dropped
            String tooltipDelayParam = (String) getParameters().get("tooltipDelay");
            if (tooltipDelayParam != null)
                this.addParameter("tooltipDelay", tooltipDelayParam);
            if (this.tooltipDelay != null)
                this.addParameter("tooltipDelay", findString(this.tooltipDelay));

            if (this.javascriptTooltip != null) {
                Boolean jsTooltips = (Boolean) findValue(this.javascriptTooltip, Boolean.class);
                //TODO use a Boolean model when tooltipConfig is dropped
                this.addParameter("jsTooltipEnabled", jsTooltips.toString());

                if (form != null)
                    form.addParameter("hasTooltip", jsTooltips);
                if (this.tooltipCssClass != null)
                    this.addParameter("tooltipCssClass", findString(this.tooltipCssClass));
            }
        }

        // to be used with the CSP interceptor - adds the nonce value as a parameter to be accessed from ftl files
        Map<String, Object> session = stack.getActionContext().getSession();
        Object nonceValue = session != null ? session.get("nonce") : null;
        if (nonceValue != null) {
            addParameter("nonce", nonceValue.toString());
        }

        evaluateExtraParams();
    }

    protected String escape(String name) {
        // escape any possible values that can make the ID painful to work with in JavaScript
        if (name != null) {
            return name.replaceAll("[/.\\[\\]'\"]", "_");
        } else {
            return null;
        }
    }

    /**
     * Ensures an unescaped attribute value cannot be vulnerable to XSS attacks
     *
     * @param val The value to check
     * @return The escaped value
     */
    protected String ensureAttributeSafelyNotEscaped(String val) {
        if (val != null) {
            return val.replaceAll("\"", "&#34;");
        } else {
            return null;
        }
    }

    protected void evaluateExtraParams() {
    }

    protected boolean evaluateNameValue() {
        return true;
    }

    protected Class<?> getValueClassType() {
        return String.class;
    }

    public void addFormParameter(String key, Object value) {
        Form form = (Form) findAncestor(Form.class);
        if (form != null) {
            form.addParameter(key, value);
        }
    }

    protected void enableAncestorFormCustomOnsubmit() {
        Form form = (Form) findAncestor(Form.class);
        if (form != null) {
            form.addParameter("customOnsubmitEnabled", Boolean.TRUE);
        } else {
            if (LOG.isWarnEnabled()) {
                LOG.warn("Cannot find an Ancestor form, custom onsubmit is NOT enabled");
            }
        }
    }

    protected Map<String, String> getTooltipConfig(UIBean component) {
        Object tooltipConfigObj = component.getParameters().get("tooltipConfig");
        Map<String, String> result = new LinkedHashMap<>();

        if (tooltipConfigObj instanceof Map) {
            // we get this if its configured using
            // 1] UI component's tooltipConfig attribute  OR
            // 2] <param name="tooltip" value="" /> param tag value attribute

            result = new LinkedHashMap<>((Map) tooltipConfigObj);
        } else if (tooltipConfigObj instanceof String) {

            // we get this if its configured using
            // <param name="tooltipConfig"> ... </param> tag's body
            String tooltipConfigStr = (String) tooltipConfigObj;
            String[] tooltipConfigArray = tooltipConfigStr.split("\\|");

            for (String aTooltipConfigArray : tooltipConfigArray) {
                String[] configEntry = aTooltipConfigArray.trim().split("=");
                String configKey = configEntry[0].trim();
                String configValue;
                if (configEntry.length > 1) {
                    configValue = configEntry[1].trim();
                    result.put(configKey, configValue);
                } else {
                    LOG.warn("component {} tooltip config param {} has no value defined, skipped", component, configKey);
                }
            }
        }
        if (component.javascriptTooltip != null)
            result.put("jsTooltipEnabled", component.javascriptTooltip);
        if (component.tooltipIconPath != null)
            result.put("tooltipIcon", component.tooltipIconPath);
        if (component.tooltipDelay != null)
            result.put("tooltipDelay", component.tooltipDelay);
        return result;
    }

    /**
     * Create HTML id element for the component and populate this component parameter
     * map. Additionally, a parameter named escapedId is populated which contains the found id value filtered by
     * {@link #escape(String)}, needed eg. for naming Javascript identifiers based on the id value.
     *
     * The order is as follows :-
     * <ol>
     *   <li>This component id attribute</li>
     *   <li>[containing_form_id]_[this_component_name]</li>
     *   <li>[this_component_name]</li>
     * </ol>
     *
     * @param form enclosing form tag
     */
    protected void populateComponentHtmlId(Form form) {
        String tryId;
        String generatedId;
        if (id != null) {
            // this check is needed for backwards compatibility with 2.1.x
            tryId = findString(id);
        } else if (null == (generatedId = escape(name != null ? findString(name) : null))) {
            LOG.debug("Cannot determine id attribute for [{}], consider defining id, name or key attribute!", this);
            tryId = null;
        } else if (form != null) {
            tryId = form.getParameters().get("id") + "_" + generatedId;
        } else {
            tryId = generatedId;
        }

        //fix for https://issues.apache.org/jira/browse/WW-4299
        //do not assign value to id if tryId is null
        if (tryId != null) {
          addParameter("id", tryId);
          addParameter("escapedId", escape(tryId));
        }
    }

    /**
     * Get's the id for referencing element.
     * @return the id for referencing element.
     */
    public String getId() {
        return id;
    }

    @StrutsTagAttribute(description="HTML id attribute")
    public void setId(String id) {
        this.id = id;
    }

    @StrutsTagAttribute(description="The template directory.")
    public void setTemplateDir(String templateDir) {
        this.templateDir = templateDir;
    }

    @StrutsTagAttribute(description="The theme (other than default) to use for rendering the element")
    public void setTheme(String theme) {
        this.theme = theme;
    }

    public String getTemplate() {
        return template;
    }

    @StrutsTagAttribute(description="The template (other than default) to use for rendering the element")
    public void setTemplate(String template) {
        this.template = template;
    }

    @StrutsTagAttribute(description="The css class to use for element")
    public void setCssClass(String cssClass) {
        this.cssClass = cssClass;
    }

    @Deprecated
    @StrutsTagAttribute(description="(Deprecated) The css class to use for element - it's an alias of cssClass attribute.")
    public void setClass(String cssClass) {
        this.cssClass = cssClass;
    }

    @StrutsTagAttribute(description="The css style definitions for element to use")
    public void setCssStyle(String cssStyle) {
        this.cssStyle = cssStyle;
    }

    @StrutsTagAttribute(description="The css style definitions for element to use - it's an alias of cssStyle attribute.")
    public void setStyle(String cssStyle) {
        this.cssStyle = cssStyle;
    }

    @StrutsTagAttribute(description="The css error class to use for element")
    public void setCssErrorClass(String cssErrorClass) {
        this.cssErrorClass = cssErrorClass;
    }

    @StrutsTagAttribute(description="The css error style definitions for element to use")
    public void setCssErrorStyle(String cssErrorStyle) {
        this.cssErrorStyle = cssErrorStyle;
    }

    @StrutsTagAttribute(description="Set the html title attribute on rendered html element")
    public void setTitle(String title) {
        this.title = title;
    }

    @StrutsTagAttribute(description="Set the html disabled attribute on rendered html element")
    public void setDisabled(String disabled) {
        this.disabled = disabled;
    }

    @StrutsTagAttribute(description="Label expression used for rendering an element specific label")
    public void setLabel(String label) {
        this.label = label;
    }

    @StrutsTagAttribute(description="String that will be appended to the label", defaultValue=":")
    public void setLabelSeparator(String labelseparator) {
        this.labelSeparator = labelseparator;
    }

    /**
     * Deprecated since 2.5.27
     * @deprecated use {@link #setLabelPosition(String)} instead
     */
    @StrutsTagAttribute(description="(Deprecated) Define label position of form element (top/left)")
    @Deprecated
    public void setLabelposition(String labelPosition) {
        this.labelPosition = labelPosition;
    }

    @StrutsTagAttribute(description="Define label position of form element (top/left)")
    public void setLabelPosition(String labelPosition) {
        this.labelPosition = labelPosition;
    }

    @StrutsTagAttribute(description="Define required position of required form element (left|right)")
    public void setRequiredPosition(String requiredPosition) {
        this.requiredPosition = requiredPosition;
    }

    @StrutsTagAttribute(description="Define error position of form element (top|bottom)")
    public void setErrorPosition(String errorPosition) {
        this.errorPosition = errorPosition;
    }

    @StrutsTagAttribute(description="The name to set for element")
    public void setName(String name) {
        this.name = name;
    }

    @StrutsTagAttribute(description="If set to true, the rendered element will indicate that input is required", type="Boolean", defaultValue="false")
    public void setRequiredLabel(String requiredLabel) {
        this.requiredLabel = requiredLabel;
    }

    @StrutsTagAttribute(description="Set the html tabindex attribute on rendered html element")
    public void setTabindex(String tabindex) {
        this.tabindex = tabindex;
    }

    @StrutsTagAttribute(description="Preset the value of input element.")
    public void setValue(String value) {
        this.value = value;
    }

    @StrutsTagAttribute(description="Set the html onclick attribute on rendered html element")
    public void setOnclick(String onclick) {
        this.onclick = onclick;
    }

    @StrutsTagAttribute(description="Set the html ondblclick attribute on rendered html element")
    public void setOndblclick(String ondblclick) {
        this.ondblclick = ondblclick;
    }

    @StrutsTagAttribute(description="Set the html onmousedown attribute on rendered html element")
    public void setOnmousedown(String onmousedown) {
        this.onmousedown = onmousedown;
    }

    @StrutsTagAttribute(description="Set the html onmouseup attribute on rendered html element")
    public void setOnmouseup(String onmouseup) {
        this.onmouseup = onmouseup;
    }

    @StrutsTagAttribute(description="Set the html onmouseover attribute on rendered html element")
    public void setOnmouseover(String onmouseover) {
        this.onmouseover = onmouseover;
    }

    @StrutsTagAttribute(description="Set the html onmousemove attribute on rendered html element")
    public void setOnmousemove(String onmousemove) {
        this.onmousemove = onmousemove;
    }

    @StrutsTagAttribute(description="Set the html onmouseout attribute on rendered html element")
    public void setOnmouseout(String onmouseout) {
        this.onmouseout = onmouseout;
    }

    @StrutsTagAttribute(description="Set the html onfocus attribute on rendered html element")
    public void setOnfocus(String onfocus) {
        this.onfocus = onfocus;
    }

    @StrutsTagAttribute(description=" Set the html onblur attribute on rendered html element")
    public void setOnblur(String onblur) {
        this.onblur = onblur;
    }

    @StrutsTagAttribute(description="Set the html onkeypress attribute on rendered html element")
    public void setOnkeypress(String onkeypress) {
        this.onkeypress = onkeypress;
    }

    @StrutsTagAttribute(description="Set the html onkeydown attribute on rendered html element")
    public void setOnkeydown(String onkeydown) {
        this.onkeydown = onkeydown;
    }

    @StrutsTagAttribute(description="Set the html onkeyup attribute on rendered html element")
    public void setOnkeyup(String onkeyup) {
        this.onkeyup = onkeyup;
    }

    @StrutsTagAttribute(description="Set the html onselect attribute on rendered html element")
    public void setOnselect(String onselect) {
        this.onselect = onselect;
    }

    @StrutsTagAttribute(description="Set the html onchange attribute on rendered html element")
    public void setOnchange(String onchange) {
        this.onchange = onchange;
    }

    @StrutsTagAttribute(description="Set the html accesskey attribute on rendered html element")
    public void setAccesskey(String accesskey) {
        this.accesskey = accesskey;
    }

    @StrutsTagAttribute(description="Set the tooltip of this particular component")
    public void setTooltip(String tooltip) {
        this.tooltip = tooltip;
    }

    @StrutsTagAttribute(description="Deprecated. Use individual tooltip configuration attributes instead.")
    public void setTooltipConfig(String tooltipConfig) {
        this.tooltipConfig = tooltipConfig;
    }

    @StrutsTagAttribute(description="Set the key (name, value, label) for this particular component")
    public void setKey(String key) {
        this.key = key;
    }

    @StrutsTagAttribute(description="Use JavaScript to generate tooltips", type="Boolean", defaultValue="false")
    public void setJavascriptTooltip(String javascriptTooltip) {
        this.javascriptTooltip = javascriptTooltip;
    }

    @StrutsTagAttribute(description="CSS class applied to JavaScrip tooltips", defaultValue="StrutsTTClassic")
    public void setTooltipCssClass(String tooltipCssClass) {
        this.tooltipCssClass = tooltipCssClass;
    }

    @StrutsTagAttribute(description="Delay in milliseconds, before showing JavaScript tooltips ",
        defaultValue="Classic")
    public void setTooltipDelay(String tooltipDelay) {
        this.tooltipDelay = tooltipDelay;
    }

    @StrutsTagAttribute(description="Icon path used for image that will have the tooltip")
    public void setTooltipIconPath(String tooltipIconPath) {
        this.tooltipIconPath = tooltipIconPath;
    }

    public void setDynamicAttributes(Map<String, String> tagDynamicAttributes) {
        for (Map.Entry<String, String> entry : tagDynamicAttributes.entrySet()) {
            String entryKey = entry.getKey();

            if (!isValidTagAttribute(entryKey)) {
                dynamicAttributes.put(entryKey, entry.getValue());
            }
        }
    }

    /**
     * supports dynamic attributes for freemarker ui tags
     * @see <a href="https://issues.apache.org/jira/browse/WW-3174">WW-3174</a>
     * @see <a href="https://issues.apache.org/jira/browse/WW-4166">WW-4166</a>
     */
    @Override
    public void copyParams(Map<String, Object> params) {
        super.copyParams(params);
        for (Map.Entry<String, Object>entry : params.entrySet()) {
            String entryKey = entry.getKey();
            if (!isValidTagAttribute(entryKey) && !entryKey.equals("dynamicAttributes")) {
                dynamicAttributes.put(entryKey, entry.getValue());
            }
        }
    }

}<|MERGE_RESOLUTION|>--- conflicted
+++ resolved
@@ -640,18 +640,10 @@
     }
 
     public void evaluateParams() {
-<<<<<<< HEAD
         String gotTheme = getTheme();
-        
+
         addParameter("templateDir", getTemplateDir());
         addParameter("theme", gotTheme);
-=======
-        String templateDir = getTemplateDir();
-        String theme = getTheme();
-
-        addParameter("templateDir", templateDir);
-        addParameter("theme", theme);
->>>>>>> dd807e78
         addParameter("template", template != null ? findString(template) : getDefaultTemplate());
         addParameter("dynamicAttributes", dynamicAttributes);
         addParameter("themeExpansionToken", uiThemeExpansionToken);
