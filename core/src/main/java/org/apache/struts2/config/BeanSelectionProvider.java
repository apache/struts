--- conflicted
+++ resolved
@@ -26,10 +26,6 @@
 import org.apache.commons.logging.Log;
 import org.apache.commons.logging.LogFactory;
 import org.apache.struts2.StrutsConstants;
-<<<<<<< HEAD
-import org.apache.struts2.components.UrlRenderer;
-=======
->>>>>>> 43d49092
 import org.apache.struts2.dispatcher.mapper.ActionMapper;
 import org.apache.struts2.dispatcher.multipart.MultiPartRequest;
 import org.apache.struts2.views.freemarker.FreemarkerManager;
@@ -85,7 +81,7 @@
  *     <td>com.opensymphony.xwork2.util.ObjectTypeDeterminer</td>
  *     <td>struts.objectTypeDeterminer</td>
  *     <td>singleton</td>
- *     <td>Determines what the key and element class of a Map or Collection should be</td>
+ *     <td>Determines what the key and and element class of a Map or Collection should be</td>
  *   </tr>
  *   <tr>
  *     <td>org.apache.struts2.dispatcher.mapper.ActionMapper</td>
@@ -163,12 +159,10 @@
         alias(MultiPartRequest.class, StrutsConstants.STRUTS_MULTIPART_PARSER, builder, props, Scope.DEFAULT);
         alias(FreemarkerManager.class, StrutsConstants.STRUTS_FREEMARKER_MANAGER_CLASSNAME, builder, props);
         alias(VelocityManager.class, StrutsConstants.STRUTS_VELOCITY_MANAGER_CLASSNAME, builder, props);
-        alias(UrlRenderer.class, StrutsConstants.STRUTS_URL_RENDERER, builder, props);
         
         if ("true".equalsIgnoreCase(props.getProperty(StrutsConstants.STRUTS_DEVMODE))) {
             props.setProperty(StrutsConstants.STRUTS_I18N_RELOAD, "true");
             props.setProperty(StrutsConstants.STRUTS_CONFIGURATION_XML_RELOAD, "true");
-            props.setProperty(StrutsConstants.STRUTS_FREEMARKER_TEMPLATES_CACHE, "false");
             // Convert struts properties into ones that xwork expects
             props.setProperty("devMode", "true");
         } else {
