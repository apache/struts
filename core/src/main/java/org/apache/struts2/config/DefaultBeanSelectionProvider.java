/*
 * $Id$
 *
 * Licensed to the Apache Software Foundation (ASF) under one
 * or more contributor license agreements.  See the NOTICE file
 * distributed with this work for additional information
 * regarding copyright ownership.  The ASF licenses this file
 * to you under the Apache License, Version 2.0 (the
 * "License"); you may not use this file except in compliance
 * with the License.  You may obtain a copy of the License at
 *
 *  http://www.apache.org/licenses/LICENSE-2.0
 *
 * Unless required by applicable law or agreed to in writing,
 * software distributed under the License is distributed on an
 * "AS IS" BASIS, WITHOUT WARRANTIES OR CONDITIONS OF ANY
 * KIND, either express or implied.  See the License for the
 * specific language governing permissions and limitations
 * under the License.
 */

package org.apache.struts2.config;

import com.opensymphony.xwork2.ActionProxyFactory;
import com.opensymphony.xwork2.TextProviderFactory;
import com.opensymphony.xwork2.factory.UnknownHandlerFactory;
import com.opensymphony.xwork2.security.AcceptedPatternsChecker;
import com.opensymphony.xwork2.security.ExcludedPatternsChecker;
import com.opensymphony.xwork2.FileManager;
import com.opensymphony.xwork2.FileManagerFactory;
import com.opensymphony.xwork2.LocaleProvider;
import com.opensymphony.xwork2.ObjectFactory;
import com.opensymphony.xwork2.TextProvider;
import com.opensymphony.xwork2.UnknownHandlerManager;
import com.opensymphony.xwork2.XWorkConstants;
import com.opensymphony.xwork2.conversion.ConversionAnnotationProcessor;
import com.opensymphony.xwork2.conversion.ConversionFileProcessor;
import com.opensymphony.xwork2.conversion.ConversionPropertiesProcessor;
import com.opensymphony.xwork2.conversion.ObjectTypeDeterminer;
import com.opensymphony.xwork2.conversion.TypeConverterCreator;
import com.opensymphony.xwork2.conversion.TypeConverterHolder;
import com.opensymphony.xwork2.conversion.impl.ArrayConverter;
import com.opensymphony.xwork2.conversion.impl.CollectionConverter;
import com.opensymphony.xwork2.conversion.impl.DateConverter;
import com.opensymphony.xwork2.conversion.impl.NumberConverter;
import com.opensymphony.xwork2.conversion.impl.StringConverter;
import com.opensymphony.xwork2.conversion.impl.XWorkConverter;
import com.opensymphony.xwork2.factory.ActionFactory;
import com.opensymphony.xwork2.factory.ConverterFactory;
import com.opensymphony.xwork2.factory.InterceptorFactory;
import com.opensymphony.xwork2.factory.ResultFactory;
import com.opensymphony.xwork2.factory.ValidatorFactory;
import com.opensymphony.xwork2.inject.ContainerBuilder;
import com.opensymphony.xwork2.inject.Scope;
import com.opensymphony.xwork2.util.LocalizedTextUtil;
import com.opensymphony.xwork2.util.PatternMatcher;
import com.opensymphony.xwork2.util.TextParser;
import com.opensymphony.xwork2.util.ValueStackFactory;
import com.opensymphony.xwork2.util.location.LocatableProperties;
import org.apache.logging.log4j.Logger;
import org.apache.logging.log4j.LogManager;
import com.opensymphony.xwork2.util.reflection.ReflectionContextFactory;
import com.opensymphony.xwork2.util.reflection.ReflectionProvider;
import com.opensymphony.xwork2.validator.ActionValidatorManager;
import org.apache.struts2.StrutsConstants;
import org.apache.struts2.components.UrlRenderer;
import org.apache.struts2.dispatcher.DispatcherErrorHandler;
import org.apache.struts2.dispatcher.StaticContentLoader;
import org.apache.struts2.dispatcher.mapper.ActionMapper;
import org.apache.struts2.dispatcher.multipart.MultiPartRequest;
import org.apache.struts2.util.ContentTypeMatcher;
import org.apache.struts2.views.freemarker.FreemarkerManager;
import org.apache.struts2.views.util.UrlHelper;
import org.apache.struts2.views.velocity.VelocityManager;

import java.util.StringTokenizer;

/**
 * Selects the implementations of key framework extension points, using the loaded
 * property constants.  The implementations are selected from the container builder
 * using the name defined in its associated property.  The default implementation name will
 * always be "struts".
 *
 * <p>
 * The following is a list of the allowed extension points:
 *
 * <!-- START SNIPPET: extensionPoints -->
 * <table border="1" summary="">
 *   <tr>
 *     <th>Type</th>
 *     <th>Property</th>
 *     <th>Scope</th>
 *     <th>Description</th>
 *   </tr>
 *   <tr>
 *     <td>com.opensymphony.xwork2.ObjectFactory</td>
 *     <td>struts.objectFactory</td>
 *     <td>singleton</td>
 *     <td>Creates actions, results, and interceptors</td>
 *   </tr>
 *   <tr>
 *     <td>com.opensymphony.xwork2.factory.ActionFactory</td>
 *     <td>struts.objectFactory.actionFactory</td>
 *     <td>singleton</td>
 *     <td>Dedicated factory used to create Actions, you can implement/extend existing one instead of defining new ObjectFactory</td>
 *   </tr>
 *   <tr>
 *     <td>com.opensymphony.xwork2.factory.ResultFactory</td>
 *     <td>struts.objectFactory.resultFactory</td>
 *     <td>singleton</td>
 *     <td>Dedicated factory used to create Results, you can implement/extend existing one instead of defining new ObjectFactory</td>
 *   </tr>
 *   <tr>
 *     <td>com.opensymphony.xwork2.factory.InterceptorFactory</td>
 *     <td>struts.objectFactory.interceptorFactory</td>
 *     <td>singleton</td>
 *     <td>Dedicated factory used to create Interceptors, you can implement/extend existing one instead of defining new ObjectFactory</td>
 *   </tr>
 *   <tr>
 *     <td>com.opensymphony.xwork2.factory.ConverterFactory</td>
 *     <td>struts.objectFactory.converterFactory</td>
 *     <td>singleton</td>
 *     <td>Dedicated factory used to create TypeConverters, you can implement/extend existing one instead of defining new ObjectFactory</td>
 *   </tr>
 *   <tr>
 *     <td>com.opensymphony.xwork2.factory.ValidatorFactory</td>
 *     <td>struts.objectFactory.validatorFactory</td>
 *     <td>singleton</td>
 *     <td>Dedicated factory used to create Validators, you can implement/extend existing one instead of defining new ObjectFactory</td>
 *   </tr>
 *   <tr>
 *     <td>com.opensymphony.xwork2.ActionProxyFactory</td>
 *     <td>struts.actionProxyFactory</td>
 *     <td>singleton</td>
 *     <td>Creates the ActionProxy</td>
 *   </tr>
 *   <tr>
 *     <td>com.opensymphony.xwork2.util.ObjectTypeDeterminer</td>
 *     <td>struts.objectTypeDeterminer</td>
 *     <td>singleton</td>
 *     <td>Determines what the key and element class of a Map or Collection should be</td>
 *   </tr>
 *   <tr>
 *     <td>org.apache.struts2.dispatcher.mapper.ActionMapper</td>
 *     <td>struts.mapper.class</td>
 *     <td>singleton</td>
 *     <td>Determines the ActionMapping from a request and a URI from an ActionMapping</td>
 *   </tr>
 *   <tr>
 *     <td>org.apache.struts2.dispatcher.multipart.MultiPartRequest</td>
 *     <td>struts.multipart.parser</td>
 *     <td>per request</td>
 *     <td>Parses a multipart request (file upload)</td>
 *   </tr>
 *   <tr>
 *     <td>org.apache.struts2.views.freemarker.FreemarkerManager</td>
 *     <td>struts.freemarker.manager.classname</td>
 *     <td>singleton</td>
 *     <td>Loads and processes Freemarker templates</td>
 *   </tr>
 *   <tr>
 *     <td>org.apache.struts2.views.velocity.VelocityManager</td>
 *     <td>struts.velocity.manager.classname</td>
 *     <td>singleton</td>
 *     <td>Loads and processes Velocity templates</td>
 *   </tr>
 *   <tr>
 *     <td>com.opensymphony.xwork2.validator.ActionValidatorManager</td>
 *     <td>struts.actionValidatorManager</td>
 *     <td>singleton</td>
 *     <td>Main interface for validation managers (regular and annotation based).  Handles both the loading of
 *         configuration and the actual validation (since 2.1)</td>
 *   </tr>
 *   <tr>
 *     <td>com.opensymphony.xwork2.util.ValueStackFactory</td>
 *     <td>struts.valueStackFactory</td>
 *     <td>singleton</td>
 *     <td>Creates value stacks (since 2.1)</td>
 *   </tr>
 *   <tr>
 *     <td>com.opensymphony.xwork2.reflection.ReflectionProvider</td>
 *     <td>struts.reflectionProvider</td>
 *     <td>singleton</td>
 *     <td>Provides reflection services, key place to plug in a custom expression language (since 2.1)</td>
 *   </tr>
 *   <tr>
 *     <td>com.opensymphony.xwork2.reflection.ReflectionContextFactory</td>
 *     <td>struts.reflectionContextFactory</td>
 *     <td>singleton</td>
 *     <td>Creates reflection context maps used for reflection and expression language operations (since 2.1)</td>
 *   </tr>
 *   <tr>
 *     <td>com.opensymphony.xwork2.config.PackageProvider</td>
 *     <td>N/A</td>
 *     <td>singleton</td>
 *     <td>All beans registered as PackageProvider implementations will be automatically included in configuration building (since 2.1)</td>
 *   </tr>
 *   <tr>
 *     <td>com.opensymphony.xwork2.util.PatternMatcher</td>
 *     <td>struts.patternMatcher</td>
 *     <td>singleton</td>
 *     <td>Matches patterns, such as action names, generally used in configuration (since 2.1)</td>
 *   </tr>
 *   <tr>
 *     <td>org.apache.struts2.views.dispatcher.DefaultStaticContentLoader</td>
 *     <td>struts.staticContentLoader</td>
 *     <td>singleton</td>
 *     <td>Loads static resources (since 2.1)</td>
 *   </tr>
 *   <tr>
 *     <td>com.opensymphony.xwork2.conversion.impl.XWorkConverter</td>
 *     <td>struts.xworkConverter</td>
 *     <td>singleton</td>
 *     <td>Handles conversion logic and allows to load custom converters per class or per action</td>
 *   </tr>
 *   <tr>
 *     <td>com.opensymphony.xwork2.TextProvider</td>
 *     <td>struts.xworkTextProvider</td>
 *     <td>default</td>
 *     <td>Allows provide custom TextProvider for whole application</td>
 *   </tr>
 *   <tr>
 *     <td>com.opensymphony.xwork2.LocaleProvider</td>
 *     <td>struts.localeProvider</td>
 *     <td>singleton</td>
 *     <td>Allows provide custom TextProvider for whole application</td>
 *   </tr>
 *   <tr>
 *     <td>org.apache.struts2.components.UrlRenderer</td>
 *     <td>struts.urlRenderer</td>
 *     <td>singleton</td>
 *     <td>Allows provide custom implementation of environment specific URL rendering/creating class</td>
 *   </tr>
 *   <tr>
 *     <td>com.opensymphony.xwork2.UnknownHandlerManager</td>
 *     <td>struts.unknownHandlerManager</td>
 *     <td>singleton</td>
 *     <td>Implementation of this interface allows handle logic of unknown Actions, Methods or Results</td>
 *   </tr>
 *   <tr>
 *     <td>org.apache.struts2.views.util.UrlHelper</td>
 *     <td>struts.view.urlHelper</td>
 *     <td>singleton</td>
 *     <td>Helper class used with URLRenderer to provide exact logic for building URLs</td>
 *   </tr>
 *   <tr>
 *     <td>com.opensymphony.xwork2.FileManagerFactory</td>
 *     <td>struts.fileManagerFactory</td>
 *     <td>singleton</td>
 *     <td>Used to create {@link FileManager} instance to access files on the File System as also to monitor if reload is needed,
 *     can be implemented / overwritten to meet specific an application server needs
 *     </td>
 *   <tr>
 *     <td>com.opensymphony.xwork2.conversion.impl.CollectionConverter</td>
 *     <td>struts.converter.collection</td>
 *     <td>singleton</td>
 *     <td>Converter used to convert any object to Collection and back</td>
 *   </tr>
 *   <tr>
 *     <td>com.opensymphony.xwork2.conversion.impl.ArrayConverter</td>
 *     <td>struts.converter.array</td>
 *     <td>singleton</td>
 *     <td>Converter used to convert any object to Array and back</td>
 *   </tr>
 *   <tr>
 *     <td>com.opensymphony.xwork2.conversion.impl.DateConverter</td>
 *     <td>struts.converter.date</td>
 *     <td>singleton</td>
 *     <td>Converter used to convert any object to Date and back</td>
 *   </tr>
 *   <tr>
 *     <td>com.opensymphony.xwork2.conversion.impl.NumberConverter</td>
 *     <td>struts.converter.number</td>
 *     <td>singleton</td>
 *     <td>Converter used to convert any object to Number and back</td>
 *   </tr>
 *   <tr>
 *     <td>com.opensymphony.xwork2.conversion.impl.StringConverter</td>
 *     <td>struts.converter.string</td>
 *     <td>singleton</td>
 *     <td>Converter used to convert any object to String and back</td>
 *   </tr>
 *   <tr>
 *     <td>com.opensymphony.xwork2.conversion.ConversionPropertiesProcessor</td>
 *     <td>struts.conversion.properties.processor</td>
 *     <td>singleton</td>
 *     <td>Process Properties to create converters</td>
 *   </tr>
 *   <tr>
 *     <td>com.opensymphony.xwork2.conversion.ConversionPropertiesProcessor</td>
 *     <td>struts.converter.file.processor</td>
 *     <td>singleton</td>
 *     <td>Process &lt;class&gt;-conversion.properties file create converters&lt;/class&gt;</td>
 *   </tr>
 *   <tr>
 *     <td>com.opensymphony.xwork2.conversion.ConversionAnnotationProcessor</td>
 *     <td>struts.converter.annotation.processor</td>
 *     <td>singleton</td>
 *     <td>Process TypeConversion annotation to create converters</td>
 *   </tr>
 *   <tr>
 *     <td>com.opensymphony.xwork2.conversion.TypeConverterCreator</td>
 *     <td>struts.converter.creator</td>
 *     <td>singleton</td>
 *     <td>Creates user converters</td>
 *   </tr>
 *   <tr>
 *     <td>com.opensymphony.xwork2.conversion.TypeConverterHolder</td>
 *     <td>struts.converter.holder</td>
 *     <td>singleton</td>
 *     <td>Holds user converters' instances</td>
 *   </tr>
 *   <tr>
 *     <td>com.opensymphony.xwork2.util.TextParser</td>
 *     <td>struts.expression.parser</td>
 *     <td>singleton</td>
 *     <td>Used to parse expressions like ${foo.bar} or %{bar.foo} but it is up tp the TextParser's
 *         implementation what kind of opening char to use (#, $, %, etc)</td>
 *   </tr>
 *   <tr>
 *     <td>com.opensymphony.xwork2.ExcludedPatternsChecker</td>
 *     <td>struts.excludedPatterns.checker</td>
 *     <td>request</td>
 *     <td>Used across different interceptors to check if given string matches one of the excluded patterns</td>
 *   </tr>
 *   <tr>
 *     <td>com.opensymphony.xwork2.AcceptedPatternsChecker</td>
 *     <td>struts.acceptedPatterns.checker</td>
 *     <td>request</td>
 *     <td>Used across different interceptors to check if given string matches one of the accepted patterns</td>
 *   </tr>
 *   <tr>
 *     <td>org.apache.struts2.util.ContentTypeMatcher</td>
 *     <td>struts.contentTypeMatcher</td>
 *     <td>singleton</td>
 *     <td>Matches content type of uploaded files (since 2.3.22)</td>
 *   </tr>
 * </table>
 *
 * <!-- END SNIPPET: extensionPoints -->
 *
 * <p>
 * Implementations are selected using the value of its associated property.  That property is
 * used to determine the implementation by:
 * </p>
 *
 * <ol>
 *   <li>Trying to find an existing bean by that name in the container</li>
 *   <li>Trying to find a class by that name, then creating a new bean factory for it</li>
 *   <li>Creating a new delegation bean factory that delegates to the configured ObjectFactory at runtime</li>
 * </ol>
 *
 * <p>
 * Finally, this class overrides certain properties if dev mode is enabled:
 * </p>
 *
 * <ul>
 *   <li><code>struts.i18n.reload = true</code></li>
 *   <li><code>struts.configuration.xml.reload = true</code></li>
 * </ul>
 */
public class DefaultBeanSelectionProvider extends AbstractBeanSelectionProvider {

    private static final Logger LOG = LogManager.getLogger(DefaultBeanSelectionProvider.class);

    public void register(ContainerBuilder builder, LocatableProperties props) {
        alias(ObjectFactory.class, StrutsConstants.STRUTS_OBJECTFACTORY, builder, props);
        alias(ActionFactory.class, StrutsConstants.STRUTS_OBJECTFACTORY_ACTIONFACTORY, builder, props);
        alias(ResultFactory.class, StrutsConstants.STRUTS_OBJECTFACTORY_RESULTFACTORY, builder, props);
        alias(ConverterFactory.class, StrutsConstants.STRUTS_OBJECTFACTORY_CONVERTERFACTORY, builder, props);
        alias(InterceptorFactory.class, StrutsConstants.STRUTS_OBJECTFACTORY_INTERCEPTORFACTORY, builder, props);
        alias(ValidatorFactory.class, StrutsConstants.STRUTS_OBJECTFACTORY_VALIDATORFACTORY, builder, props);
        alias(UnknownHandlerFactory.class, StrutsConstants.STRUTS_OBJECTFACTORY_UNKNOWNHANDLERFACTORY, builder, props);

        alias(FileManagerFactory.class, StrutsConstants.STRUTS_FILE_MANAGER_FACTORY, builder, props, Scope.SINGLETON);

        alias(XWorkConverter.class, StrutsConstants.STRUTS_XWORKCONVERTER, builder, props);
        alias(CollectionConverter.class, StrutsConstants.STRUTS_CONVERTER_COLLECTION, builder, props);
        alias(ArrayConverter.class, StrutsConstants.STRUTS_CONVERTER_ARRAY, builder, props);
        alias(DateConverter.class, StrutsConstants.STRUTS_CONVERTER_DATE, builder, props);
        alias(NumberConverter.class, StrutsConstants.STRUTS_CONVERTER_NUMBER, builder, props);
        alias(StringConverter.class, StrutsConstants.STRUTS_CONVERTER_STRING, builder, props);

        alias(ConversionPropertiesProcessor.class, StrutsConstants.STRUTS_CONVERTER_PROPERTIES_PROCESSOR, builder, props);
        alias(ConversionFileProcessor.class, StrutsConstants.STRUTS_CONVERTER_FILE_PROCESSOR, builder, props);
        alias(ConversionAnnotationProcessor.class, StrutsConstants.STRUTS_CONVERTER_ANNOTATION_PROCESSOR, builder, props);
        alias(TypeConverterCreator.class, StrutsConstants.STRUTS_CONVERTER_CREATOR, builder, props);
        alias(TypeConverterHolder.class, StrutsConstants.STRUTS_CONVERTER_HOLDER, builder, props);

        alias(TextProvider.class, StrutsConstants.STRUTS_XWORKTEXTPROVIDER, builder, props, Scope.PROTOTYPE);
<<<<<<< HEAD
=======
        alias(TextProviderFactory.class, StrutsConstants.STRUTS_TEXT_PROVIDER_FACTORY, builder, props, Scope.PROTOTYPE);

>>>>>>> 8852e3d1
        alias(LocaleProvider.class, StrutsConstants.STRUTS_LOCALE_PROVIDER, builder, props);
        alias(LocalizedTextUtil.class, StrutsConstants.STRUTS_LOCALIZED_TEXT_PROVIDER, builder, props);

        alias(ActionProxyFactory.class, StrutsConstants.STRUTS_ACTIONPROXYFACTORY, builder, props);
        alias(ObjectTypeDeterminer.class, StrutsConstants.STRUTS_OBJECTTYPEDETERMINER, builder, props);
        alias(ActionMapper.class, StrutsConstants.STRUTS_MAPPER_CLASS, builder, props);
        alias(MultiPartRequest.class, StrutsConstants.STRUTS_MULTIPART_PARSER, builder, props, Scope.PROTOTYPE);
        alias(FreemarkerManager.class, StrutsConstants.STRUTS_FREEMARKER_MANAGER_CLASSNAME, builder, props);
        alias(VelocityManager.class, StrutsConstants.STRUTS_VELOCITY_MANAGER_CLASSNAME, builder, props);
        alias(UrlRenderer.class, StrutsConstants.STRUTS_URL_RENDERER, builder, props);
        alias(ActionValidatorManager.class, StrutsConstants.STRUTS_ACTIONVALIDATORMANAGER, builder, props);
        alias(ValueStackFactory.class, StrutsConstants.STRUTS_VALUESTACKFACTORY, builder, props);
        alias(ReflectionProvider.class, StrutsConstants.STRUTS_REFLECTIONPROVIDER, builder, props);
        alias(ReflectionContextFactory.class, StrutsConstants.STRUTS_REFLECTIONCONTEXTFACTORY, builder, props);
        alias(PatternMatcher.class, StrutsConstants.STRUTS_PATTERNMATCHER, builder, props);
        alias(ContentTypeMatcher.class, StrutsConstants.STRUTS_CONTENT_TYPE_MATCHER, builder, props);
        alias(StaticContentLoader.class, StrutsConstants.STRUTS_STATIC_CONTENT_LOADER, builder, props);
        alias(UnknownHandlerManager.class, StrutsConstants.STRUTS_UNKNOWN_HANDLER_MANAGER, builder, props);
        alias(UrlHelper.class, StrutsConstants.STRUTS_URL_HELPER, builder, props);

        alias(TextParser.class, StrutsConstants.STRUTS_EXPRESSION_PARSER, builder, props);

        alias(DispatcherErrorHandler.class, StrutsConstants.STRUTS_DISPATCHER_ERROR_HANDLER, builder, props);

        /** Checker is used mostly in interceptors, so there be one instance of checker per interceptor with Scope.PROTOTYPE **/
        alias(ExcludedPatternsChecker.class, StrutsConstants.STRUTS_EXCLUDED_PATTERNS_CHECKER, builder, props, Scope.PROTOTYPE);
        alias(AcceptedPatternsChecker.class, StrutsConstants.STRUTS_ACCEPTED_PATTERNS_CHECKER, builder, props, Scope.PROTOTYPE);

        switchDevMode(props);

        // Convert Struts properties into XWork properties
        convertIfExist(props, StrutsConstants.STRUTS_LOG_MISSING_PROPERTIES, XWorkConstants.LOG_MISSING_PROPERTIES);
        convertIfExist(props, StrutsConstants.STRUTS_ENABLE_OGNL_EXPRESSION_CACHE, XWorkConstants.ENABLE_OGNL_EXPRESSION_CACHE);
        convertIfExist(props, StrutsConstants.STRUTS_ENABLE_OGNL_EVAL_EXPRESSION, XWorkConstants.ENABLE_OGNL_EVAL_EXPRESSION);
        convertIfExist(props, StrutsConstants.STRUTS_ALLOW_STATIC_METHOD_ACCESS, XWorkConstants.ALLOW_STATIC_METHOD_ACCESS);
        convertIfExist(props, StrutsConstants.STRUTS_CONFIGURATION_XML_RELOAD, XWorkConstants.RELOAD_XML_CONFIGURATION);

        convertIfExist(props, StrutsConstants.STRUTS_EXCLUDED_CLASSES, XWorkConstants.OGNL_EXCLUDED_CLASSES);
        convertIfExist(props, StrutsConstants.STRUTS_EXCLUDED_PACKAGE_NAME_PATTERNS, XWorkConstants.OGNL_EXCLUDED_PACKAGE_NAME_PATTERNS);
        convertIfExist(props, StrutsConstants.STRUTS_EXCLUDED_PACKAGE_NAMES, XWorkConstants.OGNL_EXCLUDED_PACKAGE_NAMES);

        convertIfExist(props, StrutsConstants.STRUTS_ADDITIONAL_EXCLUDED_PATTERNS, XWorkConstants.ADDITIONAL_EXCLUDED_PATTERNS);
        convertIfExist(props, StrutsConstants.STRUTS_ADDITIONAL_ACCEPTED_PATTERNS, XWorkConstants.ADDITIONAL_ACCEPTED_PATTERNS);
        convertIfExist(props, StrutsConstants.STRUTS_OVERRIDE_EXCLUDED_PATTERNS, XWorkConstants.OVERRIDE_EXCLUDED_PATTERNS);
        convertIfExist(props, StrutsConstants.STRUTS_OVERRIDE_ACCEPTED_PATTERNS, XWorkConstants.OVERRIDE_ACCEPTED_PATTERNS);

        LocalizedTextUtil.addDefaultResourceBundle("org/apache/struts2/struts-messages");
        loadCustomResourceBundles(props);
    }

    /**
     * Enables/disables devMode and related settings if they aren't explicit set in struts.xml/struts.properties
     *
     * @param props configured properties
     */
    private void switchDevMode(LocatableProperties props) {
        if ("true".equalsIgnoreCase(props.getProperty(StrutsConstants.STRUTS_DEVMODE))) {
            if (props.getProperty(StrutsConstants.STRUTS_I18N_RELOAD) == null) {
                props.setProperty(StrutsConstants.STRUTS_I18N_RELOAD, "true");
            }
            if (props.getProperty(StrutsConstants.STRUTS_CONFIGURATION_XML_RELOAD) == null) {
                props.setProperty(StrutsConstants.STRUTS_CONFIGURATION_XML_RELOAD, "true");
            }
            if (props.getProperty(StrutsConstants.STRUTS_FREEMARKER_TEMPLATES_CACHE_UPDATE_DELAY) == null) {
                props.setProperty(StrutsConstants.STRUTS_FREEMARKER_TEMPLATES_CACHE_UPDATE_DELAY, "0");
            }
            // Convert struts properties into ones that xwork expects
            props.setProperty(XWorkConstants.DEV_MODE, "true");
        } else {
            props.setProperty(XWorkConstants.DEV_MODE, "false");
        }
    }

    private void loadCustomResourceBundles(LocatableProperties props) {
        String bundles = props.getProperty(StrutsConstants.STRUTS_CUSTOM_I18N_RESOURCES);
        if (bundles != null && bundles.length() > 0) {
            StringTokenizer customBundles = new StringTokenizer(bundles, ", ");

            while (customBundles.hasMoreTokens()) {
                String name = customBundles.nextToken();
                try {
              	    LOG.trace("Loading global messages from [{}]", name);
                    LocalizedTextUtil.addDefaultResourceBundle(name);
                } catch (Exception e) {
                    LOG.error("Could not find messages file {}.properties. Skipping", name);
                }
            }
        }
    }

}<|MERGE_RESOLUTION|>--- conflicted
+++ resolved
@@ -388,11 +388,7 @@
         alias(TypeConverterHolder.class, StrutsConstants.STRUTS_CONVERTER_HOLDER, builder, props);
 
         alias(TextProvider.class, StrutsConstants.STRUTS_XWORKTEXTPROVIDER, builder, props, Scope.PROTOTYPE);
-<<<<<<< HEAD
-=======
         alias(TextProviderFactory.class, StrutsConstants.STRUTS_TEXT_PROVIDER_FACTORY, builder, props, Scope.PROTOTYPE);
-
->>>>>>> 8852e3d1
         alias(LocaleProvider.class, StrutsConstants.STRUTS_LOCALE_PROVIDER, builder, props);
         alias(LocalizedTextUtil.class, StrutsConstants.STRUTS_LOCALIZED_TEXT_PROVIDER, builder, props);
 
