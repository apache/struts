/*
 * $Id$
 *
 * Licensed to the Apache Software Foundation (ASF) under one
 * or more contributor license agreements.  See the NOTICE file
 * distributed with this work for additional information
 * regarding copyright ownership.  The ASF licenses this file
 * to you under the Apache License, Version 2.0 (the
 * "License"); you may not use this file except in compliance
 * with the License.  You may obtain a copy of the License at
 *
 *  http://www.apache.org/licenses/LICENSE-2.0
 *
 * Unless required by applicable law or agreed to in writing,
 * software distributed under the License is distributed on an
 * "AS IS" BASIS, WITHOUT WARRANTIES OR CONDITIONS OF ANY
 * KIND, either express or implied.  See the License for the
 * specific language governing permissions and limitations
 * under the License.
 */
package org.apache.struts2.dispatcher;

import java.io.IOException;
import java.io.InputStream;
import java.io.OutputStream;
import java.net.URLDecoder;
import java.util.ArrayList;
import java.util.Calendar;
import java.util.Enumeration;
import java.util.HashMap;
import java.util.List;
import java.util.Map;
import java.util.StringTokenizer;

import javax.servlet.Filter;
import javax.servlet.FilterChain;
import javax.servlet.FilterConfig;
import javax.servlet.ServletContext;
import javax.servlet.ServletException;
import javax.servlet.ServletRequest;
import javax.servlet.ServletResponse;
import javax.servlet.http.HttpServletRequest;
import javax.servlet.http.HttpServletResponse;

import org.apache.commons.logging.Log;
import org.apache.commons.logging.LogFactory;
import org.apache.struts2.RequestUtils;
import org.apache.struts2.StrutsConstants;
import org.apache.struts2.StrutsStatics;
import org.apache.struts2.dispatcher.mapper.ActionMapper;
import org.apache.struts2.dispatcher.mapper.ActionMapping;

import com.opensymphony.xwork2.inject.Inject;
import com.opensymphony.xwork2.util.ClassLoaderUtil;
import com.opensymphony.xwork2.util.profiling.UtilTimerStack;
import com.opensymphony.xwork2.ActionContext;

/**
 * Master filter for Struts that handles four distinct
 * responsibilities:
 *
 * <ul>
 *
 * <li>Executing actions</li>
 *
 * <li>Cleaning up the {@link ActionContext} (see note)</li>
 *
 * <li>Serving static content</li>
 *
 * <li>Kicking off XWork's interceptor chain for the request lifecycle</li>
 *
 * </ul>
 *
 * <p/> <b>IMPORTANT</b>: this filter must be mapped to all requests. Unless you know exactly what you are doing, always
 * map to this URL pattern: /*
 *
 * <p/> <b>Executing actions</b>
 *
 * <p/> This filter executes actions by consulting the {@link ActionMapper} and determining if the requested URL should
 * invoke an action. If the mapper indicates it should, <b>the rest of the filter chain is stopped</b> and the action is
 * invoked. This is important, as it means that filters like the SiteMesh filter must be placed <b>before</b> this
 * filter or they will not be able to decorate the output of actions.
 *
 * <p/> <b>Cleaning up the {@link ActionContext}</b>
 *
 * <p/> This filter will also automatically clean up the {@link ActionContext} for you, ensuring that no memory leaks
 * take place. However, this can sometimes cause problems integrating with other products like SiteMesh. See {@link
 * ActionContextCleanUp} for more information on how to deal with this.
 *
 * <p/> <b>Serving static content</b>
 *
 * <p/> This filter also serves common static content needed when using various parts of Struts, such as JavaScript
 * files, CSS files, etc. It works by looking for requests to /struts/*, and then mapping the value after "/struts/"
 * to common packages in Struts and, optionally, in your class path. By default, the following packages are
 * automatically searched:
 *
 * <ul>
 *
 * <li>org.apache.struts2.static</li>
 *
 * <li>template</li>
 *
 * </ul>
 *
 * <p/> This means that you can simply request /struts/xhtml/styles.css and the XHTML UI theme's default stylesheet
 * will be returned. Likewise, many of the AJAX UI components require various JavaScript files, which are found in the
 * org.apache.struts2.static package. If you wish to add additional packages to be searched, you can add a comma
 * separated (space, tab and new line will do as well) list in the filter init parameter named "packages". <b>Be
 * careful</b>, however, to expose any packages that may have sensitive information, such as properties file with
 * database access credentials.
 *
 * <p/>
 *
 * <p>
 *
 * This filter supports the following init-params:
 * <!-- START SNIPPET: params -->
 *
 * <ul>
 *
 * <li><b>config</b> - a comma-delimited list of XML configuration files to load.</li>
 *
 * <li><b>actionPackages</b> - a comma-delimited list of Java packages to scan for Actions.</li>
 *
<<<<<<< HEAD
 * <li><b>configProviders</b> - a comma-delimited list of Java classes that implement the
 * {@link ConfigurationProvider} interface that should be used for building the {@link Configuration}.</li>
 *
=======
 * <li><b>configProviders</b> - a comma-delimited list of Java classes that implement the 
 * {@link com.opensymphony.xwork2.config.ConfigurationProvider} interface that should be used for building the {@link com.opensymphony.xwork2.config.Configuration}.</li>
 * 
>>>>>>> 43d49092
 * <li><b>*</b> - any other parameters are treated as framework constants.</li>
 *
 * </ul>
 *
 * <!-- END SNIPPET: params -->
 *
 * </p>
 *
 * To use a custom {@link Dispatcher}, the <code>createDispatcher()</code> method could be overriden by
 * the subclass.
 *
 * @see ActionMapper
 * @see ActionContextCleanUp
 *
 * @version $Date$ $Id$
 */
public class FilterDispatcher implements StrutsStatics, Filter {

    /**
     * Provide a logging instance.
     */
    private static final Log LOG = LogFactory.getLog(FilterDispatcher.class);

    /**
     * Store set of path prefixes to use with static resources.
     */
    private String[] pathPrefixes;

    /**
     * Provide a formatted date for setting heading information when caching static content.
     */
    private final Calendar lastModifiedCal = Calendar.getInstance();

    /**
     * Store state of StrutsConstants.STRUTS_SERVE_STATIC_CONTENT setting.
     */
    private static boolean serveStatic;

    /**
     * Store state of StrutsConstants.STRUTS_SERVE_STATIC_BROWSER_CACHE setting.
     */
    private static boolean serveStaticBrowserCache;

    /**
     * Store state of StrutsConstants.STRUTS_I18N_ENCODING setting.
     */
    private static String encoding;

    /**
     * Provide ActionMapper instance, set by injection.
     */
    private static ActionMapper actionMapper;

    /**
     * Provide FilterConfig instance, set on init.
     */
    private FilterConfig filterConfig;

    /**
     * Expose Dispatcher instance to subclass.
     */
    protected Dispatcher dispatcher;

    /**
     * Initializes the filter by creating a default dispatcher
     * and setting the default packages for static resources.
     *
     * @param filterConfig The filter configuration
     */
    public void init(FilterConfig filterConfig) throws ServletException {
       this.filterConfig = filterConfig;

        dispatcher = createDispatcher(filterConfig);
        dispatcher.init();

        String param = filterConfig.getInitParameter("packages");
        String packages = "org.apache.struts2.static template org.apache.struts2.interceptor.debugging";
        if (param != null) {
            packages = param + " " + packages;
        }
        this.pathPrefixes = parse(packages);
    }

    /**
     * Calls dispatcher.cleanup,
     * which in turn releases local threads and destroys any DispatchListeners.
     *
     * @see javax.servlet.Filter#destroy()
     */
    public void destroy() {
        if (dispatcher == null) {
            LOG.warn("something is seriously wrong, Dispatcher is not initialized (null) ");
        } else {
            dispatcher.cleanup();
        }
    }

    /**
     * Create a default {@link Dispatcher} that subclasses can override
     * with a custom Dispatcher, if needed.
     *
     * @param filterConfig Our FilterConfig
     * @return Initialized Dispatcher
     */
    protected Dispatcher createDispatcher(FilterConfig filterConfig) {
        Map<String,String> params = new HashMap<String,String>();
        for (Enumeration e = filterConfig.getInitParameterNames(); e.hasMoreElements(); ) {
            String name = (String) e.nextElement();
            String value = filterConfig.getInitParameter(name);
            params.put(name, value);
        }
        return new Dispatcher(filterConfig.getServletContext(), params);
    }

    /**
     * Modify state of StrutsConstants.STRUTS_SERVE_STATIC_CONTENT setting.
     * @param val New setting
     */
    @Inject(StrutsConstants.STRUTS_SERVE_STATIC_CONTENT)
    public static void setServeStaticContent(String val) {
        serveStatic = "true".equals(val);
    }

    /**
     * Modify state of StrutsConstants.STRUTS_SERVE_STATIC_BROWSER_CACHE setting.
     * @param val New setting
     */
    @Inject(StrutsConstants.STRUTS_SERVE_STATIC_BROWSER_CACHE)
    public static void setServeStaticBrowserCache(String val) {
        serveStaticBrowserCache = "true".equals(val);
    }

    /**
     * Modify state of StrutsConstants.STRUTS_I18N_ENCODING setting.
     * @param val New setting
     */
    @Inject(StrutsConstants.STRUTS_I18N_ENCODING)
    public static void setEncoding(String val) {
        encoding = val;
    }

    /**
     * Modify ActionMapper instance.
     * @param mapper New instance
     */
    @Inject
    public static void setActionMapper(ActionMapper mapper) {
        actionMapper = mapper;
    }

    /**
     * Provide a workaround for some versions of WebLogic.
     * <p/>
     * Servlet 2.3 specifies that the servlet context can be retrieved from the session. Unfortunately, some versions of
     * WebLogic can only retrieve the servlet context from the filter config. Hence, this method enables subclasses to
     * retrieve the servlet context from other sources.
     *
     * @return the servlet context.
     */
    protected ServletContext getServletContext() {
        return filterConfig.getServletContext();
    }

    /**
     * Expose the FilterConfig instance.
     *
     * @return Our FilterConfit instance
     */
    protected FilterConfig getFilterConfig() {
        return filterConfig;
    }

    /**
     * Wrap and return the given request, if needed, so as to to transparently
     * handle multipart data as a wrapped class around the given request.
     *
     * @param request Our ServletRequest object
     * @param response Our ServerResponse object
     * @return Wrapped HttpServletRequest object
     * @throws ServletException on any error
     */
    protected HttpServletRequest prepareDispatcherAndWrapRequest(HttpServletRequest request, HttpServletResponse response) throws ServletException {

        Dispatcher du = Dispatcher.getInstance();

        // Prepare and wrap the request if the cleanup filter hasn't already, cleanup filter should be
        // configured first before struts2 dispatcher filter, hence when its cleanup filter's turn,
        // static instance of Dispatcher should be null.
        if (du == null) {

            Dispatcher.setInstance(dispatcher);

            // prepare the request no matter what - this ensures that the proper character encoding
            // is used before invoking the mapper (see WW-9127)
            dispatcher.prepare(request, response);
        } else {
            dispatcher = du;
        }
<<<<<<< HEAD

=======
        
>>>>>>> 43d49092
        try {
            // Wrap request first, just in case it is multipart/form-data
            // parameters might not be accessible through before encoding (ww-1278)
            request = dispatcher.wrapRequest(request, getServletContext());
        } catch (IOException e) {
            String message = "Could not wrap servlet request with MultipartRequestWrapper!";
            LOG.error(message, e);
            throw new ServletException(message, e);
        }

        return request;
    }

    /**
     * Create a string array from a comma-delimited list of packages.
     *
     * @param packages A comma-delimited String listing packages
     * @return A string array of packages
     */
    protected String[] parse(String packages) {
        if (packages == null) {
            return null;
        }
        List<String> pathPrefixes = new ArrayList<String>();

        StringTokenizer st = new StringTokenizer(packages, ", \n\t");
        while (st.hasMoreTokens()) {
            String pathPrefix = st.nextToken().replace('.', '/');
            if (!pathPrefix.endsWith("/")) {
                pathPrefix += "/";
            }
            pathPrefixes.add(pathPrefix);
        }

        return pathPrefixes.toArray(new String[pathPrefixes.size()]);
    }


    /**
     * Process an action or handle a request a static resource.
     * <p/>
     * The filter tries to match the request to an action mapping.
     * If mapping is found, the action processes is delegated to the dispatcher's serviceAction method.
     * If action processing fails, doFilter will try to create an error page via the dispatcher.
     * <p/>
     * Otherwise, if the request is for a static resource,
     * the resource is copied directly to the response, with the appropriate caching headers set.
     * <p/>
     * If the request does not match an action mapping, or a static resource page,
     * then it passes through.
     *
     * @see javax.servlet.Filter#doFilter(javax.servlet.ServletRequest, javax.servlet.ServletResponse, javax.servlet.FilterChain)
     */
    public void doFilter(ServletRequest req, ServletResponse res, FilterChain chain) throws IOException, ServletException {

<<<<<<< HEAD
=======

>>>>>>> 43d49092
        HttpServletRequest request = (HttpServletRequest) req;
        HttpServletResponse response = (HttpServletResponse) res;
        ServletContext servletContext = getServletContext();

        String timerKey = "FilterDispatcher_doFilter: ";
        try {
            UtilTimerStack.push(timerKey);
            request = prepareDispatcherAndWrapRequest(request, response);
            ActionMapping mapping;
            try {
                mapping = actionMapper.getMapping(request, dispatcher.getConfigurationManager());
            } catch (Exception ex) {
                LOG.error("error getting ActionMapping", ex);
                dispatcher.sendError(request, response, servletContext, HttpServletResponse.SC_INTERNAL_SERVER_ERROR, ex);
                return;
            }

            if (mapping == null) {
                // there is no action in this request, should we look for a static resource?
                String resourcePath = RequestUtils.getServletPath(request);

                if ("".equals(resourcePath) && null != request.getPathInfo()) {
                    resourcePath = request.getPathInfo();
                }

                if (serveStatic && resourcePath.startsWith("/struts")) {
                    String name = resourcePath.substring("/struts".length());
                    findStaticResource(name, request, response);
                } else {
                    // this is a normal request, let it pass through
                    chain.doFilter(request, response);
                }
                // The framework did its job here
                return;
            }

            dispatcher.serviceAction(request, response, servletContext, mapping);

        } finally {
            try {
                ActionContextCleanUp.cleanUp(req);
            } finally {
                UtilTimerStack.pop(timerKey);
            }
        }
    }

    /**
     * Locate a static resource and copy directly to the response,
     * setting the appropriate caching headers.
     *
     * @param name The resource name
     * @param request The request
     * @param response The response
     * @throws IOException If anything goes wrong
     */
    protected void findStaticResource(String name, HttpServletRequest request, HttpServletResponse response) throws IOException {
        if (!name.endsWith(".class")) {
            for (String pathPrefix : pathPrefixes) {
                InputStream is = findInputStream(name, pathPrefix);
                if (is != null) {
                    Calendar cal = Calendar.getInstance();

                    // check for if-modified-since, prior to any other headers
                    long ifModifiedSince = 0;
                    try {
                      ifModifiedSince = request.getDateHeader("If-Modified-Since");
                    } catch (Exception e) {
                      LOG.warn("Invalid If-Modified-Since header value: '" + request.getHeader("If-Modified-Since") + "', ignoring");
                    }
            long lastModifiedMillis = lastModifiedCal.getTimeInMillis();
            long now = cal.getTimeInMillis();
                    cal.add(Calendar.DAY_OF_MONTH, 1);
                    long expires = cal.getTimeInMillis();

            if (ifModifiedSince > 0 && ifModifiedSince <= lastModifiedMillis) {
              // not modified, content is not sent - only basic headers and status SC_NOT_MODIFIED
                        response.setDateHeader("Expires", expires);
              response.setStatus(HttpServletResponse.SC_NOT_MODIFIED);
              is.close();
              return;
            }

                  // set the content-type header
                    String contentType = getContentType(name);
                    if (contentType != null) {
                        response.setContentType(contentType);
                    }

                    if (serveStaticBrowserCache) {
                      // set heading information for caching static content
                        response.setDateHeader("Date", now);
                        response.setDateHeader("Expires", expires);
                        response.setDateHeader("Retry-After", expires);
                        response.setHeader("Cache-Control", "public");
                        response.setDateHeader("Last-Modified", lastModifiedMillis);
                    } else {
                        response.setHeader("Cache-Control", "no-cache");
                        response.setHeader("Pragma", "no-cache");
                        response.setHeader("Expires", "-1");
                    }

                    try {
                        copy(is, response.getOutputStream());
                    } finally {
                        is.close();
                    }
                    return;
                }
            }
        }

        response.sendError(HttpServletResponse.SC_NOT_FOUND);
    }

    /**
     * Determine the content type for the resource name.
     *
     * @param name The resource name
     * @return The mime type
     */
    protected String getContentType(String name) {
        // NOT using the code provided activation.jar to avoid adding yet another dependency
        // this is generally OK, since these are the main files we server up
        if (name.endsWith(".js")) {
            return "text/javascript";
        } else if (name.endsWith(".css")) {
            return "text/css";
        } else if (name.endsWith(".html")) {
            return "text/html";
        } else if (name.endsWith(".txt")) {
            return "text/plain";
        } else if (name.endsWith(".gif")) {
            return "image/gif";
        } else if (name.endsWith(".jpg") || name.endsWith(".jpeg")) {
            return "image/jpeg";
        } else if (name.endsWith(".png")) {
            return "image/png";
        } else {
            return null;
        }
    }

    /**
     * Copy bytes from the input stream to the output stream.
     *
     * @param input The input stream
     * @param output The output stream
     * @throws IOException If anything goes wrong
     */
    protected void copy(InputStream input, OutputStream output) throws IOException {
        final byte[] buffer = new byte[4096];
        int n;
        while (-1 != (n = input.read(buffer))) {
            output.write(buffer, 0, n);
        }
<<<<<<< HEAD
        output.flush();
=======
        output.flush(); // WW-1526
>>>>>>> 43d49092
    }

    /**
     * Look for a static resource in the classpath.
     *
     * @param name The resource name
     * @param packagePrefix The package prefix to use to locate the resource
     * @return The inputstream of the resource
     * @throws IOException If there is a problem locating the resource
     */
    protected InputStream findInputStream(String name, String packagePrefix) throws IOException {
        String resourcePath;
        if (packagePrefix.endsWith("/") && name.startsWith("/")) {
            resourcePath = packagePrefix + name.substring(1);
        } else {
            resourcePath = packagePrefix + name;
        }

        resourcePath = URLDecoder.decode(resourcePath, encoding);

        return ClassLoaderUtil.getResourceAsStream(resourcePath, getClass());
    }
}<|MERGE_RESOLUTION|>--- conflicted
+++ resolved
@@ -110,9 +110,9 @@
  * database access credentials.
  *
  * <p/>
- *
+ * 
  * <p>
- *
+ * 
  * This filter supports the following init-params:
  * <!-- START SNIPPET: params -->
  *
@@ -122,21 +122,15 @@
  *
  * <li><b>actionPackages</b> - a comma-delimited list of Java packages to scan for Actions.</li>
  *
-<<<<<<< HEAD
- * <li><b>configProviders</b> - a comma-delimited list of Java classes that implement the
- * {@link ConfigurationProvider} interface that should be used for building the {@link Configuration}.</li>
- *
-=======
  * <li><b>configProviders</b> - a comma-delimited list of Java classes that implement the 
  * {@link com.opensymphony.xwork2.config.ConfigurationProvider} interface that should be used for building the {@link com.opensymphony.xwork2.config.Configuration}.</li>
  * 
->>>>>>> 43d49092
  * <li><b>*</b> - any other parameters are treated as framework constants.</li>
- *
+ * 
  * </ul>
  *
  * <!-- END SNIPPET: params -->
- *
+ * 
  * </p>
  *
  * To use a custom {@link Dispatcher}, the <code>createDispatcher()</code> method could be overriden by
@@ -201,11 +195,11 @@
      * @param filterConfig The filter configuration
      */
     public void init(FilterConfig filterConfig) throws ServletException {
-       this.filterConfig = filterConfig;
-
+    	 this.filterConfig = filterConfig;
+    	 
         dispatcher = createDispatcher(filterConfig);
         dispatcher.init();
-
+       
         String param = filterConfig.getInitParameter("packages");
         String packages = "org.apache.struts2.static template org.apache.struts2.interceptor.debugging";
         if (param != null) {
@@ -227,13 +221,13 @@
             dispatcher.cleanup();
         }
     }
-
+    
     /**
      * Create a default {@link Dispatcher} that subclasses can override
      * with a custom Dispatcher, if needed.
      *
      * @param filterConfig Our FilterConfig
-     * @return Initialized Dispatcher
+     * @return Initialized Dispatcher 
      */
     protected Dispatcher createDispatcher(FilterConfig filterConfig) {
         Map<String,String> params = new HashMap<String,String>();
@@ -253,7 +247,7 @@
     public static void setServeStaticContent(String val) {
         serveStatic = "true".equals(val);
     }
-
+    
     /**
      * Modify state of StrutsConstants.STRUTS_SERVE_STATIC_BROWSER_CACHE setting.
      * @param val New setting
@@ -262,7 +256,7 @@
     public static void setServeStaticBrowserCache(String val) {
         serveStaticBrowserCache = "true".equals(val);
     }
-
+    
     /**
      * Modify state of StrutsConstants.STRUTS_I18N_ENCODING setting.
      * @param val New setting
@@ -271,7 +265,7 @@
     public static void setEncoding(String val) {
         encoding = val;
     }
-
+    
     /**
      * Modify ActionMapper instance.
      * @param mapper New instance
@@ -280,7 +274,7 @@
     public static void setActionMapper(ActionMapper mapper) {
         actionMapper = mapper;
     }
-
+    
     /**
      * Provide a workaround for some versions of WebLogic.
      * <p/>
@@ -329,11 +323,7 @@
         } else {
             dispatcher = du;
         }
-<<<<<<< HEAD
-
-=======
         
->>>>>>> 43d49092
         try {
             // Wrap request first, just in case it is multipart/form-data
             // parameters might not be accessible through before encoding (ww-1278)
@@ -382,17 +372,14 @@
      * Otherwise, if the request is for a static resource,
      * the resource is copied directly to the response, with the appropriate caching headers set.
      * <p/>
-     * If the request does not match an action mapping, or a static resource page,
+     * If the request does not match an action mapping, or a static resource page, 
      * then it passes through.
      *
      * @see javax.servlet.Filter#doFilter(javax.servlet.ServletRequest, javax.servlet.ServletResponse, javax.servlet.FilterChain)
      */
     public void doFilter(ServletRequest req, ServletResponse res, FilterChain chain) throws IOException, ServletException {
 
-<<<<<<< HEAD
-=======
-
->>>>>>> 43d49092
+
         HttpServletRequest request = (HttpServletRequest) req;
         HttpServletResponse response = (HttpServletResponse) res;
         ServletContext servletContext = getServletContext();
@@ -442,7 +429,7 @@
 
     /**
      * Locate a static resource and copy directly to the response,
-     * setting the appropriate caching headers.
+     * setting the appropriate caching headers. 
      *
      * @param name The resource name
      * @param request The request
@@ -455,35 +442,35 @@
                 InputStream is = findInputStream(name, pathPrefix);
                 if (is != null) {
                     Calendar cal = Calendar.getInstance();
-
+                    
                     // check for if-modified-since, prior to any other headers
                     long ifModifiedSince = 0;
                     try {
-                      ifModifiedSince = request.getDateHeader("If-Modified-Since");
+                    	ifModifiedSince = request.getDateHeader("If-Modified-Since");
                     } catch (Exception e) {
-                      LOG.warn("Invalid If-Modified-Since header value: '" + request.getHeader("If-Modified-Since") + "', ignoring");
+                    	LOG.warn("Invalid If-Modified-Since header value: '" + request.getHeader("If-Modified-Since") + "', ignoring");
                     }
-            long lastModifiedMillis = lastModifiedCal.getTimeInMillis();
-            long now = cal.getTimeInMillis();
+    				long lastModifiedMillis = lastModifiedCal.getTimeInMillis();
+    				long now = cal.getTimeInMillis();
                     cal.add(Calendar.DAY_OF_MONTH, 1);
                     long expires = cal.getTimeInMillis();
-
-            if (ifModifiedSince > 0 && ifModifiedSince <= lastModifiedMillis) {
-              // not modified, content is not sent - only basic headers and status SC_NOT_MODIFIED
+                    
+    				if (ifModifiedSince > 0 && ifModifiedSince <= lastModifiedMillis) {
+    					// not modified, content is not sent - only basic headers and status SC_NOT_MODIFIED
                         response.setDateHeader("Expires", expires);
-              response.setStatus(HttpServletResponse.SC_NOT_MODIFIED);
-              is.close();
-              return;
-            }
-
-                  // set the content-type header
+    					response.setStatus(HttpServletResponse.SC_NOT_MODIFIED);
+    					is.close();
+    					return;
+    				}
+                	
+                	// set the content-type header
                     String contentType = getContentType(name);
                     if (contentType != null) {
                         response.setContentType(contentType);
                     }
 
                     if (serveStaticBrowserCache) {
-                      // set heading information for caching static content
+                    	// set heading information for caching static content
                         response.setDateHeader("Date", now);
                         response.setDateHeader("Expires", expires);
                         response.setDateHeader("Retry-After", expires);
@@ -549,11 +536,7 @@
         while (-1 != (n = input.read(buffer))) {
             output.write(buffer, 0, n);
         }
-<<<<<<< HEAD
-        output.flush();
-=======
         output.flush(); // WW-1526
->>>>>>> 43d49092
     }
 
     /**
