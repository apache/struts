/*
 * $Id$
 *
 * Licensed to the Apache Software Foundation (ASF) under one
 * or more contributor license agreements.  See the NOTICE file
 * distributed with this work for additional information
 * regarding copyright ownership.  The ASF licenses this file
 * to you under the Apache License, Version 2.0 (the
 * "License"); you may not use this file except in compliance
 * with the License.  You may obtain a copy of the License at
 *
 *  http://www.apache.org/licenses/LICENSE-2.0
 *
 * Unless required by applicable law or agreed to in writing,
 * software distributed under the License is distributed on an
 * "AS IS" BASIS, WITHOUT WARRANTIES OR CONDITIONS OF ANY
 * KIND, either express or implied.  See the License for the
 * specific language governing permissions and limitations
 * under the License.
 */
package org.apache.struts2.dispatcher.mapper;

import java.util.ArrayList;
import java.util.Arrays;
import java.util.HashSet;
import java.util.Iterator;
import java.util.List;
import java.util.Map;
import java.util.Set;

import javax.servlet.http.HttpServletRequest;

import org.apache.struts2.RequestUtils;
import org.apache.struts2.StrutsConstants;
import org.apache.struts2.dispatcher.ServletRedirectResult;
import org.apache.struts2.util.PrefixTrie;

import com.opensymphony.xwork2.config.Configuration;
import com.opensymphony.xwork2.config.ConfigurationManager;
import com.opensymphony.xwork2.config.entities.PackageConfig;
import com.opensymphony.xwork2.inject.Inject;
import com.opensymphony.xwork2.inject.Container;

/**
 * <!-- START SNIPPET: javadoc -->
 *
 * Default action mapper implementation, using the standard *.[ext] (where ext
 * usually "action") pattern. The extension is looked up from the Struts
 * configuration key <b>struts.action.extension</b>.
 *
 * <p/> To help with dealing with buttons and other related requirements, this
 * mapper (and other {@link ActionMapper}s, we hope) has the ability to name a
 * button with some predefined prefix and have that button name alter the
 * execution behaviour. The four prefixes are:
 *
 * <ul>
 *
 * <li>Method prefix - <i>method:default</i></li>
 *
 * <li>Action prefix - <i>action:dashboard</i></li>
 *
 * <li>Redirect prefix - <i>redirect:cancel.jsp</i></li>
 *
 * <li>Redirect-action prefix - <i>redirect-action:cancel</i></li>
 *
 * </ul>
 *
 * <p/> In addition to these four prefixes, this mapper also understands the
 * action naming pattern of <i>foo!bar</i> in either the extension form (eg:
 * foo!bar.action) or in the prefix form (eg: action:foo!bar). This syntax tells
 * this mapper to map to the action named <i>foo</i> and the method <i>bar</i>.
 *
 * <!-- END SNIPPET: javadoc -->
 *
 * <p/> <b>Method Prefix</b> <p/>
 *
 * <!-- START SNIPPET: method -->
 *
 * With method-prefix, instead of calling baz action's execute() method (by
 * default if it isn't overriden in struts.xml to be something else), the baz
 * action's anotherMethod() will be called. A very elegant way determine which
 * button is clicked. Alternatively, one would have submit button set a
 * particular value on the action when clicked, and the execute() method decides
 * on what to do with the setted value depending on which button is clicked.
 *
 * <!-- END SNIPPET: method -->
 *
 * <pre>
 *  &lt;!-- START SNIPPET: method-example --&gt;
 *  &lt;s:form action=&quot;baz&quot;&gt;
 *      &lt;s:textfield label=&quot;Enter your name&quot; name=&quot;person.name&quot;/&gt;
 *      &lt;s:submit value=&quot;Create person&quot;/&gt;
 *      &lt;s:submit name=&quot;method:anotherMethod&quot; value=&quot;Cancel&quot;/&gt;
 *  &lt;/s:form&gt;
 *  &lt;!-- END SNIPPET: method-example --&gt;
 * </pre>
 *
 * <p/> <b>Action prefix</b> <p/>
 *
 * <!-- START SNIPPET: action -->
 *
 * With action-prefix, instead of executing baz action's execute() method (by
 * default if it isn't overriden in struts.xml to be something else), the
 * anotherAction action's execute() method (assuming again if it isn't overriden
 * with something else in struts.xml) will be executed.
 *
 * <!-- END SNIPPET: action -->
 *
 * <pre>
 *  &lt;!-- START SNIPPET: action-example --&gt;
 *  &lt;s:form action=&quot;baz&quot;&gt;
 *      &lt;s:textfield label=&quot;Enter your name&quot; name=&quot;person.name&quot;/&gt;
 *      &lt;s:submit value=&quot;Create person&quot;/&gt;
 *      &lt;s:submit name=&quot;action:anotherAction&quot; value=&quot;Cancel&quot;/&gt;
 *  &lt;/s:form&gt;
 *  &lt;!-- END SNIPPET: action-example --&gt;
 * </pre>
 *
 * <p/> <b>Redirect prefix</b> <p/>
 *
 * <!-- START SNIPPET: redirect -->
 *
 * With redirect-prefix, instead of executing baz action's execute() method (by
 * default it isn't overriden in struts.xml to be something else), it will get
 * redirected to, in this case to www.google.com. Internally it uses
 * ServletRedirectResult to do the task.
 *
 * <!-- END SNIPPET: redirect -->
 *
 * <pre>
 *  &lt;!-- START SNIPPET: redirect-example --&gt;
 *  &lt;s:form action=&quot;baz&quot;&gt;
 *      &lt;s:textfield label=&quot;Enter your name&quot; name=&quot;person.name&quot;/&gt;
 *      &lt;s:submit value=&quot;Create person&quot;/&gt;
 *      &lt;s:submit name=&quot;redirect:www.google.com&quot; value=&quot;Cancel&quot;/&gt;
 *  &lt;/s:form&gt;
 *  &lt;!-- END SNIPPET: redirect-example --&gt;
 * </pre>
 *
 * <p/> <b>Redirect-action prefix</b> <p/>
 *
 * <!-- START SNIPPET: redirect-action -->
 *
 * With redirect-action-prefix, instead of executing baz action's execute()
 * method (by default it isn't overriden in struts.xml to be something else), it
 * will get redirected to, in this case 'dashboard.action'. Internally it uses
 * ServletRedirectResult to do the task and read off the extension from the
 * struts.properties.
 *
 * <!-- END SNIPPET: redirect-action -->
 *
 * <pre>
 *  &lt;!-- START SNIPPET: redirect-action-example --&gt;
 *  &lt;s:form action=&quot;baz&quot;&gt;
 *      &lt;s:textfield label=&quot;Enter your name&quot; name=&quot;person.name&quot;/&gt;
 *      &lt;s:submit value=&quot;Create person&quot;/&gt;
 *      &lt;s:submit name=&quot;redirect-action:dashboard&quot; value=&quot;Cancel&quot;/&gt;
 *  &lt;/s:form&gt;
 *  &lt;!-- END SNIPPET: redirect-action-example --&gt;
 * </pre>
 *
 */
public class DefaultActionMapper implements ActionMapper {

    static final String METHOD_PREFIX = "method:";

    static final String ACTION_PREFIX = "action:";

    static final String REDIRECT_PREFIX = "redirect:";

    static final String REDIRECT_ACTION_PREFIX = "redirect-action:";

    private boolean allowDynamicMethodCalls = true;

    private boolean allowSlashesInActionNames = false;
    
    private boolean alwaysSelectFullNamespace = false;

    private PrefixTrie prefixTrie = null;
    
    List extensions = new ArrayList() {{ add("action");}};

    private Container container;

    public DefaultActionMapper() {
        prefixTrie = new PrefixTrie() {
            {
                put(METHOD_PREFIX, new ParameterAction() {
                    public void execute(String key, ActionMapping mapping) {
                        mapping
                                .setMethod(key
                                        .substring(METHOD_PREFIX.length()));
                    }
                });

                put(ACTION_PREFIX, new ParameterAction() {
                    public void execute(String key, ActionMapping mapping) {
                        String name = key.substring(ACTION_PREFIX.length());
                        if (allowDynamicMethodCalls) {
                            int bang = name.indexOf('!');
                            if (bang != -1) {
                                String method = name.substring(bang + 1);
                                mapping.setMethod(method);
                                name = name.substring(0, bang);
                            }
                        }
                        mapping.setName(name);
                    }
                });

                put(REDIRECT_PREFIX, new ParameterAction() {
                    public void execute(String key, ActionMapping mapping) {
                        ServletRedirectResult redirect = new ServletRedirectResult();
                        container.inject(redirect);
                        redirect.setLocation(key.substring(REDIRECT_PREFIX
                                .length()));
                        mapping.setResult(redirect);
                    }
                });

                put(REDIRECT_ACTION_PREFIX, new ParameterAction() {
                    public void execute(String key, ActionMapping mapping) {
                        String location = key.substring(REDIRECT_ACTION_PREFIX
                                .length());
                        ServletRedirectResult redirect = new ServletRedirectResult();
                        container.inject(redirect);
                        String extension = getDefaultExtension();
                        if (extension != null) {
                            location += "." + extension;
                        }
                        redirect.setLocation(location);
                        mapping.setResult(redirect);
                    }
                });
            }
        };
    }

    /**
     * Adds a parameter action.  Should only be called during initialization
     *
     * @param prefix The string prefix to trigger the action
     * @param parameterAction The parameter action to execute
     * @since 2.1.0
    */
    protected void addParameterAction(String prefix, ParameterAction parameterAction) {
        prefixTrie.put(prefix, parameterAction);
    }
    
    @Inject(StrutsConstants.STRUTS_ENABLE_DYNAMIC_METHOD_INVOCATION)
    public void setAllowDynamicMethodCalls(String allow) {
        allowDynamicMethodCalls = "true".equals(allow);
    }
    
    @Inject(StrutsConstants.STRUTS_ENABLE_SLASHES_IN_ACTION_NAMES)
    public void setSlashesInActionNames(String allow) {
        allowSlashesInActionNames = "true".equals(allow);
    }
    
    @Inject(StrutsConstants.STRUTS_ALWAYS_SELECT_FULL_NAMESPACE)
    public void setAlwaysSelectFullNamespace(String val) {
        this.alwaysSelectFullNamespace = "true".equals(val);
    }

    @Inject
    public void setContainer(Container container) {
        this.container = container;
    }

    /*
     * (non-Javadoc)
     *
     * @see org.apache.struts2.dispatcher.mapper.ActionMapper#getMapping(javax.servlet.http.HttpServletRequest)
     */
    public ActionMapping getMapping(HttpServletRequest request,
            ConfigurationManager configManager) {
        ActionMapping mapping = new ActionMapping();
        String uri = getUri(request);

        uri = dropExtension(uri);
        if (uri == null) {
            return null;
        }

        parseNameAndNamespace(uri, mapping, configManager);

        handleSpecialParameters(request, mapping);

        if (mapping.getName() == null) {
            return null;
        }

        if (allowDynamicMethodCalls) {
            // handle "name!method" convention.
            String name = mapping.getName();
            int exclamation = name.lastIndexOf("!");
            if (exclamation != -1) {
                mapping.setName(name.substring(0, exclamation));
                mapping.setMethod(name.substring(exclamation + 1));
            }
        }

        return mapping;
    }

    /**
     * Special parameters, as described in the class-level comment, are searched
     * for and handled.
     *
     * @param request
     *            The request
     * @param mapping
     *            The action mapping
     */
    public void handleSpecialParameters(HttpServletRequest request,
            ActionMapping mapping) {
        // handle special parameter prefixes.
        Set<String> uniqueParameters = new HashSet<String>();
        Map parameterMap = request.getParameterMap();
        for (Iterator iterator = parameterMap.keySet().iterator(); iterator
                .hasNext();) {
            String key = (String) iterator.next();
            
            // Strip off the image button location info, if found
            if (key.endsWith(".x") || key.endsWith(".y")) {
                key = key.substring(0, key.length() - 2);
            }
            
            // Ensure a parameter doesn't get processed twice
            if (!uniqueParameters.contains(key)) {
                ParameterAction parameterAction = (ParameterAction) prefixTrie
                        .get(key);
                if (parameterAction != null) {
                    parameterAction.execute(key, mapping);
                    uniqueParameters.add(key);
                    break;
                }
            }
        }
    }

    /**
     * Parses the name and namespace from the uri
     *
     * @param uri
     *            The uri
     * @param mapping
     *            The action mapping to populate
     */
    void parseNameAndNamespace(String uri, ActionMapping mapping,
            ConfigurationManager configManager) {
        String namespace, name;
        int lastSlash = uri.lastIndexOf("/");
        if (lastSlash == -1) {
            namespace = "";
            name = uri;
        } else if (lastSlash == 0) {
            // ww-1046, assume it is the root namespace, it will fallback to
            // default
            // namespace anyway if not found in root namespace.
            namespace = "/";
            name = uri.substring(lastSlash + 1);
        } else if (alwaysSelectFullNamespace) {
            // Simply select the namespace as everything before the last slash
            namespace = uri.substring(0, lastSlash);
            name = uri.substring(lastSlash + 1);
        } else {
            // Try to find the namespace in those defined, defaulting to ""
            Configuration config = configManager.getConfiguration();
            String prefix = uri.substring(0, lastSlash);
            namespace = "";
            // Find the longest matching namespace, defaulting to the default
            for (Iterator i = config.getPackageConfigs().values().iterator(); i
                    .hasNext();) {
                String ns = ((PackageConfig) i.next()).getNamespace();
                if (ns != null && prefix.startsWith(ns) && (prefix.length() == ns.length() || prefix.charAt(ns.length()) == '/')) {
                    if (ns.length() > namespace.length()) {
                        namespace = ns;
                    }
                }
            }

            name = uri.substring(namespace.length() + 1);
        }

        if (!allowSlashesInActionNames && name != null) {
            int pos = name.lastIndexOf('/');
            if (pos > -1 && pos < name.length() - 1) {
                name = name.substring(pos + 1);
            }
        }

        mapping.setNamespace(namespace);
        mapping.setName(name);
    }

    /**
     * Drops the extension from the action name
     *
     * @param name
     *            The action name
     * @return The action name without its extension
     */
    String dropExtension(String name) {
        if (extensions == null) {
            return name;
        }
        Iterator it = extensions.iterator();
        while (it.hasNext()) {
            String extension = "." + (String) it.next();
            if (name.endsWith(extension)) {
                name = name.substring(0, name.length() - extension.length());
                return name;
            }
        }
        return null;
    }

    /**
     * Returns null if no extension is specified.
     */
    String getDefaultExtension() {
        if (extensions == null) {
            return null;
        } else {
            return (String) extensions.get(0);
        }
    }

    @Inject(StrutsConstants.STRUTS_ACTION_EXTENSION)
    public void setExtensions(String extensions) {
        if (!"".equals(extensions)) {
            this.extensions = Arrays.asList(extensions.split(","));
        } else {
            this.extensions = null;
        }
    }
    
    /**
     * Gets the uri from the request
     *
     * @param request
     *            The request
     * @return The uri
     */
    String getUri(HttpServletRequest request) {
        // handle http dispatcher includes.
        String uri = (String) request
                .getAttribute("javax.servlet.include.servlet_path");
        if (uri != null) {
            return uri;
        }

        uri = RequestUtils.getServletPath(request);
        if (uri != null && !"".equals(uri)) {
            return uri;
        }

        uri = request.getRequestURI();
        return uri.substring(request.getContextPath().length());
    }

    /*
     * (non-Javadoc)
     *
     * @see org.apache.struts2.dispatcher.mapper.ActionMapper#getUriFromActionMapping(org.apache.struts2.dispatcher.mapper.ActionMapping)
     */
    public String getUriFromActionMapping(ActionMapping mapping) {
        StringBuffer uri = new StringBuffer();

        uri.append(mapping.getNamespace());
        if (!"/".equals(mapping.getNamespace())) {
            uri.append("/");
        }
        String name = mapping.getName();
        String params = "";
        if (name.indexOf('?') != -1) {
            params = name.substring(name.indexOf('?'));
            name = name.substring(0, name.indexOf('?'));
        }
        uri.append(name);

        if (null != mapping.getMethod() && !"".equals(mapping.getMethod())) {
            uri.append("!").append(mapping.getMethod());
        }

        String extension = getDefaultExtension();
        if (extension != null) {
            if (uri.indexOf('.' + extension) == -1) {
                uri.append(".").append(extension);
                if (params.length() > 0) {
                    uri.append(params);
                }
            }
        }

        return uri.toString();
    }
    

	public boolean isSlashesInActionNames() {
		return allowSlashesInActionNames;
	}
	
<<<<<<< HEAD
=======
	/**
     * Defines a parameter action prefix
     */
    interface ParameterAction {
        void execute(String key, ActionMapping mapping);
    }

>>>>>>> 43d49092
}<|MERGE_RESOLUTION|>--- conflicted
+++ resolved
@@ -46,7 +46,7 @@
  *
  * Default action mapper implementation, using the standard *.[ext] (where ext
  * usually "action") pattern. The extension is looked up from the Struts
- * configuration key <b>struts.action.extension</b>.
+ * configuration key <b>struts.action.exection</b>.
  *
  * <p/> To help with dealing with buttons and other related requirements, this
  * mapper (and other {@link ActionMapper}s, we hope) has the ability to name a
@@ -87,11 +87,11 @@
  *
  * <pre>
  *  &lt;!-- START SNIPPET: method-example --&gt;
- *  &lt;s:form action=&quot;baz&quot;&gt;
- *      &lt;s:textfield label=&quot;Enter your name&quot; name=&quot;person.name&quot;/&gt;
- *      &lt;s:submit value=&quot;Create person&quot;/&gt;
- *      &lt;s:submit name=&quot;method:anotherMethod&quot; value=&quot;Cancel&quot;/&gt;
- *  &lt;/s:form&gt;
+ *  &lt;a:form action=&quot;baz&quot;&gt;
+ *      &lt;a:textfield label=&quot;Enter your name&quot; name=&quot;person.name&quot;/&gt;
+ *      &lt;a:submit value=&quot;Create person&quot;/&gt;
+ *      &lt;a:submit name=&quot;method:anotherMethod&quot; value=&quot;Cancel&quot;/&gt;
+ *  &lt;/a:form&gt;
  *  &lt;!-- END SNIPPET: method-example --&gt;
  * </pre>
  *
@@ -108,11 +108,11 @@
  *
  * <pre>
  *  &lt;!-- START SNIPPET: action-example --&gt;
- *  &lt;s:form action=&quot;baz&quot;&gt;
- *      &lt;s:textfield label=&quot;Enter your name&quot; name=&quot;person.name&quot;/&gt;
- *      &lt;s:submit value=&quot;Create person&quot;/&gt;
- *      &lt;s:submit name=&quot;action:anotherAction&quot; value=&quot;Cancel&quot;/&gt;
- *  &lt;/s:form&gt;
+ *  &lt;a:form action=&quot;baz&quot;&gt;
+ *      &lt;a:textfield label=&quot;Enter your name&quot; name=&quot;person.name&quot;/&gt;
+ *      &lt;a:submit value=&quot;Create person&quot;/&gt;
+ *      &lt;a:submit name=&quot;action:anotherAction&quot; value=&quot;Cancel&quot;/&gt;
+ *  &lt;/a:form&gt;
  *  &lt;!-- END SNIPPET: action-example --&gt;
  * </pre>
  *
@@ -129,11 +129,11 @@
  *
  * <pre>
  *  &lt;!-- START SNIPPET: redirect-example --&gt;
- *  &lt;s:form action=&quot;baz&quot;&gt;
- *      &lt;s:textfield label=&quot;Enter your name&quot; name=&quot;person.name&quot;/&gt;
- *      &lt;s:submit value=&quot;Create person&quot;/&gt;
- *      &lt;s:submit name=&quot;redirect:www.google.com&quot; value=&quot;Cancel&quot;/&gt;
- *  &lt;/s:form&gt;
+ *  &lt;a:form action=&quot;baz&quot;&gt;
+ *      &lt;a:textfield label=&quot;Enter your name&quot; name=&quot;person.name&quot;/&gt;
+ *      &lt;a:submit value=&quot;Create person&quot;/&gt;
+ *      &lt;a:submit name=&quot;redirect:www.google.com&quot; value=&quot;Cancel&quot;/&gt;
+ *  &lt;/a:form&gt;
  *  &lt;!-- END SNIPPET: redirect-example --&gt;
  * </pre>
  *
@@ -151,11 +151,11 @@
  *
  * <pre>
  *  &lt;!-- START SNIPPET: redirect-action-example --&gt;
- *  &lt;s:form action=&quot;baz&quot;&gt;
- *      &lt;s:textfield label=&quot;Enter your name&quot; name=&quot;person.name&quot;/&gt;
- *      &lt;s:submit value=&quot;Create person&quot;/&gt;
- *      &lt;s:submit name=&quot;redirect-action:dashboard&quot; value=&quot;Cancel&quot;/&gt;
- *  &lt;/s:form&gt;
+ *  &lt;a:form action=&quot;baz&quot;&gt;
+ *      &lt;a:textfield label=&quot;Enter your name&quot; name=&quot;person.name&quot;/&gt;
+ *      &lt;a:submit value=&quot;Create person&quot;/&gt;
+ *      &lt;a:submit name=&quot;redirect-action:dashboard&quot; value=&quot;Cancel&quot;/&gt;
+ *  &lt;/a:form&gt;
  *  &lt;!-- END SNIPPET: redirect-action-example --&gt;
  * </pre>
  *
@@ -234,17 +234,6 @@
                 });
             }
         };
-    }
-
-    /**
-     * Adds a parameter action.  Should only be called during initialization
-     *
-     * @param prefix The string prefix to trigger the action
-     * @param parameterAction The parameter action to execute
-     * @since 2.1.0
-    */
-    protected void addParameterAction(String prefix, ParameterAction parameterAction) {
-        prefixTrie.put(prefix, parameterAction);
     }
     
     @Inject(StrutsConstants.STRUTS_ENABLE_DYNAMIC_METHOD_INVOCATION)
@@ -502,8 +491,6 @@
 		return allowSlashesInActionNames;
 	}
 	
-<<<<<<< HEAD
-=======
 	/**
      * Defines a parameter action prefix
      */
@@ -511,5 +498,4 @@
         void execute(String key, ActionMapping mapping);
     }
 
->>>>>>> 43d49092
 }