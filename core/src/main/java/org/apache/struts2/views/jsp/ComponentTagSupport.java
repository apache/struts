/*
 * Licensed to the Apache Software Foundation (ASF) under one
 * or more contributor license agreements.  See the NOTICE file
 * distributed with this work for additional information
 * regarding copyright ownership.  The ASF licenses this file
 * to you under the Apache License, Version 2.0 (the
 * "License"); you may not use this file except in compliance
 * with the License.  You may obtain a copy of the License at
 *
 *  http://www.apache.org/licenses/LICENSE-2.0
 *
 * Unless required by applicable law or agreed to in writing,
 * software distributed under the License is distributed on an
 * "AS IS" BASIS, WITHOUT WARRANTIES OR CONDITIONS OF ANY
 * KIND, either express or implied.  See the License for the
 * specific language governing permissions and limitations
 * under the License.
 */
package org.apache.struts2.views.jsp;

<<<<<<< HEAD
import jakarta.servlet.http.HttpServletRequest;
import jakarta.servlet.http.HttpServletResponse;
import jakarta.servlet.jsp.JspException;
=======
import com.opensymphony.xwork2.inject.Container;
import com.opensymphony.xwork2.util.ValueStack;
import org.apache.struts2.components.Component;

import javax.servlet.http.HttpServletRequest;
import javax.servlet.http.HttpServletResponse;
import javax.servlet.jsp.JspException;
>>>>>>> eb469779

/**
 */
public abstract class ComponentTagSupport extends StrutsBodyTagSupport {
    protected Component component;

    public abstract Component getBean(ValueStack stack, HttpServletRequest req, HttpServletResponse res);

    @Override
    public int doEndTag() throws JspException {
        component.end(pageContext.getOut(), getBody());
        component = null;  // Always clear component reference (since clearTagStateForTagPoolingServers() is conditional).
        return super.doEndTag();
    }

    @Override
    public int doStartTag() throws JspException {
        ValueStack stack = getStack();
        component = getBean(stack, (HttpServletRequest) pageContext.getRequest(), (HttpServletResponse) pageContext.getResponse());
        Container container = stack.getActionContext().getContainer();
        container.inject(component);

        populateParams();
        boolean evalBody = component.start(pageContext.getOut());

        if (evalBody) {
            return component.usesBody() ? EVAL_BODY_BUFFERED : EVAL_BODY_INCLUDE;
        } else {
            return SKIP_BODY;
        }
    }

    /**
     * Define method to populate component state based on the Tag parameters.
     * <p>
     * Descendants should override this method for custom behaviour, but should <em>always</em> call the ancestor method when doing so.
     */
    protected void populateParams() {
        populatePerformClearTagStateForTagPoolingServersParam();
    }

    /**
     * Specialized method to populate the performClearTagStateForTagPoolingServers state of the Component to match the value set in the Tag.
     * <p>
     * Generally only unit tests would call this method directly, to avoid calling the whole populateParams() chain again after doStartTag()
     * has been called.  Doing that can break tag / component state behaviour, but unit tests still need a way to set the
     * performClearTagStateForTagPoolingServers state for the component (which only comes into being after doStartTag() is called).
     */
    protected void populatePerformClearTagStateForTagPoolingServersParam() {
        if (component != null) {
            component.setPerformClearTagStateForTagPoolingServers(super.getPerformClearTagStateForTagPoolingServers());
        }
    }

    public Component getComponent() {
        return component;
    }

    @Override
    protected void clearTagStateForTagPoolingServers() {
       if (getPerformClearTagStateForTagPoolingServers() == false) {
            return;  // If flag is false (default setting), do not perform any state clearing.
        }
        super.clearTagStateForTagPoolingServers();
        component = null;  // Duplicate clear, kept for consistency.
    }

}<|MERGE_RESOLUTION|>--- conflicted
+++ resolved
@@ -18,19 +18,14 @@
  */
 package org.apache.struts2.views.jsp;
 
-<<<<<<< HEAD
 import jakarta.servlet.http.HttpServletRequest;
 import jakarta.servlet.http.HttpServletResponse;
 import jakarta.servlet.jsp.JspException;
-=======
+
+import org.apache.struts2.components.Component;
+
 import com.opensymphony.xwork2.inject.Container;
 import com.opensymphony.xwork2.util.ValueStack;
-import org.apache.struts2.components.Component;
-
-import javax.servlet.http.HttpServletRequest;
-import javax.servlet.http.HttpServletResponse;
-import javax.servlet.jsp.JspException;
->>>>>>> eb469779
 
 /**
  */
@@ -65,7 +60,7 @@
 
     /**
      * Define method to populate component state based on the Tag parameters.
-     * <p>
+     *
      * Descendants should override this method for custom behaviour, but should <em>always</em> call the ancestor method when doing so.
      */
     protected void populateParams() {
@@ -74,7 +69,7 @@
 
     /**
      * Specialized method to populate the performClearTagStateForTagPoolingServers state of the Component to match the value set in the Tag.
-     * <p>
+     *
      * Generally only unit tests would call this method directly, to avoid calling the whole populateParams() chain again after doStartTag()
      * has been called.  Doing that can break tag / component state behaviour, but unit tests still need a way to set the
      * performClearTagStateForTagPoolingServers state for the component (which only comes into being after doStartTag() is called).
