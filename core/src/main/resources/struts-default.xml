--- conflicted
+++ resolved
@@ -391,7 +391,6 @@
                 <interceptor-ref name="actionMappingParams"/>
                 <interceptor-ref name="params"/>
                 <interceptor-ref name="conversionError"/>
-<<<<<<< HEAD
                 <interceptor-ref name="coepInterceptor">
                     <param name="enforcingMode">false</param>
                     <param name="disabled">false</param>
@@ -401,9 +400,7 @@
                     <param name="exemptedPaths"></param>
                     <param name="mode">same-origin</param>
                 </interceptor-ref>
-=======
                 <interceptor-ref name="fetchMetadata"/>
->>>>>>> a55e9ed9
                 <interceptor-ref name="validation">
                     <param name="excludeMethods">input,back,cancel,browse</param>
                 </interceptor-ref>
