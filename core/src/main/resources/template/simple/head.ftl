--- conflicted
+++ resolved
@@ -1,6 +1,3 @@
-<<<<<<< HEAD
-<script src="${base}/struts/utils.js" type="text/javascript"></script>
-=======
 <script type="text/javascript">
     // Dojo configuration
     djConfig = {
@@ -13,5 +10,4 @@
 <script type="text/javascript"
         src="<@s.url includeParams='none' value='/struts/dojo/dojo.js' includeParams="none" encode='false'/>"></script>
 <script type="text/javascript"
-        src="<@s.url includeParams='none' value='/struts/simple/dojoRequire.js' includeParams="none" encode='false'/>"></script>
->>>>>>> 43d49092
+        src="<@s.url includeParams='none' value='/struts/simple/dojoRequire.js' includeParams="none" encode='false'/>"></script>