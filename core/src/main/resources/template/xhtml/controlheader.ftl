--- conflicted
+++ resolved
@@ -21,14 +21,10 @@
  */
 -->
 <#include "/${parameters.templateDir}/${parameters.expandTheme}/controlheader-core.ftl" />
-<<<<<<< HEAD
-    <td
-=======
     <td 
         <#if parameters.align?? >
             class="align-${parameters.align?html}" 
          <#else >
             class="tdInput"            
         </#if>
->>>>>>> cd13846e
 ><#t/>