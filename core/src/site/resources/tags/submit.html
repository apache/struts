<!--
This file is generated during the build by processing Component class annotations.
Please do not edit it directly.
-->
<html>
    <head>
		<title>submit</title>
	</head>

	<body>
		<h1>Tag Name: submit</h1>
		<h2>Description</h2>
		<p>
		<!-- START SNIPPET: tagdescription -->
		Render a submit button
		<!-- END SNIPPET: tagdescription -->
		</p>

		<h2>Attributes</h2>
		<!-- START SNIPPET: tagattributes -->
		<table width="100%">
			<tr>
				<th align="left" valign="top"><h4>Name</h4></th>
				<th align="left" valign="top"><h4>Required</h4></th>
				<th align="left" valign="top"><h4>Default</h4></th>
				<th align="left" valign="top"><h4>Evaluated</h4></th>
				<th align="left" valign="top"><h4>Type</h4></th>
				<th align="left" valign="top"><h4>Description</h4></th>
			</tr>
				<tr>
					<td align="left" valign="top">accesskey</td>
					<td align="left" valign="top">false</td>
					<td align="left" valign="top"></td>
					<td align="left" valign="top">true</td>
					<td align="left" valign="top">String</td>
					<td align="left" valign="top">Set the html accesskey attribute on rendered html element</td>
				</tr>
				<tr>
					<td align="left" valign="top">action</td>
					<td align="left" valign="top">false</td>
					<td align="left" valign="top"></td>
					<td align="left" valign="top">true</td>
					<td align="left" valign="top">String</td>
					<td align="left" valign="top">Set action attribute.</td>
				</tr>
				<tr>
					<td align="left" valign="top">align</td>
					<td align="left" valign="top">false</td>
					<td align="left" valign="top"></td>
					<td align="left" valign="top">true</td>
					<td align="left" valign="top">String</td>
					<td align="left" valign="top">HTML align attribute.</td>
				</tr>
				<tr>
					<td align="left" valign="top">cssClass</td>
					<td align="left" valign="top">false</td>
					<td align="left" valign="top"></td>
					<td align="left" valign="top">true</td>
					<td align="left" valign="top">String</td>
					<td align="left" valign="top">The css class to use for element</td>
				</tr>
				<tr>
					<td align="left" valign="top">cssStyle</td>
					<td align="left" valign="top">false</td>
					<td align="left" valign="top"></td>
					<td align="left" valign="top">true</td>
					<td align="left" valign="top">String</td>
					<td align="left" valign="top">The css style definitions for element ro use</td>
				</tr>
				<tr>
					<td align="left" valign="top">disabled</td>
					<td align="left" valign="top">false</td>
					<td align="left" valign="top"></td>
					<td align="left" valign="top">true</td>
					<td align="left" valign="top">String</td>
					<td align="left" valign="top">Set the html disabled attribute on rendered html element</td>
				</tr>
				<tr>
					<td align="left" valign="top">id</td>
					<td align="left" valign="top">false</td>
					<td align="left" valign="top"></td>
					<td align="left" valign="top">true</td>
					<td align="left" valign="top">String</td>
					<td align="left" valign="top">HTML id attribute</td>
				</tr>
				<tr>
					<td align="left" valign="top">javascriptTooltip</td>
					<td align="left" valign="top">false</td>
					<td align="left" valign="top">false</td>
					<td align="left" valign="top">true</td>
					<td align="left" valign="top">Boolean</td>
					<td align="left" valign="top">Use JavaScript to generate tooltips</td>
				</tr>
				<tr>
					<td align="left" valign="top">key</td>
					<td align="left" valign="top">false</td>
					<td align="left" valign="top"></td>
					<td align="left" valign="top">true</td>
					<td align="left" valign="top">String</td>
					<td align="left" valign="top">Set the key (name, value, label) for this particular component</td>
				</tr>
				<tr>
					<td align="left" valign="top">label</td>
					<td align="left" valign="top">false</td>
					<td align="left" valign="top"></td>
					<td align="left" valign="top">true</td>
					<td align="left" valign="top">String</td>
					<td align="left" valign="top">Label expression used for rendering a element specific label</td>
				</tr>
				<tr>
					<td align="left" valign="top">labelSeparator</td>
					<td align="left" valign="top">false</td>
					<td align="left" valign="top">:</td>
					<td align="left" valign="top">true</td>
					<td align="left" valign="top">String</td>
					<td align="left" valign="top">String that will be appended to the labe</td>
				</tr>
				<tr>
					<td align="left" valign="top">labelposition</td>
					<td align="left" valign="top">false</td>
					<td align="left" valign="top"></td>
					<td align="left" valign="top">true</td>
					<td align="left" valign="top">String</td>
					<td align="left" valign="top">Define label position of form element (top/left)</td>
				</tr>
				<tr>
					<td align="left" valign="top">method</td>
					<td align="left" valign="top">false</td>
					<td align="left" valign="top"></td>
					<td align="left" valign="top">true</td>
					<td align="left" valign="top">String</td>
					<td align="left" valign="top">Set method attribute.</td>
				</tr>
				<tr>
					<td align="left" valign="top">name</td>
					<td align="left" valign="top">false</td>
					<td align="left" valign="top"></td>
					<td align="left" valign="top">true</td>
					<td align="left" valign="top">String</td>
					<td align="left" valign="top">The name to set for element</td>
				</tr>
				<tr>
					<td align="left" valign="top">onblur</td>
					<td align="left" valign="top">false</td>
					<td align="left" valign="top"></td>
					<td align="left" valign="top">true</td>
					<td align="left" valign="top">String</td>
					<td align="left" valign="top"> Set the html onblur attribute on rendered html element</td>
				</tr>
				<tr>
					<td align="left" valign="top">onchange</td>
					<td align="left" valign="top">false</td>
					<td align="left" valign="top"></td>
					<td align="left" valign="top">true</td>
					<td align="left" valign="top">String</td>
					<td align="left" valign="top">Set the html onchange attribute on rendered html element</td>
				</tr>
				<tr>
					<td align="left" valign="top">onclick</td>
					<td align="left" valign="top">false</td>
					<td align="left" valign="top"></td>
					<td align="left" valign="top">true</td>
					<td align="left" valign="top">String</td>
					<td align="left" valign="top">Set the html onclick attribute on rendered html element</td>
				</tr>
				<tr>
					<td align="left" valign="top">ondblclick</td>
					<td align="left" valign="top">false</td>
					<td align="left" valign="top"></td>
					<td align="left" valign="top">true</td>
					<td align="left" valign="top">String</td>
					<td align="left" valign="top">Set the html ondblclick attribute on rendered html element</td>
				</tr>
				<tr>
					<td align="left" valign="top">onfocus</td>
					<td align="left" valign="top">false</td>
					<td align="left" valign="top"></td>
					<td align="left" valign="top">true</td>
					<td align="left" valign="top">String</td>
					<td align="left" valign="top">Set the html onfocus attribute on rendered html element</td>
				</tr>
				<tr>
					<td align="left" valign="top">onkeydown</td>
					<td align="left" valign="top">false</td>
					<td align="left" valign="top"></td>
					<td align="left" valign="top">true</td>
					<td align="left" valign="top">String</td>
					<td align="left" valign="top">Set the html onkeydown attribute on rendered html element</td>
				</tr>
				<tr>
					<td align="left" valign="top">onkeypress</td>
					<td align="left" valign="top">false</td>
					<td align="left" valign="top"></td>
					<td align="left" valign="top">true</td>
					<td align="left" valign="top">String</td>
					<td align="left" valign="top">Set the html onkeypress attribute on rendered html element</td>
				</tr>
				<tr>
					<td align="left" valign="top">onkeyup</td>
					<td align="left" valign="top">false</td>
					<td align="left" valign="top"></td>
					<td align="left" valign="top">true</td>
					<td align="left" valign="top">String</td>
					<td align="left" valign="top">Set the html onkeyup attribute on rendered html element</td>
				</tr>
				<tr>
					<td align="left" valign="top">onmousedown</td>
					<td align="left" valign="top">false</td>
					<td align="left" valign="top"></td>
					<td align="left" valign="top">true</td>
					<td align="left" valign="top">String</td>
					<td align="left" valign="top">Set the html onmousedown attribute on rendered html element</td>
				</tr>
				<tr>
					<td align="left" valign="top">onmousemove</td>
					<td align="left" valign="top">false</td>
					<td align="left" valign="top"></td>
					<td align="left" valign="top">true</td>
					<td align="left" valign="top">String</td>
					<td align="left" valign="top">Set the html onmousemove attribute on rendered html element</td>
				</tr>
				<tr>
					<td align="left" valign="top">onmouseout</td>
					<td align="left" valign="top">false</td>
					<td align="left" valign="top"></td>
					<td align="left" valign="top">true</td>
					<td align="left" valign="top">String</td>
					<td align="left" valign="top">Set the html onmouseout attribute on rendered html element</td>
				</tr>
				<tr>
					<td align="left" valign="top">onmouseover</td>
					<td align="left" valign="top">false</td>
					<td align="left" valign="top"></td>
					<td align="left" valign="top">true</td>
					<td align="left" valign="top">String</td>
					<td align="left" valign="top">Set the html onmouseover attribute on rendered html element</td>
				</tr>
				<tr>
					<td align="left" valign="top">onmouseup</td>
					<td align="left" valign="top">false</td>
					<td align="left" valign="top"></td>
					<td align="left" valign="top">true</td>
					<td align="left" valign="top">String</td>
					<td align="left" valign="top">Set the html onmouseup attribute on rendered html element</td>
				</tr>
				<tr>
					<td align="left" valign="top">onselect</td>
					<td align="left" valign="top">false</td>
					<td align="left" valign="top"></td>
					<td align="left" valign="top">true</td>
					<td align="left" valign="top">String</td>
					<td align="left" valign="top">Set the html onselect attribute on rendered html element</td>
				</tr>
				<tr>
					<td align="left" valign="top">required</td>
					<td align="left" valign="top">false</td>
					<td align="left" valign="top">false</td>
					<td align="left" valign="top">true</td>
					<td align="left" valign="top">Boolean</td>
					<td align="left" valign="top">If set to true, the rendered element will indicate that input is required</td>
				</tr>
				<tr>
					<td align="left" valign="top">requiredposition</td>
					<td align="left" valign="top">false</td>
					<td align="left" valign="top"></td>
					<td align="left" valign="top">true</td>
					<td align="left" valign="top">String</td>
					<td align="left" valign="top">Define required position of required form element (left|right)</td>
				</tr>
				<tr>
<<<<<<< HEAD
=======
					<td align="left" valign="top">showErrorTransportText</td>
					<td align="left" valign="top">false</td>
					<td align="left" valign="top">true</td>
					<td align="left" valign="top">true</td>
					<td align="left" valign="top">Boolean</td>
					<td align="left" valign="top">Set whether errors will be shown or not</td>
				</tr>
				<tr>
					<td align="left" valign="top">showLoadingText</td>
					<td align="left" valign="top">false</td>
					<td align="left" valign="top">true</td>
					<td align="left" valign="top">true</td>
					<td align="left" valign="top">Boolean</td>
					<td align="left" valign="top">Show loading text on targets</td>
				</tr>
				<tr>
>>>>>>> 43d49092
					<td align="left" valign="top">src</td>
					<td align="left" valign="top">false</td>
					<td align="left" valign="top"></td>
					<td align="left" valign="top">true</td>
					<td align="left" valign="top">String</td>
					<td align="left" valign="top">Supply an image src for <i>image</i> type submit button. Will have no effect for types <i>input</i> and <i>button</i>.</td>
				</tr>
				<tr>
					<td align="left" valign="top">tabindex</td>
					<td align="left" valign="top">false</td>
					<td align="left" valign="top"></td>
					<td align="left" valign="top">true</td>
					<td align="left" valign="top">String</td>
					<td align="left" valign="top">Set the html tabindex attribute on rendered html element</td>
				</tr>
				<tr>
					<td align="left" valign="top">template</td>
					<td align="left" valign="top">false</td>
					<td align="left" valign="top"></td>
					<td align="left" valign="top">true</td>
					<td align="left" valign="top">String</td>
					<td align="left" valign="top">The template (other than default) to use for rendering the element</td>
				</tr>
				<tr>
					<td align="left" valign="top">templateDir</td>
					<td align="left" valign="top">false</td>
					<td align="left" valign="top"></td>
					<td align="left" valign="top">true</td>
					<td align="left" valign="top">String</td>
					<td align="left" valign="top">The template directory.</td>
				</tr>
				<tr>
					<td align="left" valign="top">theme</td>
					<td align="left" valign="top">false</td>
					<td align="left" valign="top"></td>
					<td align="left" valign="top">true</td>
					<td align="left" valign="top">String</td>
					<td align="left" valign="top">The theme (other than default) to use for rendering the element</td>
				</tr>
				<tr>
					<td align="left" valign="top">title</td>
					<td align="left" valign="top">false</td>
					<td align="left" valign="top"></td>
					<td align="left" valign="top">true</td>
					<td align="left" valign="top">String</td>
					<td align="left" valign="top">Set the html title attribute on rendered html element</td>
				</tr>
				<tr>
					<td align="left" valign="top">tooltip</td>
					<td align="left" valign="top">false</td>
					<td align="left" valign="top"></td>
					<td align="left" valign="top">true</td>
					<td align="left" valign="top">String</td>
					<td align="left" valign="top">Set the tooltip of this particular component</td>
				</tr>
				<tr>
					<td align="left" valign="top">tooltipConfig</td>
					<td align="left" valign="top">false</td>
					<td align="left" valign="top"></td>
					<td align="left" valign="top">true</td>
					<td align="left" valign="top">String</td>
					<td align="left" valign="top">Deprecated. Use individual tooltip configuration attributes instead.</td>
				</tr>
				<tr>
					<td align="left" valign="top">tooltipCssClass</td>
					<td align="left" valign="top">false</td>
					<td align="left" valign="top">StrutsTTClassic</td>
					<td align="left" valign="top">true</td>
					<td align="left" valign="top">String</td>
					<td align="left" valign="top">CSS class applied to JavaScrip tooltips</td>
				</tr>
				<tr>
					<td align="left" valign="top">tooltipDelay</td>
					<td align="left" valign="top">false</td>
					<td align="left" valign="top">Classic</td>
					<td align="left" valign="top">true</td>
					<td align="left" valign="top">String</td>
					<td align="left" valign="top">Delay in milliseconds, before showing JavaScript tooltips </td>
				</tr>
				<tr>
					<td align="left" valign="top">tooltipIconPath</td>
					<td align="left" valign="top">false</td>
					<td align="left" valign="top"></td>
					<td align="left" valign="top">true</td>
					<td align="left" valign="top">String</td>
					<td align="left" valign="top">Icon path used for image that will have the tooltip</td>
				</tr>
				<tr>
					<td align="left" valign="top">type</td>
					<td align="left" valign="top">false</td>
					<td align="left" valign="top">input</td>
					<td align="left" valign="top">true</td>
					<td align="left" valign="top">String</td>
					<td align="left" valign="top">The type of submit to use. Valid values are <i>input</i>, <i>button</i> and <i>image</i>.</td>
				</tr>
				<tr>
					<td align="left" valign="top">value</td>
					<td align="left" valign="top">false</td>
					<td align="left" valign="top"></td>
					<td align="left" valign="top">true</td>
					<td align="left" valign="top">String</td>
					<td align="left" valign="top">Preset the value of input element.</td>
				</tr>
		</table>
		<!-- END SNIPPET: tagattributes -->
	</body>
</html>

<|MERGE_RESOLUTION|>--- conflicted
+++ resolved
@@ -1,397 +1,458 @@
-<!--
-This file is generated during the build by processing Component class annotations.
-Please do not edit it directly.
--->
-<html>
-    <head>
-		<title>submit</title>
-	</head>
-
-	<body>
-		<h1>Tag Name: submit</h1>
-		<h2>Description</h2>
-		<p>
-		<!-- START SNIPPET: tagdescription -->
-		Render a submit button
-		<!-- END SNIPPET: tagdescription -->
-		</p>
-
-		<h2>Attributes</h2>
-		<!-- START SNIPPET: tagattributes -->
-		<table width="100%">
-			<tr>
-				<th align="left" valign="top"><h4>Name</h4></th>
-				<th align="left" valign="top"><h4>Required</h4></th>
-				<th align="left" valign="top"><h4>Default</h4></th>
-				<th align="left" valign="top"><h4>Evaluated</h4></th>
-				<th align="left" valign="top"><h4>Type</h4></th>
-				<th align="left" valign="top"><h4>Description</h4></th>
-			</tr>
-				<tr>
-					<td align="left" valign="top">accesskey</td>
-					<td align="left" valign="top">false</td>
-					<td align="left" valign="top"></td>
-					<td align="left" valign="top">true</td>
-					<td align="left" valign="top">String</td>
-					<td align="left" valign="top">Set the html accesskey attribute on rendered html element</td>
-				</tr>
-				<tr>
-					<td align="left" valign="top">action</td>
-					<td align="left" valign="top">false</td>
-					<td align="left" valign="top"></td>
-					<td align="left" valign="top">true</td>
-					<td align="left" valign="top">String</td>
-					<td align="left" valign="top">Set action attribute.</td>
-				</tr>
-				<tr>
-					<td align="left" valign="top">align</td>
-					<td align="left" valign="top">false</td>
-					<td align="left" valign="top"></td>
-					<td align="left" valign="top">true</td>
-					<td align="left" valign="top">String</td>
-					<td align="left" valign="top">HTML align attribute.</td>
-				</tr>
-				<tr>
-					<td align="left" valign="top">cssClass</td>
-					<td align="left" valign="top">false</td>
-					<td align="left" valign="top"></td>
-					<td align="left" valign="top">true</td>
-					<td align="left" valign="top">String</td>
-					<td align="left" valign="top">The css class to use for element</td>
-				</tr>
-				<tr>
-					<td align="left" valign="top">cssStyle</td>
-					<td align="left" valign="top">false</td>
-					<td align="left" valign="top"></td>
-					<td align="left" valign="top">true</td>
-					<td align="left" valign="top">String</td>
-					<td align="left" valign="top">The css style definitions for element ro use</td>
-				</tr>
-				<tr>
-					<td align="left" valign="top">disabled</td>
-					<td align="left" valign="top">false</td>
-					<td align="left" valign="top"></td>
-					<td align="left" valign="top">true</td>
-					<td align="left" valign="top">String</td>
-					<td align="left" valign="top">Set the html disabled attribute on rendered html element</td>
-				</tr>
-				<tr>
-					<td align="left" valign="top">id</td>
-					<td align="left" valign="top">false</td>
-					<td align="left" valign="top"></td>
-					<td align="left" valign="top">true</td>
-					<td align="left" valign="top">String</td>
-					<td align="left" valign="top">HTML id attribute</td>
-				</tr>
-				<tr>
-					<td align="left" valign="top">javascriptTooltip</td>
-					<td align="left" valign="top">false</td>
-					<td align="left" valign="top">false</td>
-					<td align="left" valign="top">true</td>
-					<td align="left" valign="top">Boolean</td>
-					<td align="left" valign="top">Use JavaScript to generate tooltips</td>
-				</tr>
-				<tr>
-					<td align="left" valign="top">key</td>
-					<td align="left" valign="top">false</td>
-					<td align="left" valign="top"></td>
-					<td align="left" valign="top">true</td>
-					<td align="left" valign="top">String</td>
-					<td align="left" valign="top">Set the key (name, value, label) for this particular component</td>
-				</tr>
-				<tr>
-					<td align="left" valign="top">label</td>
-					<td align="left" valign="top">false</td>
-					<td align="left" valign="top"></td>
-					<td align="left" valign="top">true</td>
-					<td align="left" valign="top">String</td>
-					<td align="left" valign="top">Label expression used for rendering a element specific label</td>
-				</tr>
-				<tr>
-					<td align="left" valign="top">labelSeparator</td>
-					<td align="left" valign="top">false</td>
-					<td align="left" valign="top">:</td>
-					<td align="left" valign="top">true</td>
-					<td align="left" valign="top">String</td>
-					<td align="left" valign="top">String that will be appended to the labe</td>
-				</tr>
-				<tr>
-					<td align="left" valign="top">labelposition</td>
-					<td align="left" valign="top">false</td>
-					<td align="left" valign="top"></td>
-					<td align="left" valign="top">true</td>
-					<td align="left" valign="top">String</td>
-					<td align="left" valign="top">Define label position of form element (top/left)</td>
-				</tr>
-				<tr>
-					<td align="left" valign="top">method</td>
-					<td align="left" valign="top">false</td>
-					<td align="left" valign="top"></td>
-					<td align="left" valign="top">true</td>
-					<td align="left" valign="top">String</td>
-					<td align="left" valign="top">Set method attribute.</td>
-				</tr>
-				<tr>
-					<td align="left" valign="top">name</td>
-					<td align="left" valign="top">false</td>
-					<td align="left" valign="top"></td>
-					<td align="left" valign="top">true</td>
-					<td align="left" valign="top">String</td>
-					<td align="left" valign="top">The name to set for element</td>
-				</tr>
-				<tr>
-					<td align="left" valign="top">onblur</td>
-					<td align="left" valign="top">false</td>
-					<td align="left" valign="top"></td>
-					<td align="left" valign="top">true</td>
-					<td align="left" valign="top">String</td>
-					<td align="left" valign="top"> Set the html onblur attribute on rendered html element</td>
-				</tr>
-				<tr>
-					<td align="left" valign="top">onchange</td>
-					<td align="left" valign="top">false</td>
-					<td align="left" valign="top"></td>
-					<td align="left" valign="top">true</td>
-					<td align="left" valign="top">String</td>
-					<td align="left" valign="top">Set the html onchange attribute on rendered html element</td>
-				</tr>
-				<tr>
-					<td align="left" valign="top">onclick</td>
-					<td align="left" valign="top">false</td>
-					<td align="left" valign="top"></td>
-					<td align="left" valign="top">true</td>
-					<td align="left" valign="top">String</td>
-					<td align="left" valign="top">Set the html onclick attribute on rendered html element</td>
-				</tr>
-				<tr>
-					<td align="left" valign="top">ondblclick</td>
-					<td align="left" valign="top">false</td>
-					<td align="left" valign="top"></td>
-					<td align="left" valign="top">true</td>
-					<td align="left" valign="top">String</td>
-					<td align="left" valign="top">Set the html ondblclick attribute on rendered html element</td>
-				</tr>
-				<tr>
-					<td align="left" valign="top">onfocus</td>
-					<td align="left" valign="top">false</td>
-					<td align="left" valign="top"></td>
-					<td align="left" valign="top">true</td>
-					<td align="left" valign="top">String</td>
-					<td align="left" valign="top">Set the html onfocus attribute on rendered html element</td>
-				</tr>
-				<tr>
-					<td align="left" valign="top">onkeydown</td>
-					<td align="left" valign="top">false</td>
-					<td align="left" valign="top"></td>
-					<td align="left" valign="top">true</td>
-					<td align="left" valign="top">String</td>
-					<td align="left" valign="top">Set the html onkeydown attribute on rendered html element</td>
-				</tr>
-				<tr>
-					<td align="left" valign="top">onkeypress</td>
-					<td align="left" valign="top">false</td>
-					<td align="left" valign="top"></td>
-					<td align="left" valign="top">true</td>
-					<td align="left" valign="top">String</td>
-					<td align="left" valign="top">Set the html onkeypress attribute on rendered html element</td>
-				</tr>
-				<tr>
-					<td align="left" valign="top">onkeyup</td>
-					<td align="left" valign="top">false</td>
-					<td align="left" valign="top"></td>
-					<td align="left" valign="top">true</td>
-					<td align="left" valign="top">String</td>
-					<td align="left" valign="top">Set the html onkeyup attribute on rendered html element</td>
-				</tr>
-				<tr>
-					<td align="left" valign="top">onmousedown</td>
-					<td align="left" valign="top">false</td>
-					<td align="left" valign="top"></td>
-					<td align="left" valign="top">true</td>
-					<td align="left" valign="top">String</td>
-					<td align="left" valign="top">Set the html onmousedown attribute on rendered html element</td>
-				</tr>
-				<tr>
-					<td align="left" valign="top">onmousemove</td>
-					<td align="left" valign="top">false</td>
-					<td align="left" valign="top"></td>
-					<td align="left" valign="top">true</td>
-					<td align="left" valign="top">String</td>
-					<td align="left" valign="top">Set the html onmousemove attribute on rendered html element</td>
-				</tr>
-				<tr>
-					<td align="left" valign="top">onmouseout</td>
-					<td align="left" valign="top">false</td>
-					<td align="left" valign="top"></td>
-					<td align="left" valign="top">true</td>
-					<td align="left" valign="top">String</td>
-					<td align="left" valign="top">Set the html onmouseout attribute on rendered html element</td>
-				</tr>
-				<tr>
-					<td align="left" valign="top">onmouseover</td>
-					<td align="left" valign="top">false</td>
-					<td align="left" valign="top"></td>
-					<td align="left" valign="top">true</td>
-					<td align="left" valign="top">String</td>
-					<td align="left" valign="top">Set the html onmouseover attribute on rendered html element</td>
-				</tr>
-				<tr>
-					<td align="left" valign="top">onmouseup</td>
-					<td align="left" valign="top">false</td>
-					<td align="left" valign="top"></td>
-					<td align="left" valign="top">true</td>
-					<td align="left" valign="top">String</td>
-					<td align="left" valign="top">Set the html onmouseup attribute on rendered html element</td>
-				</tr>
-				<tr>
-					<td align="left" valign="top">onselect</td>
-					<td align="left" valign="top">false</td>
-					<td align="left" valign="top"></td>
-					<td align="left" valign="top">true</td>
-					<td align="left" valign="top">String</td>
-					<td align="left" valign="top">Set the html onselect attribute on rendered html element</td>
-				</tr>
-				<tr>
-					<td align="left" valign="top">required</td>
-					<td align="left" valign="top">false</td>
-					<td align="left" valign="top">false</td>
-					<td align="left" valign="top">true</td>
-					<td align="left" valign="top">Boolean</td>
-					<td align="left" valign="top">If set to true, the rendered element will indicate that input is required</td>
-				</tr>
-				<tr>
-					<td align="left" valign="top">requiredposition</td>
-					<td align="left" valign="top">false</td>
-					<td align="left" valign="top"></td>
-					<td align="left" valign="top">true</td>
-					<td align="left" valign="top">String</td>
-					<td align="left" valign="top">Define required position of required form element (left|right)</td>
-				</tr>
-				<tr>
-<<<<<<< HEAD
-=======
-					<td align="left" valign="top">showErrorTransportText</td>
-					<td align="left" valign="top">false</td>
-					<td align="left" valign="top">true</td>
-					<td align="left" valign="top">true</td>
-					<td align="left" valign="top">Boolean</td>
-					<td align="left" valign="top">Set whether errors will be shown or not</td>
-				</tr>
-				<tr>
-					<td align="left" valign="top">showLoadingText</td>
-					<td align="left" valign="top">false</td>
-					<td align="left" valign="top">true</td>
-					<td align="left" valign="top">true</td>
-					<td align="left" valign="top">Boolean</td>
-					<td align="left" valign="top">Show loading text on targets</td>
-				</tr>
-				<tr>
->>>>>>> 43d49092
-					<td align="left" valign="top">src</td>
-					<td align="left" valign="top">false</td>
-					<td align="left" valign="top"></td>
-					<td align="left" valign="top">true</td>
-					<td align="left" valign="top">String</td>
-					<td align="left" valign="top">Supply an image src for <i>image</i> type submit button. Will have no effect for types <i>input</i> and <i>button</i>.</td>
-				</tr>
-				<tr>
-					<td align="left" valign="top">tabindex</td>
-					<td align="left" valign="top">false</td>
-					<td align="left" valign="top"></td>
-					<td align="left" valign="top">true</td>
-					<td align="left" valign="top">String</td>
-					<td align="left" valign="top">Set the html tabindex attribute on rendered html element</td>
-				</tr>
-				<tr>
-					<td align="left" valign="top">template</td>
-					<td align="left" valign="top">false</td>
-					<td align="left" valign="top"></td>
-					<td align="left" valign="top">true</td>
-					<td align="left" valign="top">String</td>
-					<td align="left" valign="top">The template (other than default) to use for rendering the element</td>
-				</tr>
-				<tr>
-					<td align="left" valign="top">templateDir</td>
-					<td align="left" valign="top">false</td>
-					<td align="left" valign="top"></td>
-					<td align="left" valign="top">true</td>
-					<td align="left" valign="top">String</td>
-					<td align="left" valign="top">The template directory.</td>
-				</tr>
-				<tr>
-					<td align="left" valign="top">theme</td>
-					<td align="left" valign="top">false</td>
-					<td align="left" valign="top"></td>
-					<td align="left" valign="top">true</td>
-					<td align="left" valign="top">String</td>
-					<td align="left" valign="top">The theme (other than default) to use for rendering the element</td>
-				</tr>
-				<tr>
-					<td align="left" valign="top">title</td>
-					<td align="left" valign="top">false</td>
-					<td align="left" valign="top"></td>
-					<td align="left" valign="top">true</td>
-					<td align="left" valign="top">String</td>
-					<td align="left" valign="top">Set the html title attribute on rendered html element</td>
-				</tr>
-				<tr>
-					<td align="left" valign="top">tooltip</td>
-					<td align="left" valign="top">false</td>
-					<td align="left" valign="top"></td>
-					<td align="left" valign="top">true</td>
-					<td align="left" valign="top">String</td>
-					<td align="left" valign="top">Set the tooltip of this particular component</td>
-				</tr>
-				<tr>
-					<td align="left" valign="top">tooltipConfig</td>
-					<td align="left" valign="top">false</td>
-					<td align="left" valign="top"></td>
-					<td align="left" valign="top">true</td>
-					<td align="left" valign="top">String</td>
-					<td align="left" valign="top">Deprecated. Use individual tooltip configuration attributes instead.</td>
-				</tr>
-				<tr>
-					<td align="left" valign="top">tooltipCssClass</td>
-					<td align="left" valign="top">false</td>
-					<td align="left" valign="top">StrutsTTClassic</td>
-					<td align="left" valign="top">true</td>
-					<td align="left" valign="top">String</td>
-					<td align="left" valign="top">CSS class applied to JavaScrip tooltips</td>
-				</tr>
-				<tr>
-					<td align="left" valign="top">tooltipDelay</td>
-					<td align="left" valign="top">false</td>
-					<td align="left" valign="top">Classic</td>
-					<td align="left" valign="top">true</td>
-					<td align="left" valign="top">String</td>
-					<td align="left" valign="top">Delay in milliseconds, before showing JavaScript tooltips </td>
-				</tr>
-				<tr>
-					<td align="left" valign="top">tooltipIconPath</td>
-					<td align="left" valign="top">false</td>
-					<td align="left" valign="top"></td>
-					<td align="left" valign="top">true</td>
-					<td align="left" valign="top">String</td>
-					<td align="left" valign="top">Icon path used for image that will have the tooltip</td>
-				</tr>
-				<tr>
-					<td align="left" valign="top">type</td>
-					<td align="left" valign="top">false</td>
-					<td align="left" valign="top">input</td>
-					<td align="left" valign="top">true</td>
-					<td align="left" valign="top">String</td>
-					<td align="left" valign="top">The type of submit to use. Valid values are <i>input</i>, <i>button</i> and <i>image</i>.</td>
-				</tr>
-				<tr>
-					<td align="left" valign="top">value</td>
-					<td align="left" valign="top">false</td>
-					<td align="left" valign="top"></td>
-					<td align="left" valign="top">true</td>
-					<td align="left" valign="top">String</td>
-					<td align="left" valign="top">Preset the value of input element.</td>
-				</tr>
-		</table>
-		<!-- END SNIPPET: tagattributes -->
-	</body>
-</html>
-
+<!--
+This file is generated during the build by processing Component class annotations.
+Please do not edit it directly.
+-->
+<html>
+    <head>
+		<title>submit</title>
+	</head>
+
+	<body>
+		<h1>Tag Name: submit</h1>
+		<h2>Description</h2>
+		<p>
+		<!-- START SNIPPET: tagdescription -->
+		Render a submit button
+		<!-- END SNIPPET: tagdescription -->
+		</p>
+
+		<h2>Attributes</h2>
+		<!-- START SNIPPET: tagattributes -->
+		<table width="100%">
+			<tr>
+				<th align="left" valign="top"><h4>Name</h4></th>
+				<th align="left" valign="top"><h4>Required</h4></th>
+				<th align="left" valign="top"><h4>Default</h4></th>
+				<th align="left" valign="top"><h4>Evaluated</h4></th>
+				<th align="left" valign="top"><h4>Type</h4></th>
+				<th align="left" valign="top"><h4>Description</h4></th>
+			</tr>
+				<tr>
+					<td align="left" valign="top">accesskey</td>
+					<td align="left" valign="top">false</td>
+					<td align="left" valign="top"></td>
+					<td align="left" valign="top">true</td>
+					<td align="left" valign="top">String</td>
+					<td align="left" valign="top">Set the html accesskey attribute on rendered html element</td>
+				</tr>
+				<tr>
+					<td align="left" valign="top">action</td>
+					<td align="left" valign="top">false</td>
+					<td align="left" valign="top"></td>
+					<td align="left" valign="top">true</td>
+					<td align="left" valign="top">String</td>
+					<td align="left" valign="top">Set action attribute.</td>
+				</tr>
+				<tr>
+					<td align="left" valign="top">align</td>
+					<td align="left" valign="top">false</td>
+					<td align="left" valign="top"></td>
+					<td align="left" valign="top">true</td>
+					<td align="left" valign="top">String</td>
+					<td align="left" valign="top">HTML align attribute.</td>
+				</tr>
+				<tr>
+					<td align="left" valign="top">cssClass</td>
+					<td align="left" valign="top">false</td>
+					<td align="left" valign="top"></td>
+					<td align="left" valign="top">true</td>
+					<td align="left" valign="top">String</td>
+					<td align="left" valign="top">The css class to use for element</td>
+				</tr>
+				<tr>
+					<td align="left" valign="top">cssStyle</td>
+					<td align="left" valign="top">false</td>
+					<td align="left" valign="top"></td>
+					<td align="left" valign="top">true</td>
+					<td align="left" valign="top">String</td>
+					<td align="left" valign="top">The css style definitions for element ro use</td>
+				</tr>
+				<tr>
+					<td align="left" valign="top">disabled</td>
+					<td align="left" valign="top">false</td>
+					<td align="left" valign="top"></td>
+					<td align="left" valign="top">true</td>
+					<td align="left" valign="top">String</td>
+					<td align="left" valign="top">Set the html disabled attribute on rendered html element</td>
+				</tr>
+				<tr>
+					<td align="left" valign="top">errorText</td>
+					<td align="left" valign="top">false</td>
+					<td align="left" valign="top"></td>
+					<td align="left" valign="top">true</td>
+					<td align="left" valign="top">String</td>
+					<td align="left" valign="top">The text to display to the user if the is an error fetching the content</td>
+				</tr>
+				<tr>
+					<td align="left" valign="top">executeScripts</td>
+					<td align="left" valign="top">false</td>
+					<td align="left" valign="top">false</td>
+					<td align="left" valign="top">true</td>
+					<td align="left" valign="top">Boolean</td>
+					<td align="left" valign="top">Javascript code in the fetched content will be executed</td>
+				</tr>
+				<tr>
+					<td align="left" valign="top">formFilter</td>
+					<td align="left" valign="top">false</td>
+					<td align="left" valign="top"></td>
+					<td align="left" valign="top">true</td>
+					<td align="left" valign="top">String</td>
+					<td align="left" valign="top">Function name used to filter the fields of the form.</td>
+				</tr>
+				<tr>
+					<td align="left" valign="top">formId</td>
+					<td align="left" valign="top">false</td>
+					<td align="left" valign="top"></td>
+					<td align="left" valign="top">true</td>
+					<td align="left" valign="top">String</td>
+					<td align="left" valign="top">Form id whose fields will be serialized and passed as parameters</td>
+				</tr>
+				<tr>
+					<td align="left" valign="top">handler</td>
+					<td align="left" valign="top">false</td>
+					<td align="left" valign="top"></td>
+					<td align="left" valign="top">true</td>
+					<td align="left" valign="top">String</td>
+					<td align="left" valign="top">Javascript function name that will make the request</td>
+				</tr>
+				<tr>
+					<td align="left" valign="top">href</td>
+					<td align="left" valign="top">false</td>
+					<td align="left" valign="top"></td>
+					<td align="left" valign="top">true</td>
+					<td align="left" valign="top">String</td>
+					<td align="left" valign="top">The URL to call to obtain the content. Note: If used with ajax context, the value must be set as an url tag value.</td>
+				</tr>
+				<tr>
+					<td align="left" valign="top">id</td>
+					<td align="left" valign="top">false</td>
+					<td align="left" valign="top"></td>
+					<td align="left" valign="top">true</td>
+					<td align="left" valign="top">String</td>
+					<td align="left" valign="top">id for referencing element. For UI and form tags it will be used as HTML id attribute</td>
+				</tr>
+				<tr>
+					<td align="left" valign="top">indicator</td>
+					<td align="left" valign="top">false</td>
+					<td align="left" valign="top"></td>
+					<td align="left" valign="top">true</td>
+					<td align="left" valign="top">String</td>
+					<td align="left" valign="top">Set indicator</td>
+				</tr>
+				<tr>
+					<td align="left" valign="top">key</td>
+					<td align="left" valign="top">false</td>
+					<td align="left" valign="top"></td>
+					<td align="left" valign="top">true</td>
+					<td align="left" valign="top">String</td>
+					<td align="left" valign="top">Set the key (name, value, label) for this particular component</td>
+				</tr>
+				<tr>
+					<td align="left" valign="top">label</td>
+					<td align="left" valign="top">false</td>
+					<td align="left" valign="top"></td>
+					<td align="left" valign="top">true</td>
+					<td align="left" valign="top">String</td>
+					<td align="left" valign="top">Label expression used for rendering a element specific label</td>
+				</tr>
+				<tr>
+					<td align="left" valign="top">labelposition</td>
+					<td align="left" valign="top">false</td>
+					<td align="left" valign="top"></td>
+					<td align="left" valign="top">true</td>
+					<td align="left" valign="top">String</td>
+					<td align="left" valign="top">Define label position of form element (top/left)</td>
+				</tr>
+				<tr>
+					<td align="left" valign="top">listenTopics</td>
+					<td align="left" valign="top">false</td>
+					<td align="left" valign="top"></td>
+					<td align="left" valign="top">true</td>
+					<td align="left" valign="top">String</td>
+					<td align="left" valign="top">Topic that will trigger the remote call</td>
+				</tr>
+				<tr>
+					<td align="left" valign="top">loadingText</td>
+					<td align="left" valign="top">false</td>
+					<td align="left" valign="top">Loading...</td>
+					<td align="left" valign="top">true</td>
+					<td align="left" valign="top">String</td>
+					<td align="left" valign="top">Text to be shown while content is being fetched</td>
+				</tr>
+				<tr>
+					<td align="left" valign="top">method</td>
+					<td align="left" valign="top">false</td>
+					<td align="left" valign="top"></td>
+					<td align="left" valign="top">true</td>
+					<td align="left" valign="top">String</td>
+					<td align="left" valign="top">Set method attribute.</td>
+				</tr>
+				<tr>
+					<td align="left" valign="top">name</td>
+					<td align="left" valign="top">false</td>
+					<td align="left" valign="top"></td>
+					<td align="left" valign="top">true</td>
+					<td align="left" valign="top">String</td>
+					<td align="left" valign="top">The name to set for element</td>
+				</tr>
+				<tr>
+					<td align="left" valign="top">notifyTopics</td>
+					<td align="left" valign="top">false</td>
+					<td align="left" valign="top"></td>
+					<td align="left" valign="top">true</td>
+					<td align="left" valign="top">String</td>
+					<td align="left" valign="top">Topics that will published when the remote call completes</td>
+				</tr>
+				<tr>
+					<td align="left" valign="top">onLoadJS</td>
+					<td align="left" valign="top">false</td>
+					<td align="left" valign="top"></td>
+					<td align="left" valign="top">true</td>
+					<td align="left" valign="top">String</td>
+					<td align="left" valign="top">Deprecated. Use 'notifyTopics'. Javascript code execute after reload</td>
+				</tr>
+				<tr>
+					<td align="left" valign="top">onblur</td>
+					<td align="left" valign="top">false</td>
+					<td align="left" valign="top"></td>
+					<td align="left" valign="top">true</td>
+					<td align="left" valign="top">String</td>
+					<td align="left" valign="top"> Set the html onblur attribute on rendered html element</td>
+				</tr>
+				<tr>
+					<td align="left" valign="top">onchange</td>
+					<td align="left" valign="top">false</td>
+					<td align="left" valign="top"></td>
+					<td align="left" valign="top">true</td>
+					<td align="left" valign="top">String</td>
+					<td align="left" valign="top">Set the html onchange attribute on rendered html element</td>
+				</tr>
+				<tr>
+					<td align="left" valign="top">onclick</td>
+					<td align="left" valign="top">false</td>
+					<td align="left" valign="top"></td>
+					<td align="left" valign="top">true</td>
+					<td align="left" valign="top">String</td>
+					<td align="left" valign="top">Set the html onclick attribute on rendered html element</td>
+				</tr>
+				<tr>
+					<td align="left" valign="top">ondblclick</td>
+					<td align="left" valign="top">false</td>
+					<td align="left" valign="top"></td>
+					<td align="left" valign="top">true</td>
+					<td align="left" valign="top">String</td>
+					<td align="left" valign="top">Set the html ondblclick attribute on rendered html element</td>
+				</tr>
+				<tr>
+					<td align="left" valign="top">onfocus</td>
+					<td align="left" valign="top">false</td>
+					<td align="left" valign="top"></td>
+					<td align="left" valign="top">true</td>
+					<td align="left" valign="top">String</td>
+					<td align="left" valign="top">Set the html onfocus attribute on rendered html element</td>
+				</tr>
+				<tr>
+					<td align="left" valign="top">onkeydown</td>
+					<td align="left" valign="top">false</td>
+					<td align="left" valign="top"></td>
+					<td align="left" valign="top">true</td>
+					<td align="left" valign="top">String</td>
+					<td align="left" valign="top">Set the html onkeydown attribute on rendered html element</td>
+				</tr>
+				<tr>
+					<td align="left" valign="top">onkeypress</td>
+					<td align="left" valign="top">false</td>
+					<td align="left" valign="top"></td>
+					<td align="left" valign="top">true</td>
+					<td align="left" valign="top">String</td>
+					<td align="left" valign="top">Set the html onkeypress attribute on rendered html element</td>
+				</tr>
+				<tr>
+					<td align="left" valign="top">onkeyup</td>
+					<td align="left" valign="top">false</td>
+					<td align="left" valign="top"></td>
+					<td align="left" valign="top">true</td>
+					<td align="left" valign="top">String</td>
+					<td align="left" valign="top">Set the html onkeyup attribute on rendered html element</td>
+				</tr>
+				<tr>
+					<td align="left" valign="top">onmousedown</td>
+					<td align="left" valign="top">false</td>
+					<td align="left" valign="top"></td>
+					<td align="left" valign="top">true</td>
+					<td align="left" valign="top">String</td>
+					<td align="left" valign="top">Set the html onmousedown attribute on rendered html element</td>
+				</tr>
+				<tr>
+					<td align="left" valign="top">onmousemove</td>
+					<td align="left" valign="top">false</td>
+					<td align="left" valign="top"></td>
+					<td align="left" valign="top">true</td>
+					<td align="left" valign="top">String</td>
+					<td align="left" valign="top">Set the html onmousemove attribute on rendered html element</td>
+				</tr>
+				<tr>
+					<td align="left" valign="top">onmouseout</td>
+					<td align="left" valign="top">false</td>
+					<td align="left" valign="top"></td>
+					<td align="left" valign="top">true</td>
+					<td align="left" valign="top">String</td>
+					<td align="left" valign="top">Set the html onmouseout attribute on rendered html element</td>
+				</tr>
+				<tr>
+					<td align="left" valign="top">onmouseover</td>
+					<td align="left" valign="top">false</td>
+					<td align="left" valign="top"></td>
+					<td align="left" valign="top">true</td>
+					<td align="left" valign="top">String</td>
+					<td align="left" valign="top">Set the html onmouseover attribute on rendered html element</td>
+				</tr>
+				<tr>
+					<td align="left" valign="top">onmouseup</td>
+					<td align="left" valign="top">false</td>
+					<td align="left" valign="top"></td>
+					<td align="left" valign="top">true</td>
+					<td align="left" valign="top">String</td>
+					<td align="left" valign="top">Set the html onmouseup attribute on rendered html element</td>
+				</tr>
+				<tr>
+					<td align="left" valign="top">onselect</td>
+					<td align="left" valign="top">false</td>
+					<td align="left" valign="top"></td>
+					<td align="left" valign="top">true</td>
+					<td align="left" valign="top">String</td>
+					<td align="left" valign="top">Set the html onselect attribute on rendered html element</td>
+				</tr>
+				<tr>
+					<td align="left" valign="top">preInvokeJS</td>
+					<td align="left" valign="top">false</td>
+					<td align="left" valign="top"></td>
+					<td align="left" valign="top">true</td>
+					<td align="left" valign="top">String</td>
+					<td align="left" valign="top">Deprecated. Use 'notifyTopics'. Javascript code execute before reload</td>
+				</tr>
+				<tr>
+					<td align="left" valign="top">required</td>
+					<td align="left" valign="top">false</td>
+					<td align="left" valign="top">false</td>
+					<td align="left" valign="top">true</td>
+					<td align="left" valign="top">Boolean</td>
+					<td align="left" valign="top">If set to true, the rendered element will indicate that input is required</td>
+				</tr>
+				<tr>
+					<td align="left" valign="top">requiredposition</td>
+					<td align="left" valign="top">false</td>
+					<td align="left" valign="top"></td>
+					<td align="left" valign="top">true</td>
+					<td align="left" valign="top">String</td>
+					<td align="left" valign="top">Define required position of required form element (left|right)</td>
+				</tr>
+				<tr>
+					<td align="left" valign="top">showErrorTransportText</td>
+					<td align="left" valign="top">false</td>
+					<td align="left" valign="top">true</td>
+					<td align="left" valign="top">true</td>
+					<td align="left" valign="top">Boolean</td>
+					<td align="left" valign="top">Set whether errors will be shown or not</td>
+				</tr>
+				<tr>
+					<td align="left" valign="top">showLoadingText</td>
+					<td align="left" valign="top">false</td>
+					<td align="left" valign="top">true</td>
+					<td align="left" valign="top">true</td>
+					<td align="left" valign="top">Boolean</td>
+					<td align="left" valign="top">Show loading text on targets</td>
+				</tr>
+				<tr>
+					<td align="left" valign="top">src</td>
+					<td align="left" valign="top">false</td>
+					<td align="left" valign="top"></td>
+					<td align="left" valign="top">true</td>
+					<td align="left" valign="top">String</td>
+					<td align="left" valign="top">Supply an image src for <i>image</i> type submit button. Will have no effect for types <i>input</i> and <i>button</i>.</td>
+				</tr>
+				<tr>
+					<td align="left" valign="top">tabindex</td>
+					<td align="left" valign="top">false</td>
+					<td align="left" valign="top"></td>
+					<td align="left" valign="top">true</td>
+					<td align="left" valign="top">String</td>
+					<td align="left" valign="top">Set the html tabindex attribute on rendered html element</td>
+				</tr>
+				<tr>
+					<td align="left" valign="top">targets</td>
+					<td align="left" valign="top">false</td>
+					<td align="left" valign="top"></td>
+					<td align="left" valign="top">true</td>
+					<td align="left" valign="top">String</td>
+					<td align="left" valign="top">Comma delimited list of ids of the elements whose content will be updated</td>
+				</tr>
+				<tr>
+					<td align="left" valign="top">template</td>
+					<td align="left" valign="top">false</td>
+					<td align="left" valign="top"></td>
+					<td align="left" valign="top">true</td>
+					<td align="left" valign="top">String</td>
+					<td align="left" valign="top">The template (other than default) to use for rendering the element</td>
+				</tr>
+				<tr>
+					<td align="left" valign="top">templateDir</td>
+					<td align="left" valign="top">false</td>
+					<td align="left" valign="top"></td>
+					<td align="left" valign="top">true</td>
+					<td align="left" valign="top">String</td>
+					<td align="left" valign="top">The template directory.</td>
+				</tr>
+				<tr>
+					<td align="left" valign="top">theme</td>
+					<td align="left" valign="top">false</td>
+					<td align="left" valign="top"></td>
+					<td align="left" valign="top">true</td>
+					<td align="left" valign="top">String</td>
+					<td align="left" valign="top">The theme to use for the element. <b>This tag will usually use the ajax theme.</b></td>
+				</tr>
+				<tr>
+					<td align="left" valign="top">title</td>
+					<td align="left" valign="top">false</td>
+					<td align="left" valign="top"></td>
+					<td align="left" valign="top">true</td>
+					<td align="left" valign="top">String</td>
+					<td align="left" valign="top">Set the html title attribute on rendered html element</td>
+				</tr>
+				<tr>
+					<td align="left" valign="top">tooltip</td>
+					<td align="left" valign="top">false</td>
+					<td align="left" valign="top"></td>
+					<td align="left" valign="top">true</td>
+					<td align="left" valign="top">String</td>
+					<td align="left" valign="top">Set the tooltip of this particular component</td>
+				</tr>
+				<tr>
+					<td align="left" valign="top">tooltipConfig</td>
+					<td align="left" valign="top">false</td>
+					<td align="left" valign="top"></td>
+					<td align="left" valign="top">true</td>
+					<td align="left" valign="top">String</td>
+					<td align="left" valign="top">Set the tooltip configuration</td>
+				</tr>
+				<tr>
+					<td align="left" valign="top">type</td>
+					<td align="left" valign="top">false</td>
+					<td align="left" valign="top">input</td>
+					<td align="left" valign="top">true</td>
+					<td align="left" valign="top">String</td>
+					<td align="left" valign="top">The type of submit to use. Valid values are <i>input</i>, <i>button</i> and <i>image</i>.</td>
+				</tr>
+				<tr>
+					<td align="left" valign="top">value</td>
+					<td align="left" valign="top">false</td>
+					<td align="left" valign="top"></td>
+					<td align="left" valign="top">true</td>
+					<td align="left" valign="top">String</td>
+					<td align="left" valign="top">Preset the value of input element.</td>
+				</tr>
+		</table>
+		<!-- END SNIPPET: tagattributes -->
+	</body>
+</html>
+