/*
 * Licensed to the Apache Software Foundation (ASF) under one
 * or more contributor license agreements.  See the NOTICE file
 * distributed with this work for additional information
 * regarding copyright ownership.  The ASF licenses this file
 * to you under the Apache License, Version 2.0 (the
 * "License"); you may not use this file except in compliance
 * with the License.  You may obtain a copy of the License at
 *
 *  http://www.apache.org/licenses/LICENSE-2.0
 *
 * Unless required by applicable law or agreed to in writing,
 * software distributed under the License is distributed on an
 * "AS IS" BASIS, WITHOUT WARRANTIES OR CONDITIONS OF ANY
 * KIND, either express or implied.  See the License for the
 * specific language governing permissions and limitations
 * under the License.
 */
package com.opensymphony.xwork2;

import com.opensymphony.xwork2.config.entities.ActionConfig;
import com.opensymphony.xwork2.config.entities.InterceptorMapping;
import com.opensymphony.xwork2.config.entities.ResultConfig;
import com.opensymphony.xwork2.config.providers.XmlConfigurationProvider;
import com.opensymphony.xwork2.interceptor.PreResultListener;
import com.opensymphony.xwork2.mock.MockActionProxy;
import com.opensymphony.xwork2.mock.MockInterceptor;
<<<<<<< HEAD
=======
import com.opensymphony.xwork2.mock.MockResult;
>>>>>>> eddab32e
import com.opensymphony.xwork2.ognl.OgnlUtil;
import com.opensymphony.xwork2.util.ValueStack;
import com.opensymphony.xwork2.util.ValueStackFactory;
import org.apache.struts2.dispatcher.HttpParameters;

import java.util.ArrayList;
import java.util.HashMap;
import java.util.List;
<<<<<<< HEAD
import java.util.concurrent.Callable;
import java.util.concurrent.Semaphore;
import java.util.concurrent.TimeUnit;
=======
>>>>>>> eddab32e


/**
 * A partial test of DefaultActionInvocation.
 * Created to change interceptor chain logic.
 *
 * @author <a href="mailto:kristian at zenior.no">Kristian Rosenvold</a>
 */
public class DefaultActionInvocationTest extends XWorkTestCase {

    /**
     * Tests interceptor chain invoke.
     *
     * @throws Exception when action throws exception
     */
    public void testInvoke() throws Exception {
        List<InterceptorMapping> interceptorMappings = new ArrayList<>();
        MockInterceptor mockInterceptor1 = new MockInterceptor();
        mockInterceptor1.setFoo("test1");
        mockInterceptor1.setExpectedFoo("test1");
        interceptorMappings.add(new InterceptorMapping("test1", mockInterceptor1));
        MockInterceptor mockInterceptor2 = new MockInterceptor();
        interceptorMappings.add(new InterceptorMapping("test2", mockInterceptor2));
        mockInterceptor2.setFoo("test2");
        mockInterceptor2.setExpectedFoo("test2");
        MockInterceptor mockInterceptor3 = new MockInterceptor();
        interceptorMappings.add(new InterceptorMapping("test3", mockInterceptor3));
        mockInterceptor3.setFoo("test3");
        mockInterceptor3.setExpectedFoo("test3");

        DefaultActionInvocation defaultActionInvocation = new DefaultActionInvocationTester(interceptorMappings);
        container.inject(defaultActionInvocation);
        defaultActionInvocation.stack = container.getInstance(ValueStackFactory.class).createValueStack();

        defaultActionInvocation.setResultCode("");//is possible when result is not executed already
        defaultActionInvocation.invoke();
        assertTrue(mockInterceptor1.isExecuted());
        assertTrue(mockInterceptor2.isExecuted());
        assertTrue(mockInterceptor3.isExecuted());
        assertTrue(defaultActionInvocation.isExecuted());
        try {
            defaultActionInvocation.setResultCode("");
            fail("should not possible when result already executed");
        } catch (Exception ignored) {
        }
        try {
            defaultActionInvocation.invoke();
            fail("should not possible when result already executed");
        } catch (Exception ignored) {
        }
    }

    public void testInvokingExistingExecuteMethod() throws Exception {
        // given
        DefaultActionInvocation dai = new DefaultActionInvocation(new HashMap<String, Object>(), false) {
            public ValueStack getStack() {
                return new StubValueStack();
            }
        };

        SimpleAction action = new SimpleAction() {
            @Override
            public String execute() throws Exception {
                return SUCCESS;
            }
        };
        MockActionProxy proxy = new MockActionProxy();
        proxy.setMethod("execute");

        dai.proxy = proxy;
        dai.ognlUtil = new OgnlUtil();

        // when
        String result = dai.invokeAction(action, null);

        // then
        assertEquals("success", result);
    }

    public void testInvokingMissingMethod() throws Exception {
        // given
        DefaultActionInvocation dai = new DefaultActionInvocation(new HashMap<String, Object>(), false) {
            public ValueStack getStack() {
                return new StubValueStack();
            }
        };

        SimpleAction action = new SimpleAction() {
            @Override
            public String execute() throws Exception {
                return ERROR;
            }
        };
        MockActionProxy proxy = new MockActionProxy();
        proxy.setMethod("notExists");

        UnknownHandlerManager uhm = new DefaultUnknownHandlerManager() {
            @Override
            public boolean hasUnknownHandlers() {
                return false;
            }
        };

        dai.proxy = proxy;
        dai.ognlUtil = new OgnlUtil();
        dai.unknownHandlerManager = uhm;

        // when
        Throwable actual = null;
        try {
            dai.invokeAction(action, null);
        } catch (Exception e) {
            actual = e;
        }

        // then
        assertNotNull(actual);
        assertTrue(actual instanceof NoSuchMethodException);
    }

    public void testInvokingExistingMethodThatThrowsException() throws Exception {
        // given
        DefaultActionInvocation dai = new DefaultActionInvocation(new HashMap<String, Object>(), false) {
            public ValueStack getStack() {
                return new StubValueStack();
            }
        };

        SimpleAction action = new SimpleAction() {
            @Override
            public String execute() throws Exception {
                throw new IllegalArgumentException();
            }
        };
        MockActionProxy proxy = new MockActionProxy();
        proxy.setMethod("execute");

        dai.proxy = proxy;
        dai.ognlUtil = new OgnlUtil();

        // when
        Throwable actual = null;
        try {
            dai.invokeAction(action, null);
        } catch (Exception e) {
            actual = e;
        }

        // then
        assertNotNull(actual);
        assertTrue(actual instanceof IllegalArgumentException);
    }

    public void testUnknownHandlerManagerThatThrowsException() throws Exception {
        // given
        DefaultActionInvocation dai = new DefaultActionInvocation(new HashMap<String, Object>(), false) {
            public ValueStack getStack() {
                return new StubValueStack();
            }
        };

        UnknownHandlerManager uhm = new DefaultUnknownHandlerManager() {
            @Override
            public boolean hasUnknownHandlers() {
                return true;
            }

            @Override
            public Object handleUnknownMethod(Object action, String methodName) throws NoSuchMethodException {
                throw new NoSuchMethodException();
            }
        };

        MockActionProxy proxy = new MockActionProxy();
        proxy.setMethod("notExists");

        dai.proxy = proxy;
        dai.ognlUtil = new OgnlUtil();
        dai.unknownHandlerManager = uhm;

        // when
        // when
        Throwable actual = null;
        try {
            dai.invokeAction(new SimpleAction(), null);
        } catch (Exception e) {
            actual = e;
        }

        // then
        assertNotNull(actual);
        assertTrue(actual instanceof NoSuchMethodException);
    }

    public void testUnknownHandlerManagerThatReturnsNull() throws Exception {
        // given
        DefaultActionInvocation dai = new DefaultActionInvocation(new HashMap<String, Object>(), false) {
            public ValueStack getStack() {
                return new StubValueStack();
            }
        };

        UnknownHandlerManager uhm = new DefaultUnknownHandlerManager() {
            @Override
            public boolean hasUnknownHandlers() {
                return true;
            }

            @Override
            public Object handleUnknownMethod(Object action, String methodName) throws NoSuchMethodException {
                return null;
            }
        };

        MockActionProxy proxy = new MockActionProxy();
        proxy.setMethod("notExists");

        dai.proxy = proxy;
        dai.ognlUtil = new OgnlUtil();
        dai.unknownHandlerManager = uhm;

        // when
        Throwable actual = null;
        try {
            dai.invokeAction(new SimpleAction(), null);
        } catch (Exception e) {
            actual = e;
        }

        // then
        assertNotNull(actual);
        assertTrue(actual instanceof NoSuchMethodException);
    }

    public void testUnknownHandlerManagerThatReturnsSuccess() throws Exception {
        // given
        DefaultActionInvocation dai = new DefaultActionInvocation(new HashMap<String, Object>(), false) {
            public ValueStack getStack() {
                return new StubValueStack();
            }
        };

        UnknownHandlerManager uhm = new DefaultUnknownHandlerManager() {
            @Override
            public boolean hasUnknownHandlers() {
                return true;
            }

            @Override
            public Object handleUnknownMethod(Object action, String methodName) throws NoSuchMethodException {
                return "success";
            }
        };

        MockActionProxy proxy = new MockActionProxy();
        proxy.setMethod("notExists");

        dai.proxy = proxy;
        dai.ognlUtil = new OgnlUtil();
        dai.unknownHandlerManager = uhm;

        // when
        String result = dai.invokeAction(new SimpleAction(), null);

        // then
        assertNotNull(result);
        assertEquals("success", result);
    }

    public void testInvokeWithLazyParams() throws Exception {
        HashMap<String, Object> params = new HashMap<>();
        params.put("blah", "this is blah");

        HashMap<String, Object> extraContext = new HashMap<>();
        extraContext.put(ActionContext.PARAMETERS, HttpParameters.create(params).build());

        DefaultActionInvocation defaultActionInvocation = new DefaultActionInvocation(extraContext, true);
        container.inject(defaultActionInvocation);

        ActionProxy actionProxy = actionProxyFactory.createActionProxy( "", "LazyFoo", null, extraContext);
        defaultActionInvocation.init(actionProxy);
        defaultActionInvocation.invoke();

        SimpleAction action = (SimpleAction) defaultActionInvocation.getAction();

        assertEquals("this is blah", action.getBlah());
        assertEquals("this is blah", action.getName());
    }

<<<<<<< HEAD
    public void testInvokeWithAsyncManager() throws Exception {
        DefaultActionInvocation dai = new DefaultActionInvocation(new HashMap<String, Object>(), false);
        dai.stack = container.getInstance(ValueStackFactory.class).createValueStack();

        final Semaphore lock = new Semaphore(1);
        lock.acquire();
        dai.setAsyncManager(new AsyncManager() {
            Object asyncActionResult;
            @Override
            public boolean hasAsyncActionResult() {
                return asyncActionResult != null;
            }

            @Override
            public Object getAsyncActionResult() {
                return asyncActionResult;
            }

            @Override
            public void invokeAsyncAction(Callable asyncAction) {
                try {
                    asyncActionResult = asyncAction.call();
                } catch (Exception e) {
                    asyncActionResult = e;
                }
                lock.release();
            }
        });

        dai.action = new Callable<Callable<String>>() {
            @Override
            public Callable<String> call() throws Exception {
                return new Callable<String>() {
                    @Override
                    public String call() throws Exception {
                        return "success";
                    }
                };
            }
        };

        MockActionProxy actionProxy = new MockActionProxy();
        actionProxy.setMethod("call");
        dai.proxy = actionProxy;

        final boolean[] preResultExecuted = new boolean[1];
        dai.addPreResultListener(new PreResultListener() {
            @Override
            public void beforeResult(ActionInvocation invocation, String resultCode) {
                preResultExecuted[0] = true;
            }
        });

        List<InterceptorMapping> interceptorMappings = new ArrayList<>();
        MockInterceptor mockInterceptor1 = new MockInterceptor();
        mockInterceptor1.setFoo("test1");
        mockInterceptor1.setExpectedFoo("test1");
        interceptorMappings.add(new InterceptorMapping("test1", mockInterceptor1));
        dai.interceptors = interceptorMappings.iterator();

        dai.ognlUtil = new OgnlUtil();

        dai.invoke();

        assertTrue("interceptor1 should be executed", mockInterceptor1.isExecuted());
        assertFalse("preResultListener should no be executed", preResultExecuted[0]);
        assertNotNull("an async action should be saved", dai.asyncAction);
        assertFalse("invocation should not be executed", dai.executed);
        assertNull("a null result should be passed to upper and wait for the async result", dai.resultCode);

        if(lock.tryAcquire(1500L, TimeUnit.MILLISECONDS)) {
            try {
                dai.invoke();
                assertTrue("preResultListener should be executed", preResultExecuted[0]);
                assertNull("async action should be cleared", dai.asyncAction);
                assertTrue("invocation should be executed", dai.executed);
                assertEquals("success", dai.resultCode);
            } finally {
                lock.release();
            }
        } else {
            lock.release();
            fail("async result did not received on timeout!");
        }
    }

=======
    public void testActionEventListener() throws Exception {
        ActionProxy actionProxy = actionProxyFactory.createActionProxy("",
                "ExceptionFoo", "exceptionMethod", new HashMap<String, Object>());
        DefaultActionInvocation defaultActionInvocation = (DefaultActionInvocation) actionProxy.getInvocation();

        SimpleActionEventListener actionEventListener = new SimpleActionEventListener("prepared", "exceptionHandled");
        defaultActionInvocation.setActionEventListener(actionEventListener);
        defaultActionInvocation.init(actionProxy);

        SimpleAction action = (SimpleAction) defaultActionInvocation.getAction();
        action.setThrowException(true);

        defaultActionInvocation.unknownHandlerManager = new DefaultUnknownHandlerManager() {
            @Override
            public boolean hasUnknownHandlers() {
                return false;
            }
        };

        String result = defaultActionInvocation.invoke();

        // then
        assertEquals("prepared", action.getName());
        assertEquals("exceptionHandled", result);
    }

    public void testActionChainResult() throws Exception {
        ActionProxy actionProxy = actionProxyFactory.createActionProxy("", "Foo", null,
                new HashMap<String, Object>());
        DefaultActionInvocation defaultActionInvocation = (DefaultActionInvocation) actionProxy.getInvocation();
        defaultActionInvocation.init(actionProxy);

        SimpleAction action = (SimpleAction) defaultActionInvocation.getAction();
        action.setFoo(1);
        action.setBar(2);

        defaultActionInvocation.invoke();

        // then
        assertTrue(defaultActionInvocation.result instanceof ActionChainResult);
        Result result = defaultActionInvocation.getResult();
        assertTrue(result instanceof MockResult);
    }

    public void testNoResultDefined() throws Exception {
        ActionProxy actionProxy = actionProxyFactory.createActionProxy("", "Foo", null,
                new HashMap<String, Object>());
        DefaultActionInvocation defaultActionInvocation = (DefaultActionInvocation) actionProxy.getInvocation();
        defaultActionInvocation.init(actionProxy);

        try {
            defaultActionInvocation.invoke();//foo==bar so returns error which is not defined
            fail("should not possible when result is not defined");
        } catch (Exception ignored) {
        }
    }

    public void testNullResultPossible() throws Exception {
        ActionProxy actionProxy = actionProxyFactory.createActionProxy("",
                "NullFoo", "nullMethod", new HashMap<String, Object>());
        DefaultActionInvocation defaultActionInvocation = (DefaultActionInvocation) actionProxy.getInvocation();
        defaultActionInvocation.init(actionProxy);

        String result = defaultActionInvocation.invoke();

        assertNull(result);
    }

>>>>>>> eddab32e
    @Override
    protected void setUp() throws Exception {
        super.setUp();

        // ensure we're using the default configuration, not simple config
        XmlConfigurationProvider configurationProvider = new XmlConfigurationProvider("xwork-sample.xml");
        container.inject(configurationProvider);
        loadConfigurationProviders(configurationProvider);
    }


    private class SimpleActionEventListener implements ActionEventListener {

        private String name;
        private String result;

        SimpleActionEventListener(String name, String result) {

            this.name = name;
            this.result = result;
        }

        @Override
        public Object prepare(Object action, ValueStack stack) {
            ((SimpleAction)action).setName(name);
            return action;
        }

        @Override
        public String handleException(Throwable t, ValueStack stack) {
            return result;
        }
    }
}

class DefaultActionInvocationTester extends DefaultActionInvocation {
    DefaultActionInvocationTester(List<InterceptorMapping> interceptorMappings) {
        super(new HashMap<String, Object>(), false);
        interceptors = interceptorMappings.iterator();
        MockActionProxy actionProxy = new MockActionProxy();
        actionProxy.setMethod("execute");
        actionProxy.setConfig(new ActionConfig.Builder("foo", "bar", "clazz").addResultConfig(new ResultConfig.Builder("buzz", "fizz").build()).build());
        proxy = actionProxy;
        action = new ActionSupport();
    }
}<|MERGE_RESOLUTION|>--- conflicted
+++ resolved
@@ -25,10 +25,7 @@
 import com.opensymphony.xwork2.interceptor.PreResultListener;
 import com.opensymphony.xwork2.mock.MockActionProxy;
 import com.opensymphony.xwork2.mock.MockInterceptor;
-<<<<<<< HEAD
-=======
 import com.opensymphony.xwork2.mock.MockResult;
->>>>>>> eddab32e
 import com.opensymphony.xwork2.ognl.OgnlUtil;
 import com.opensymphony.xwork2.util.ValueStack;
 import com.opensymphony.xwork2.util.ValueStackFactory;
@@ -37,12 +34,9 @@
 import java.util.ArrayList;
 import java.util.HashMap;
 import java.util.List;
-<<<<<<< HEAD
 import java.util.concurrent.Callable;
 import java.util.concurrent.Semaphore;
 import java.util.concurrent.TimeUnit;
-=======
->>>>>>> eddab32e
 
 
 /**
@@ -332,7 +326,6 @@
         assertEquals("this is blah", action.getName());
     }
 
-<<<<<<< HEAD
     public void testInvokeWithAsyncManager() throws Exception {
         DefaultActionInvocation dai = new DefaultActionInvocation(new HashMap<String, Object>(), false);
         dai.stack = container.getInstance(ValueStackFactory.class).createValueStack();
@@ -419,7 +412,6 @@
         }
     }
 
-=======
     public void testActionEventListener() throws Exception {
         ActionProxy actionProxy = actionProxyFactory.createActionProxy("",
                 "ExceptionFoo", "exceptionMethod", new HashMap<String, Object>());
@@ -488,7 +480,6 @@
         assertNull(result);
     }
 
->>>>>>> eddab32e
     @Override
     protected void setUp() throws Exception {
         super.setUp();
