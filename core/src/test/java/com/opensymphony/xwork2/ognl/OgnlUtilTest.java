/*
 * Licensed to the Apache Software Foundation (ASF) under one
 * or more contributor license agreements.  See the NOTICE file
 * distributed with this work for additional information
 * regarding copyright ownership.  The ASF licenses this file
 * to you under the Apache License, Version 2.0 (the
 * "License"); you may not use this file except in compliance
 * with the License.  You may obtain a copy of the License at
 *
 *  http://www.apache.org/licenses/LICENSE-2.0
 *
 * Unless required by applicable law or agreed to in writing,
 * software distributed under the License is distributed on an
 * "AS IS" BASIS, WITHOUT WARRANTIES OR CONDITIONS OF ANY
 * KIND, either express or implied.  See the License for the
 * specific language governing permissions and limitations
 * under the License.
 */
package com.opensymphony.xwork2.ognl;

import com.opensymphony.xwork2.ActionContext;
import com.opensymphony.xwork2.StubTextProvider;
import com.opensymphony.xwork2.StubValueStack;
import com.opensymphony.xwork2.XWorkTestCase;
import com.opensymphony.xwork2.config.ConfigurationException;
import com.opensymphony.xwork2.conversion.impl.XWorkConverter;
import com.opensymphony.xwork2.inject.ContainerBuilder;
import com.opensymphony.xwork2.interceptor.ChainingInterceptor;
import com.opensymphony.xwork2.ognl.accessor.CompoundRootAccessor;
import com.opensymphony.xwork2.ognl.accessor.RootAccessor;
import com.opensymphony.xwork2.test.StubConfigurationProvider;
import com.opensymphony.xwork2.test.User;
import com.opensymphony.xwork2.util.Bar;
import com.opensymphony.xwork2.util.CompoundRoot;
import com.opensymphony.xwork2.util.Foo;
import com.opensymphony.xwork2.util.Owner;
import com.opensymphony.xwork2.util.ValueStack;
import com.opensymphony.xwork2.util.location.LocatableProperties;
import com.opensymphony.xwork2.util.reflection.ReflectionContextState;
import ognl.InappropriateExpressionException;
import ognl.MethodFailedException;
import ognl.NoSuchPropertyException;
import ognl.NullHandler;
import ognl.Ognl;
import ognl.OgnlContext;
import ognl.OgnlException;
import ognl.OgnlRuntime;
import ognl.SimpleNode;
import org.apache.struts2.StrutsConstants;
import org.apache.struts2.StrutsException;
import org.apache.struts2.ognl.StrutsOgnlGuard;

import java.beans.BeanInfo;
import java.beans.IntrospectionException;
import java.lang.reflect.Method;
import java.text.DateFormat;
import java.util.ArrayList;
import java.util.Calendar;
import java.util.Collection;
import java.util.Date;
import java.util.HashMap;
import java.util.List;
import java.util.Locale;
import java.util.Map;

import static com.opensymphony.xwork2.ognl.OgnlCacheFactory.CacheType.BASIC;
import static com.opensymphony.xwork2.ognl.OgnlCacheFactory.CacheType.LRU;
import static org.assertj.core.api.Assertions.assertThat;
import static org.junit.Assert.assertThrows;

public class OgnlUtilTest extends XWorkTestCase {

    // Fields for static field access test
    public static final String STATIC_FINAL_PUBLIC_ATTRIBUTE = "Static_Final_Public_Attribute";
    public static String STATIC_PUBLIC_ATTRIBUTE = "Static_Public_Attribute";

    private OgnlUtil ognlUtil;

    @Override
    public void setUp() throws Exception {
        super.setUp();
        ognlUtil = container.getInstance(OgnlUtil.class);
    }

    private void resetOgnlUtil(Map<String, ?> properties) {
        loadButSet(properties);
        ognlUtil = container.getInstance(OgnlUtil.class);
    }

    public void testCanSetADependentObject() {
        String dogName = "fido";

        OgnlRuntime.setNullHandler(Owner.class, new NullHandler() {
            public Object nullMethodResult(Map map, Object o, String s, Object[] objects) {
                return null;
            }

            public Object nullPropertyValue(Map map, Object o, Object o1) {
                String methodName = o1.toString();
                String getter = "set" + methodName.substring(0, 1).toUpperCase() + methodName.substring(1);
                Method[] methods = o.getClass().getDeclaredMethods();
                System.out.println(getter);

                for (Method method : methods) {
                    String name = method.getName();

                    if (getter.equals(name) && (method.getParameterTypes().length == 1)) {
                        Class<?> clazz = method.getParameterTypes()[0];

                        try {
                            Object param = clazz.newInstance();
                            method.invoke(o, param);

                            return param;
                        } catch (Exception e) {
                            throw new RuntimeException(e);
                        }
                    }
                }

                return null;
            }
        });

        Owner owner = new Owner();
        Map<String, Object> context = ognlUtil.createDefaultContext(owner);
        Map<String, Object> props = new HashMap<>();
        props.put("dog.name", dogName);

        ognlUtil.setProperties(props, owner, context);
        assertNotNull("expected Ognl to create an instance of Dog", owner.getDog());
        assertEquals(dogName, owner.getDog().getName());
    }

    public void testCacheEnabled() throws OgnlException {
        ognlUtil.setEnableExpressionCache("true");
        Object expr0 = ognlUtil.compile("test");
        Object expr2 = ognlUtil.compile("test");
        assertSame(expr0, expr2);
    }

    public void testCacheEnabledMaxSize() throws OgnlException {
        super.loadConfigurationProviders(new StubConfigurationProvider() {
            @Override
            public void register(ContainerBuilder builder, LocatableProperties props) throws ConfigurationException {
                props.setProperty(StrutsConstants.STRUTS_OGNL_EXPRESSION_CACHE_MAXSIZE, "1");
            }
        });
        ognlUtil = container.getInstance(OgnlUtil.class);
        Object expr0 = ognlUtil.compile("test");
        Object expr2 = ognlUtil.compile("test");
        assertSame(expr0, expr2);
        assertEquals("Expression cache size should be at its limit", 1, ognlUtil.expressionCacheSize());
        // Next expression cached should cause the cache to clear (exceeding maximum sized).
        Object expr3 = ognlUtil.compile("test1");
        assertEquals("Expression cache should be empty", 0, ognlUtil.expressionCacheSize());
        Object expr4 = ognlUtil.compile("test1");
        Object expr5 = ognlUtil.compile("test1");
        assertEquals("Expression cache size should still be at its limit", 1, ognlUtil.expressionCacheSize());
        assertNotSame("2nd test expression cache attempt will exceed size and force clear, but somehow they match ?", expr3, expr4);
        assertSame(expr4, expr5);
        // Next epxression cached should cause the cache to clear (exceeding maximum sized).
        Object expr6 = ognlUtil.compile("test");
        assertEquals("Expression cache should be empty", 0, ognlUtil.expressionCacheSize());
        Object expr7 = ognlUtil.compile("test");
        Object expr8 = ognlUtil.compile("test");
        assertNotSame("2nd test expression cache attempt will exceed size and force clear, but somehow they match ?", expr6, expr7);
        assertSame(expr7, expr8);
        assertEquals("Expression LRU cache size should still be at its limit", 1, ognlUtil.expressionCacheSize());
        assertNotSame("1st test expression identical after ejection from LRU cache ?", expr5, expr0);
    }

    public void testLRUCacheEnabled() throws OgnlException {
        // Force usage of LRU cache factories for the OgnlUtil instance
        this.ognlUtil = generateOgnlUtilInstanceWithDefaultLRUCacheFactories();
        ognlUtil.setEnableExpressionCache("true");
        Object expr0 = ognlUtil.compile("test");
        Object expr2 = ognlUtil.compile("test");
        assertSame(expr0, expr2);
    }

    public void testLRUCacheEnabledMaxSize() throws OgnlException {
        // Force usage of LRU cache factories for the OgnlUtil instance
        this.ognlUtil = generateOgnlUtilInstanceWithDefaultLRUCacheFactories(1, 25);
        Object expr0 = ognlUtil.compile("test");
        Object expr2 = ognlUtil.compile("test");
        assertSame(expr0, expr2);
        assertEquals("Expression LRU cache size should be at its limit", 1, ognlUtil.expressionCacheSize());
        Object expr3 = ognlUtil.compile("test1");
        Object expr4 = ognlUtil.compile("test1");
        assertSame(expr3, expr4);
        assertEquals("Expression LRU cache size should still be at its limit", 1, ognlUtil.expressionCacheSize());
        Object expr5 = ognlUtil.compile("test");
        Object expr6 = ognlUtil.compile("test");
        assertSame(expr5, expr6);
        assertEquals("Expression LRU cache size should still be at its limit", 1, ognlUtil.expressionCacheSize());
        assertNotSame("1st test expression identical after ejection from LRU cache ?", expr5, expr0);
    }

    public void testExpressionIsCachedIrrespectiveOfItsExecutionStatus() throws OgnlException {
        Foo foo = new Foo();
        OgnlContext context = (OgnlContext) ognlUtil.createDefaultContext(foo);

        // Expression which executes with success
        try {
            ognlUtil.getValue("@com.opensymphony.xwork2.ognl.OgnlUtilTest@STATIC_FINAL_PUBLIC_ATTRIBUTE", context, foo);
            assertEquals("Successfully executed expression must have been cached", ognlUtil.expressionCacheSize(), 1);
        } catch (Exception ex) {
            fail("Expression execution should have succeeded here. Exception: " + ex);
        }
        // Expression which executes with failure
        try {
            ognlUtil.getValue("@com.opensymphony.xwork2.ognl.OgnlUtilTest@STATIC_PRIVATE_ATTRIBUTE", context, foo);
            fail("Expression execution should have failed here");
        } catch (Exception ex) {
            assertEquals("Expression with failed execution must have been cached nevertheless", ognlUtil.expressionCacheSize(), 2);
        }
    }

    public void testExpressionIsLRUCachedIrrespectiveOfItsExecutionStatus() throws OgnlException {
        // Force usage of LRU cache factories for the OgnlUtil instance
        this.ognlUtil = generateOgnlUtilInstanceWithDefaultLRUCacheFactories();
        ognlUtil.setContainer(container);  // Must be explicitly set as the generated OgnlUtil instance has no container
        ognlUtil.setEnableExpressionCache("true");
        Foo foo = new Foo();
        OgnlContext context = (OgnlContext) ognlUtil.createDefaultContext(foo);

        // Expression which executes with success
        try {
            ognlUtil.getValue("@com.opensymphony.xwork2.ognl.OgnlUtilTest@STATIC_FINAL_PUBLIC_ATTRIBUTE", context, foo);
            assertEquals("Successfully executed expression must have been cached", ognlUtil.expressionCacheSize(), 1);
        } catch (Exception ex) {
            fail("Expression execution should have succeeded here. Exception: " + ex);
        }
        // Expression which executes with failure
        try {
            ognlUtil.getValue("@com.opensymphony.xwork2.ognl.OgnlUtilTest@STATIC_PRIVATE_ATTRIBUTE", context, foo);
            fail("Expression execution should have failed here");
        } catch (Exception ex) {
            assertEquals("Expression with failed execution must have been cached nevertheless", ognlUtil.expressionCacheSize(), 2);
        }
    }

    public void testMethodExpressionIsCachedIrrespectiveOfItsExecutionStatus() throws Exception {
        Foo foo = new Foo();
        OgnlContext context = (OgnlContext) ognlUtil.createDefaultContext(foo);

        // Method expression which executes with success
        try {
            ognlUtil.callMethod("getBar()", context, foo);
            assertEquals("Successfully executed method expression must have been cached",
                    1,
                    ognlUtil.expressionCacheSize());
        } catch (Exception ex) {
            fail("Method expression execution should have succeeded here. Exception: " + ex);
        }
        // Method expression which executes with failure
        try {
            ognlUtil.callMethod("getNonExistingMethod()", context, foo);
            fail("Expression execution should have failed here");
        } catch (Exception ex) {
            assertEquals("Method expression with failed execution must have been cached nevertheless", ognlUtil.expressionCacheSize(), 2);
        }
    }

    public void testClearExpressionCache() throws OgnlException {
        ognlUtil.setEnableExpressionCache("true");
        // Test that the expression cache is functioning as expected.
        Object expr0 = ognlUtil.compile("test");
        Object expr1 = ognlUtil.compile("test");
        Object expr2 = ognlUtil.compile("test");
        // Cache in effect, so expr0, expr1, expr2 should be the same.
        assertSame(expr0, expr1);
        assertSame(expr0, expr2);
        assertTrue("Expression cache empty before clear ?", ognlUtil.expressionCacheSize() > 0);
        // Clear the Epxression cache and confirm subsequent requests are new.
        ognlUtil.clearExpressionCache();
        assertEquals("Expression cache not empty after clear ?", 0, ognlUtil.expressionCacheSize());
        Object expr3 = ognlUtil.compile("test");
        Object expr4 = ognlUtil.compile("test");
        Object expr5 = ognlUtil.compile("test");
        // Cache cleared, expr3 should be a new instance.
        assertNotSame(expr0, expr3);
        // Cache still in effect, so expr3, expr4, expr5 should be the same.
        assertSame(expr3, expr4);
        assertSame(expr3, expr5);
        assertTrue("Expression cache empty after usage ?", ognlUtil.expressionCacheSize() > 0);
    }

    public void testClearExpressionLRUCache() throws OgnlException {
        // Force usage of LRU cache factories for the OgnlUtil instance
        this.ognlUtil = generateOgnlUtilInstanceWithDefaultLRUCacheFactories();
        ognlUtil.setEnableExpressionCache("true");
        // Test that the expression cache is functioning as expected.
        Object expr0 = ognlUtil.compile("test");
        Object expr1 = ognlUtil.compile("test");
        Object expr2 = ognlUtil.compile("test");
        // Cache in effect, so expr0, expr1, expr2 should be the same.
        assertSame(expr0, expr1);
        assertSame(expr0, expr2);
        assertTrue("Expression cache empty before clear ?", ognlUtil.expressionCacheSize() > 0);
        // Clear the Epxression cache and confirm subsequent requests are new.
        ognlUtil.clearExpressionCache();
        assertEquals("Expression cache not empty after clear ?", 0, ognlUtil.expressionCacheSize());
        Object expr3 = ognlUtil.compile("test");
        Object expr4 = ognlUtil.compile("test");
        Object expr5 = ognlUtil.compile("test");
        // Cache cleared, expr3 should be a new instance.
        assertNotSame(expr0, expr3);
        // Cache still in effect, so expr3, expr4, expr5 should be the same.
        assertSame(expr3, expr4);
        assertSame(expr3, expr5);
        assertTrue("Expression cache empty after usage ?", ognlUtil.expressionCacheSize() > 0);
    }

    public void testClearBeanInfoCache() throws IntrospectionException {
        final TestBean1 testBean1 = new TestBean1();
        final TestBean2 testBean2 = new TestBean2();
        // Test that the BeanInfo cache is functioning as expected.
        Object beanInfo1_1 = ognlUtil.getBeanInfo(testBean1);
        Object beanInfo1_2 = ognlUtil.getBeanInfo(testBean1);
        Object beanInfo1_3 = ognlUtil.getBeanInfo(testBean1);
        // Cache in effect, so beanInfo1_1, beanInfo1_2, beanInfo1_3 should be the same.
        assertSame(beanInfo1_1, beanInfo1_2);
        assertSame(beanInfo1_1, beanInfo1_3);
        Object beanInfo2_1 = ognlUtil.getBeanInfo(testBean2);
        Object beanInfo2_2 = ognlUtil.getBeanInfo(testBean2);
        Object beanInfo2_3 = ognlUtil.getBeanInfo(testBean2);
        // Cache in effect, so beanInfo2_1, beanInfo2_2, beanInfo2_3 should be the same.
        assertSame(beanInfo2_1, beanInfo2_2);
        assertSame(beanInfo2_1, beanInfo2_3);
        // BeanInfo for TestBean1 and TestBean2 should always be different.
        assertNotSame(beanInfo1_1, beanInfo2_1);
        assertTrue("BeanInfo cache empty before clear ?", ognlUtil.beanInfoCacheSize() > 0);
        // Clear the BeanInfo cache and confirm subsequent requests are new.
        ognlUtil.clearBeanInfoCache();
        assertEquals("BeanInfo cache not empty after clear ?", 0, ognlUtil.beanInfoCacheSize());
        Object beanInfo1_4 = ognlUtil.getBeanInfo(testBean1);
        Object beanInfo1_5 = ognlUtil.getBeanInfo(testBean1);
        Object beanInfo1_6 = ognlUtil.getBeanInfo(testBean1);
        // Cache in effect, so beanInfo1_4, beanInfo1_5, beanInfo1_6 should be the same.
        assertSame(beanInfo1_4, beanInfo1_5);
        assertSame(beanInfo1_4, beanInfo1_6);
        // Cache was cleared in-between, so beanInfo1_1/beanInfo1_2/beanInfo1_3 should differ
        // from beanInfo1_4/beanInfo1_5/beanInfo1_6.
        assertNotSame(beanInfo1_1, beanInfo1_4);
        assertNotSame(beanInfo1_2, beanInfo1_5);
        assertNotSame(beanInfo1_3, beanInfo1_6);
        Object beanInfo2_4 = ognlUtil.getBeanInfo(testBean2);
        Object beanInfo2_5 = ognlUtil.getBeanInfo(testBean2);
        Object beanInfo2_6 = ognlUtil.getBeanInfo(testBean2);
        // Cache in effect, so beanInfo2_4, beanInfo2_5, beanInfo2_6 should be the same.
        assertSame(beanInfo2_4, beanInfo2_5);
        assertSame(beanInfo2_4, beanInfo2_6);
        // Cache was cleared in-between, so beanInfo2_1/beanInfo2_2/beanInfo2_3 should differ
        // from beanInfo2_4/beanInfo2_5/beanInfo2_6.
        assertNotSame(beanInfo2_1, beanInfo2_4);
        assertNotSame(beanInfo2_2, beanInfo2_5);
        assertNotSame(beanInfo2_3, beanInfo2_6);
        // BeanInfo for TestBean1 and TestBean2 should always be different.
        assertNotSame(beanInfo1_4, beanInfo2_4);
        assertTrue("BeanInfo cache empty after usage ?", ognlUtil.beanInfoCacheSize() > 0);
    }

    public void testBeanInfoCache() throws IntrospectionException {
        final TestBean1 testBean1 = new TestBean1();
        final TestBean2 testBean2 = new TestBean2();
        // Test that the BeanInfo cache is functioning as expected.
        Object beanInfo1_1 = ognlUtil.getBeanInfo(testBean1);
        Object beanInfo1_2 = ognlUtil.getBeanInfo(testBean1);
        Object beanInfo1_3 = ognlUtil.getBeanInfo(testBean1);
        // Cache in effect, so beanInfo1_1, beanInfo1_2, beanInfo1_3 should be the same.
        assertSame(beanInfo1_1, beanInfo1_2);
        assertSame(beanInfo1_1, beanInfo1_3);
        Object beanInfo2_1 = ognlUtil.getBeanInfo(testBean2);
        Object beanInfo2_2 = ognlUtil.getBeanInfo(testBean2);
        Object beanInfo2_3 = ognlUtil.getBeanInfo(testBean2);
        // Cache in effect, so beanInfo2_1, beanInfo2_2, beanInfo2_3 should be the same.
        assertSame(beanInfo2_1, beanInfo2_2);
        assertSame(beanInfo2_1, beanInfo2_3);
        // BeanInfo for TestBean1 and TestBean2 should always be different.
        assertNotSame(beanInfo1_1, beanInfo2_1);
        assertTrue("BeanInfo cache empty after usage ?", ognlUtil.beanInfoCacheSize() > 0);
    }

    public void testBeanInfoLRUCache() throws IntrospectionException {
        // Force usage of LRU cache factories for the OgnlUtil instance
        this.ognlUtil = generateOgnlUtilInstanceWithDefaultLRUCacheFactories();
        final TestBean1 testBean1 = new TestBean1();
        final TestBean2 testBean2 = new TestBean2();
        // Test that the BeanInfo cache is functioning as expected.
        Object beanInfo1_1 = ognlUtil.getBeanInfo(testBean1);
        Object beanInfo1_2 = ognlUtil.getBeanInfo(testBean1);
        Object beanInfo1_3 = ognlUtil.getBeanInfo(testBean1);
        // Cache in effect, so beanInfo1_1, beanInfo1_2, beanInfo1_3 should be the same.
        assertSame(beanInfo1_1, beanInfo1_2);
        assertSame(beanInfo1_1, beanInfo1_3);
        Object beanInfo2_1 = ognlUtil.getBeanInfo(testBean2);
        Object beanInfo2_2 = ognlUtil.getBeanInfo(testBean2);
        Object beanInfo2_3 = ognlUtil.getBeanInfo(testBean2);
        // Cache in effect, so beanInfo2_1, beanInfo2_2, beanInfo2_3 should be the same.
        assertSame(beanInfo2_1, beanInfo2_2);
        assertSame(beanInfo2_1, beanInfo2_3);
        // BeanInfo for TestBean1 and TestBean2 should always be different.
        assertNotSame(beanInfo1_1, beanInfo2_1);
        assertTrue("BeanInfo cache empty after usage ?", ognlUtil.beanInfoCacheSize() > 0);
    }

    public void testBeanInfoLRUCacheLimits() throws IntrospectionException {
        // Force usage of LRU cache factories for the OgnlUtil instance
        this.ognlUtil = generateOgnlUtilInstanceWithDefaultLRUCacheFactories(25, 1);
        final TestBean1 testBean1 = new TestBean1();
        final TestBean2 testBean2 = new TestBean2();
        // Test that the BeanInfo cache is functioning as expected.
        Object beanInfo1_1 = ognlUtil.getBeanInfo(testBean1);
        Object beanInfo1_2 = ognlUtil.getBeanInfo(testBean1);
        Object beanInfo1_3 = ognlUtil.getBeanInfo(testBean1);
        // Cache in effect, so beanInfo1_1, beanInfo1_2, beanInfo1_3 should be the same.
        assertSame(beanInfo1_1, beanInfo1_2);
        assertSame(beanInfo1_1, beanInfo1_3);
        Object beanInfo2_1 = ognlUtil.getBeanInfo(testBean2);
        Object beanInfo2_2 = ognlUtil.getBeanInfo(testBean2);
        Object beanInfo2_3 = ognlUtil.getBeanInfo(testBean2);
        // Cache in effect, so beanInfo2_1, beanInfo2_2, beanInfo2_3 should be the same.
        assertSame(beanInfo2_1, beanInfo2_2);
        assertSame(beanInfo2_1, beanInfo2_3);
        // BeanInfo for TestBean1 and TestBean2 should always be different.
        assertNotSame(beanInfo1_1, beanInfo2_1);
        assertTrue("BeanInfo cache empty after usage ?", ognlUtil.beanInfoCacheSize() > 0);
        assertEquals("BeanInfo LRU cache size should be at its limit", 1, ognlUtil.beanInfoCacheSize());
        // LRU cache should not contain TestBean1 beaninfo anymore.  A new entry should exist in the cache.
        Object beanInfo1_4 = ognlUtil.getBeanInfo(testBean1);
        assertNotSame("BeanInfo dropped from LRU cache is the same as newly added ?", beanInfo1_1, beanInfo1_4);
    }

    public void testClearRuntimeCache() {
        // Confirm that no exceptions or failures arise when calling the convenience global clear method.
        OgnlUtil.clearRuntimeCache();
    }

    public void testCacheDisabled() throws OgnlException {
        ognlUtil.setEnableExpressionCache("false");
        Object expr0 = ognlUtil.compile("test");
        Object expr2 = ognlUtil.compile("test");
        assertNotSame(expr0, expr2);
    }

    public void testCanSetDependentObjectArray() {
        EmailAction action = new EmailAction();
        Map<String, Object> context = ognlUtil.createDefaultContext(action);

        Map<String, Object> props = new HashMap<>();
        props.put("email[0].address", "addr1");
        props.put("email[1].address", "addr2");
        props.put("email[2].address", "addr3");

        ognlUtil.setProperties(props, action, context);
        assertEquals(3, action.email.size());
        assertEquals("addr1", action.email.get(0).toString());
        assertEquals("addr2", action.email.get(1).toString());
        assertEquals("addr3", action.email.get(2).toString());
    }

    public void testCopySameType() {
        Foo foo1 = new Foo();
        Foo foo2 = new Foo();

        Map<String, Object> context = ognlUtil.createDefaultContext(foo1);

        Calendar cal = Calendar.getInstance();
        cal.clear();
        cal.set(Calendar.MONTH, Calendar.FEBRUARY);
        cal.set(Calendar.DAY_OF_MONTH, 12);
        cal.set(Calendar.YEAR, 1982);

        foo1.setTitle("blah");
        foo1.setNumber(1);
        foo1.setPoints(new long[]{1, 2, 3});
        foo1.setBirthday(cal.getTime());
        foo1.setUseful(false);

        ognlUtil.copy(foo1, foo2, context);

        assertEquals(foo1.getTitle(), foo2.getTitle());
        assertEquals(foo1.getNumber(), foo2.getNumber());
        assertEquals(foo1.getPoints(), foo2.getPoints());
        assertEquals(foo1.getBirthday(), foo2.getBirthday());
        assertEquals(foo1.isUseful(), foo2.isUseful());
    }


    public void testIncudeExcludes() {

        Foo foo1 = new Foo();
        Foo foo2 = new Foo();

        Calendar cal = Calendar.getInstance();
        cal.clear();
        cal.set(Calendar.MONTH, Calendar.FEBRUARY);
        cal.set(Calendar.DAY_OF_MONTH, 12);
        cal.set(Calendar.YEAR, 1982);

        foo1.setPoints(new long[]{1, 2, 3});
        foo1.setBirthday(cal.getTime());
        foo1.setUseful(false);


        foo1.setTitle("foo1 title");
        foo1.setNumber(1);

        foo2.setTitle("foo2 title");
        foo2.setNumber(2);

        Map<String, Object> context = ognlUtil.createDefaultContext(foo1);

        List<String> excludes = new ArrayList<>();
        excludes.add("title");
        excludes.add("number");

        ognlUtil.copy(foo1, foo2, context, excludes, null);
        // these values should remain unchanged in foo2
        assertEquals(foo2.getTitle(), "foo2 title");
        assertEquals(foo2.getNumber(), 2);

        // these values should be changed/copied
        assertEquals(foo1.getPoints(), foo2.getPoints());
        assertEquals(foo1.getBirthday(), foo2.getBirthday());
        assertEquals(foo1.isUseful(), foo2.isUseful());


        Bar b1 = new Bar();
        Bar b2 = new Bar();

        b1.setTitle("bar1 title");
        b1.setSomethingElse(10);


        b1.setId(1L);

        b2.setTitle("");
        b2.setId(2L);

        context = ognlUtil.createDefaultContext(b1);
        List<String> includes = new ArrayList<>();
        includes.add("title");
        includes.add("somethingElse");

        ognlUtil.copy(b1, b2, context, null, includes);
        // includes properties got copied
        assertEquals(b1.getTitle(), b2.getTitle());
        assertEquals(b1.getSomethingElse(), b2.getSomethingElse());

        // id properties did not
        assertEquals(b2.getId(), Long.valueOf(2));

    }

    public void testCopyEditable() {
        Foo foo1 = new Foo();
        Foo foo2 = new Foo();

        Map<String, Object> context = ognlUtil.createDefaultContext(foo1);

        Calendar cal = Calendar.getInstance();
        cal.clear();
        cal.set(Calendar.MONTH, Calendar.MAY);
        cal.set(Calendar.DAY_OF_MONTH, 29);
        cal.set(Calendar.YEAR, 2017);

        foo1.setTitle("blah");
        foo1.setNumber(1);
        foo1.setPoints(new long[]{1, 2, 3});
        foo1.setBirthday(cal.getTime());
        foo1.setUseful(false);

        ognlUtil.copy(foo1, foo2, context, null, null, Bar.class);

        assertEquals(foo1.getTitle(), foo2.getTitle());
        assertEquals(0, foo2.getNumber());
        assertNull(foo2.getPoints());
        assertNull(foo2.getBirthday());
    }


    public void testCopyUnevenObjects() {
        Foo foo = new Foo();
        Bar bar = new Bar();

        Map<String, Object> context = ognlUtil.createDefaultContext(foo);

        Calendar cal = Calendar.getInstance();
        cal.clear();
        cal.set(Calendar.MONTH, Calendar.FEBRUARY);
        cal.set(Calendar.DAY_OF_MONTH, 12);
        cal.set(Calendar.YEAR, 1982);

        foo.setTitle("blah");
        foo.setNumber(1);
        foo.setPoints(new long[]{1, 2, 3});
        foo.setBirthday(cal.getTime());
        foo.setUseful(false);

        ognlUtil.copy(foo, bar, context);

        assertEquals(foo.getTitle(), bar.getTitle());
        assertEquals(0, bar.getSomethingElse());
    }

    public void testDeepSetting() {
        Foo foo = new Foo();
        foo.setBar(new Bar());

        Map<String, Object> context = ognlUtil.createDefaultContext(foo);

        Map<String, Object> props = new HashMap<>();
        props.put("bar.title", "i am barbaz");
        ognlUtil.setProperties(props, foo, context);

        assertEquals(foo.getBar().getTitle(), "i am barbaz");
    }

    public void testNoExceptionForUnmatchedGetterAndSetterWithThrowPropertyException() {
        Map<String, Object> props = new HashMap<>();
        props.put("myIntegerProperty", 1234);

        TestObject testObject = new TestObject();

        //this used to fail in OGNL versions < 2.7
        ognlUtil.setProperties(props, testObject, true);
        assertEquals(1234, props.get("myIntegerProperty"));
    }

    public void testExceptionForWrongPropertyNameWithThrowPropertyException() {
        Map<String, Object> props = new HashMap<>();
        props.put("myStringProperty", "testString");

        TestObject testObject = new TestObject();

        try {
            ognlUtil.setProperties(props, testObject, true);
            fail("Should rise NoSuchPropertyException because of wrong property name");
        } catch (Exception e) {
            //expected
        }
    }

    public void testOgnlHandlesCrapAtTheEndOfANumber() {
        Foo foo = new Foo();
        Map<String, Object> context = ognlUtil.createDefaultContext(foo);

        Map<String, Object> props = new HashMap<>();
        props.put("aLong", "123a");

        ognlUtil.setProperties(props, foo, context);
        assertEquals(0, foo.getALong());
    }

    /**
     * Test that type conversion is performed on indexed collection properties.
     */
    public void testSetIndexedValue() {
        ValueStack stack = ActionContext.getContext().getValueStack();
        Map<String, Object> stackContext = stack.getContext();
        stackContext.put(ReflectionContextState.CREATE_NULL_OBJECTS, Boolean.TRUE);
        stackContext.put(ReflectionContextState.DENY_METHOD_EXECUTION, Boolean.TRUE);
        stackContext.put(XWorkConverter.REPORT_CONVERSION_ERRORS, Boolean.TRUE);

        User user = new User();
        stack.push(user);

        // indexed string w/ existing array
        user.setList(new ArrayList<>());
        user.getList().add("");

        String[] foo = new String[]{"asdf"};
        stack.setValue("list[0]", foo);
        assertNotNull(user.getList());
        assertEquals(1, user.getList().size());
        assertEquals(String.class, user.getList().get(0).getClass());
        assertEquals("asdf", user.getList().get(0));
    }

    public void testSetPropertiesBoolean() {
        Foo foo = new Foo();

        Map<String, Object> context = ognlUtil.createDefaultContext(foo);

        Map<String, Object> props = new HashMap<>();
        props.put("useful", "true");
        ognlUtil.setProperties(props, foo, context);

        assertTrue(foo.isUseful());

        props = new HashMap<>();
        props.put("useful", "false");
        ognlUtil.setProperties(props, foo, context);

        assertFalse(foo.isUseful());
    }

    public void testSetPropertiesDate() {
        Foo foo = new Foo();

        Map<String, Object> context = ognlUtil.createDefaultContext(foo);

        ValueStack stack = new StubValueStack();
        stack.push(new StubTextProvider(new HashMap<>()));

        Map<String, Object> props = new HashMap<>();
        props.put("birthday", "02/12/1982");
        // US style test
        context = ActionContext.of(context)
            .withLocale(Locale.US)
            .withValueStack(stack)
            .getContextMap();

        ognlUtil.setProperties(props, foo, context);

        Calendar cal = Calendar.getInstance(Locale.US);
        cal.clear();
        cal.set(Calendar.MONTH, Calendar.FEBRUARY);
        cal.set(Calendar.DAY_OF_MONTH, 12);
        cal.set(Calendar.YEAR, 1982);

        assertEquals(cal.getTime(), foo.getBirthday());

        //UK style test
        cal = Calendar.getInstance(Locale.UK);
        cal.clear();
        cal.set(Calendar.MONTH, Calendar.OCTOBER);
        cal.set(Calendar.DAY_OF_MONTH, 18);
        cal.set(Calendar.YEAR, 2006);
        cal.set(Calendar.HOUR_OF_DAY, 14);
        cal.set(Calendar.MINUTE, 23);
        cal.set(Calendar.SECOND, 45);

        Date eventTime = cal.getTime();
        String formatted = DateFormat.getDateTimeInstance(DateFormat.SHORT, DateFormat.MEDIUM, Locale.UK)
            .format(eventTime);
        props.put("event", formatted);

        cal = Calendar.getInstance(Locale.UK);
        cal.clear();
        cal.set(Calendar.MONTH, Calendar.SEPTEMBER);
        cal.set(Calendar.DAY_OF_MONTH, 9);
        cal.set(Calendar.YEAR, 2006);
        cal.set(Calendar.HOUR_OF_DAY, 14);
        cal.set(Calendar.MINUTE, 30);

        Date meetingTime = cal.getTime();
        formatted = DateFormat.getDateTimeInstance(DateFormat.SHORT, DateFormat.MEDIUM, Locale.UK)
            .format(meetingTime);
        props.put("meeting", formatted);

        context = ActionContext.of(context).withLocale(Locale.UK).getContextMap();

        ognlUtil.setProperties(props, foo, context);

        assertEquals(eventTime, foo.getEvent());

        assertEquals(meetingTime, foo.getMeeting());

        //test RFC 3339 date format for JSON
        props.put("event", "1996-12-19T16:39:57Z");
        context = ActionContext.of(context).withLocale(Locale.US).getContextMap();
        ognlUtil.setProperties(props, foo, context);

        cal = Calendar.getInstance(Locale.US);
        cal.clear();
        cal.set(Calendar.MONTH, Calendar.DECEMBER);
        cal.set(Calendar.DAY_OF_MONTH, 19);
        cal.set(Calendar.YEAR, 1996);
        cal.set(Calendar.HOUR_OF_DAY, 16);
        cal.set(Calendar.MINUTE, 39);
        cal.set(Calendar.SECOND, 57);

        assertEquals(cal.getTime(), foo.getEvent());

        //test setting a calendar property
        props.put("calendar", "1996-12-19T16:39:57Z");
        context = ActionContext.of(context).withLocale(Locale.US).getContextMap();
        ognlUtil.setProperties(props, foo, context);
        assertEquals(cal, foo.getCalendar());
    }

    public void testSetPropertiesInt() {
        Foo foo = new Foo();

        Map<String, Object> context = ognlUtil.createDefaultContext(foo);

        Map<String, Object> props = new HashMap<>();
        props.put("number", "2");
        ognlUtil.setProperties(props, foo, context);

        assertEquals(2, foo.getNumber());
    }

    public void testSetPropertiesLongArray() {
        Foo foo = new Foo();

        Map<String, Object> context = ognlUtil.createDefaultContext(foo);

        Map<String, Object> props = new HashMap<>();
        props.put("points", new String[]{"1", "2"});
        ognlUtil.setProperties(props, foo, context);

        assertNotNull(foo.getPoints());
        assertEquals(2, foo.getPoints().length);
        assertEquals(1, foo.getPoints()[0]);
        assertEquals(2, foo.getPoints()[1]);
    }

    public void testSetPropertiesString() {
        Foo foo = new Foo();

        Map<String, Object> context = ognlUtil.createDefaultContext(foo);

        Map<String, Object> props = new HashMap<>();
        props.put("title", "this is a title");
        ognlUtil.setProperties(props, foo, context);

        assertEquals(foo.getTitle(), "this is a title");
    }

    public void testSetProperty() {
        Foo foo = new Foo();
        Map<String, Object> context = ognlUtil.createDefaultContext(foo);
        assertFalse(123456 == foo.getNumber());
        ognlUtil.setProperty("number", "123456", foo, context);
        assertEquals(123456, foo.getNumber());
    }


    public void testSetList() throws Exception {
        ChainingInterceptor foo = new ChainingInterceptor();
        ChainingInterceptor foo2 = new ChainingInterceptor();

        Map<String, Object> context = ognlUtil.createDefaultContext(null);
        SimpleNode expression = (SimpleNode) Ognl.parseExpression("{'a','ruby','b','tom'}");

        Ognl.getValue(expression, context, "aksdj");

        Object result = Ognl.getValue(ognlUtil.compile("{\"foo\",'ruby','b','tom'}"), context, foo);
        foo.setIncludesCollection((Collection) result);

        assertEquals(4, foo.getIncludes().size());
        assertEquals("foo", foo.getIncludes().toArray()[0]);
        assertEquals("ruby", foo.getIncludes().toArray()[1]);
        assertEquals("b", "" + foo.getIncludes().toArray()[2]);
        assertEquals("tom", foo.getIncludes().toArray()[3]);

        Object result2 = Ognl.getValue(ognlUtil.compile("{\"foo\",'ruby','b','tom'}"), context, foo2);
        ognlUtil.setProperty("includes", result2, foo2, context);

        assertEquals(4, foo.getIncludes().size());
        assertEquals("foo", foo.getIncludes().toArray()[0]);
        assertEquals("ruby", foo.getIncludes().toArray()[1]);
        assertEquals("b", "" + foo.getIncludes().toArray()[2]);
        assertEquals("tom", foo.getIncludes().toArray()[3]);

        result = ActionContext.getContext().getValueStack().findValue("{\"foo\",'ruby','b','tom'}");

        foo.setIncludesCollection((Collection) result);
        assertEquals(ArrayList.class, result.getClass());

        assertEquals(4, foo.getIncludes().size());
        assertEquals("foo", foo.getIncludes().toArray()[0]);
        assertEquals("ruby", foo.getIncludes().toArray()[1]);
        assertEquals("b", "" + foo.getIncludes().toArray()[2]);
        assertEquals("tom", foo.getIncludes().toArray()[3]);
    }


    public void testStringToLong() {
        Foo foo = new Foo();

        Map<String, Object> context = ognlUtil.createDefaultContext(foo);

        Map<String, Object> props = new HashMap<>();
        props.put("ALong", "123");

        ognlUtil.setProperties(props, foo, context);
        assertEquals(123, foo.getALong());

        props.put("ALong", new String[]{"123"});

        foo.setALong(0);
        ognlUtil.setProperties(props, foo, context);
        assertEquals(123, foo.getALong());
    }

    public void testBeanMapExpressions() throws OgnlException, NoSuchMethodException {
        Foo foo = new Foo();

        Map<String, Object> context = ognlUtil.createDefaultContext(foo);
        SecurityMemberAccess sma = (SecurityMemberAccess) ((OgnlContext) context).getMemberAccess();

        sma.useExcludedPackageNames("com.opensymphony.xwork2.ognl");

        String expression = "%{\n" +
            "(#request.a=#@org.apache.commons.collections.BeanMap@{}) +\n" +
            "(#request.a.setBean(#request.get('struts.valueStack')) == true) +\n" +
            "(#request.b=#@org.apache.commons.collections.BeanMap@{}) +\n" +
            "(#request.b.setBean(#request.get('a').get('context'))) +\n" +
            "(#request.c=#@org.apache.commons.collections.BeanMap@{}) +\n" +
            "(#request.c.setBean(#request.get('b').get('memberAccess'))) +\n" +
            "(#request.get('c').put('excluded'+'PackageNames',#@org.apache.commons.collections.BeanMap@{}.keySet())) +\n" +
            "(#request.get('c').put('excludedClasses',#@org.apache.commons.collections.BeanMap@{}.keySet()))\n" +
            "}";

        ognlUtil.setValue("title", context, foo, expression);

        assertEquals(foo.getTitle(), expression);

        assertFalse(sma.isAccessible(context, sma, sma.getClass().getDeclaredMethod("useExcludedClasses", String.class), "excludedClasses"));
    }

    public void testNullProperties() {
        Foo foo = new Foo();
        foo.setALong(88);

        Map<String, Object> context = ognlUtil.createDefaultContext(foo);

        ognlUtil.setProperties(null, foo, context);
        assertEquals(88, foo.getALong());

        Map<String, Object> props = new HashMap<>();
        props.put("ALong", "99");
        ognlUtil.setProperties(props, foo, context);
        assertEquals(99, foo.getALong());
    }

    public void testCopyNull() {
        Foo foo = new Foo();
        Map<String, Object> context = ognlUtil.createDefaultContext(foo);
        ognlUtil.copy(null, null, context);

        ognlUtil.copy(foo, null, context);
        ognlUtil.copy(null, foo, context);
    }

    public void testGetTopTarget() throws Exception {
        Foo foo = new Foo();
        Map<String, Object> context = ognlUtil.createDefaultContext(foo);

        CompoundRoot root = new CompoundRoot();
        Object top = ognlUtil.getRealTarget("top", context, root);
        assertEquals(root, top); // top should be root

        root.push(foo);
        Object val = ognlUtil.getRealTarget("unknown", context, root);
        assertNull(val); // not found
    }

    public void testGetBeanMap() throws Exception {
        Bar bar = new Bar();
        bar.setTitle("I have beer");

        Foo foo = new Foo();
        foo.setALong(123);
        foo.setNumber(44);
        foo.setBar(bar);
        foo.setTitle("Hello Santa");
        foo.setUseful(true);

        // just do some of the 15 tests
        Map<String, Object> beans = ognlUtil.getBeanMap(foo);
        assertNotNull(beans);
        assertEquals(22, beans.size());
        assertEquals("Hello Santa", beans.get("title"));
        assertEquals(Long.valueOf("123"), beans.get("ALong"));
        assertEquals(Integer.valueOf("44"), beans.get("number"));
        assertEquals(bar, beans.get("bar"));
        assertEquals(Boolean.TRUE, beans.get("useful"));
    }

    public void testGetBeanMapNoReadMethod() throws Exception {
        MyWriteBar bar = new MyWriteBar();
        bar.setBar("Sams");

        Map<String, Object> beans = ognlUtil.getBeanMap(bar);
        assertEquals(2, beans.size());
        assertEquals(Integer.valueOf("1"), beans.get("id"));
        assertEquals("There is no read method for bar", beans.get("bar"));
    }

    /**
     * XW-281
     */
    public void testSetBigIndexedValue() {
        ValueStack stack = ActionContext.getContext().getValueStack();
        Map<String, Object> stackContext = stack.getContext();
        stackContext.put(ReflectionContextState.CREATE_NULL_OBJECTS, Boolean.FALSE);
        stackContext.put(ReflectionContextState.DENY_METHOD_EXECUTION, Boolean.TRUE);
        stackContext.put(XWorkConverter.REPORT_CONVERSION_ERRORS, Boolean.TRUE);

        User user = new User();
        stack.push(user);

        // indexed string w/ existing array
        user.setList(new ArrayList<>());

        String[] foo = new String[]{"asdf"};
        ((OgnlValueStack) stack).setDevMode("true");
        try {
            stack.setValue("list.1114778947765", foo);
            fail("non-valid expression: list.1114778947765");
        } catch (RuntimeException ex) {
            // it's oke
        }

        try {
            stack.setValue("1114778947765", foo);
            fail("non-valid expression: 1114778947765");
        } catch (RuntimeException ignore) {
        }

        try {
            stack.setValue("1234", foo);
            fail("non-valid expression: 1234");
        } catch (RuntimeException ignore) {
        }

        ((OgnlValueStack) stack).setDevMode("false");
        try {
            reloadTestContainerConfiguration(false, false);  // Set dev mode false (above set now refused)
        } catch (Exception ex) {
            fail("Unable to reload container configuration - exception: " + ex);
        }

        // Repeat stack/context set after retrieving updated stack
        stack = ActionContext.getContext().getValueStack();
        stackContext = stack.getContext();
        stackContext.put(ReflectionContextState.CREATE_NULL_OBJECTS, Boolean.FALSE);
        stackContext.put(ReflectionContextState.DENY_METHOD_EXECUTION, Boolean.TRUE);
        stackContext.put(XWorkConverter.REPORT_CONVERSION_ERRORS, Boolean.TRUE);

        stack.setValue("list.1114778947765", foo);
        stack.setValue("1114778947765", foo);
        stack.setValue("1234", foo);
    }

    public void testStackValueDevModeChange() {

        try {
            reloadTestContainerConfiguration(false, false);  // Set dev mode false
        } catch (Exception ex) {
            fail("Unable to reload container configuration - exception: " + ex);
        }

        ValueStack stack = ActionContext.getContext().getValueStack();
        Map<String, Object> stackContext = stack.getContext();
        stackContext.put(ReflectionContextState.CREATE_NULL_OBJECTS, Boolean.FALSE);
        stackContext.put(ReflectionContextState.DENY_METHOD_EXECUTION, Boolean.TRUE);
        stackContext.put(XWorkConverter.REPORT_CONVERSION_ERRORS, Boolean.TRUE);

        String[] foo = new String[]{"asdf"};

        // With dev mode false, the following set values should not cause failures
        stack.setValue("list.1114778947765", foo);
        stack.setValue("1114778947765", foo);
        stack.setValue("1234", foo);

        try {
            reloadTestContainerConfiguration(true, false);  // Set dev mode true
        } catch (Exception ex) {
            fail("Unable to reload container configuration - exception: " + ex);
        }

        // Repeat stack/context set after retrieving updated stack
        stack = ActionContext.getContext().getValueStack();
        stackContext = stack.getContext();
        stackContext.put(ReflectionContextState.CREATE_NULL_OBJECTS, Boolean.FALSE);
        stackContext.put(ReflectionContextState.DENY_METHOD_EXECUTION, Boolean.TRUE);
        stackContext.put(XWorkConverter.REPORT_CONVERSION_ERRORS, Boolean.TRUE);

        try {
            stack.setValue("list.1114778947765", foo);
            fail("non-valid expression: list.1114778947765");
        } catch (RuntimeException ex) {
            // Expected with dev mode true
        }
        try {
            stack.setValue("1114778947765", foo);
            fail("non-valid expression: 1114778947765");
        } catch (RuntimeException ex) {
            // Expected with dev mode true
        }
        try {
            stack.setValue("1234", foo);
            fail("non-valid expression: 1234");
        } catch (RuntimeException ex) {
            // Expected with dev mode true
        }

    }

    public void testDevModeChange() {

        try {
            reloadTestContainerConfiguration(false, false);  // Set dev mode false
        } catch (Exception ex) {
            fail("Unable to reload container configuration - exception: " + ex);
        }

        ValueStack stack = ActionContext.getContext().getValueStack();
        Map<String, Object> stackContext = stack.getContext();
        stackContext.put(ReflectionContextState.CREATE_NULL_OBJECTS, Boolean.FALSE);
        stackContext.put(ReflectionContextState.DENY_METHOD_EXECUTION, Boolean.TRUE);
        stackContext.put(XWorkConverter.REPORT_CONVERSION_ERRORS, Boolean.TRUE);

        String[] foo = new String[]{"asdf"};

        // With dev mode false, the following set values should not cause failures
        stack.setValue("list.1114778947765", foo);
        stack.setValue("1114778947765", foo);
        stack.setValue("1234", foo);

        try {
            reloadTestContainerConfiguration(true, false);  // Set dev mode true
        } catch (Exception ex) {
            fail("Unable to reload container configuration - exception: " + ex);
        }

        // Repeat stack/context set after retrieving updated stack
        stack = ActionContext.getContext().getValueStack();
        stackContext = stack.getContext();
        stackContext.put(ReflectionContextState.CREATE_NULL_OBJECTS, Boolean.FALSE);
        stackContext.put(ReflectionContextState.DENY_METHOD_EXECUTION, Boolean.TRUE);
        stackContext.put(XWorkConverter.REPORT_CONVERSION_ERRORS, Boolean.TRUE);

        try {
            stack.setValue("list.1114778947765", foo);
            fail("non-valid expression: list.1114778947765");
        } catch (RuntimeException ex) {
            // Expected with dev mode true
        }
        try {
            stack.setValue("1114778947765", foo);
            fail("non-valid expression: 1114778947765");
        } catch (RuntimeException ex) {
            // Expected with dev mode true
        }
        try {
            stack.setValue("1234", foo);
            fail("non-valid expression: 1234");
        } catch (RuntimeException ex) {
            // Expected with dev mode true
        }

    }

    public void testAvoidCallingMethodsOnObjectClass() {
        Foo foo = new Foo();

        Exception expected = null;
        try {
            // Object.class is excluded by default
            ognlUtil.setValue("class.classLoader", ognlUtil.createDefaultContext(foo), foo, true);
            fail();
        } catch (OgnlException e) {
            expected = e;
        }
        assertNotNull(expected);
        assertSame(NoSuchPropertyException.class, expected.getClass());
        assertEquals("com.opensymphony.xwork2.util.Foo.class", expected.getMessage());
    }

    public void testAllowCallingMethodsOnObjectClassInDevModeTrue() {
        Exception expected = null;
        try {
            Map<String, String> properties = new HashMap<>();
            properties.put(StrutsConstants.STRUTS_EXCLUDED_CLASSES, Foo.class.getName());
            properties.put(StrutsConstants.STRUTS_DEV_MODE_EXCLUDED_CLASSES, "");
            properties.put(StrutsConstants.STRUTS_DEVMODE, Boolean.TRUE.toString());
            resetOgnlUtil(properties);

            Foo foo = new Foo();
            String result = (String) ognlUtil.getValue("toString", ognlUtil.createDefaultContext(foo), foo, String.class);
            assertEquals("Foo", result);
        } catch (OgnlException e) {
            expected = e;
        }
        assertNull(expected);
    }

    public void testExclusionListDevModeOnOff() throws Exception {
        Foo foo = new Foo();

        Map<String, String> properties = new HashMap<>();
        properties.put(StrutsConstants.STRUTS_DEV_MODE_EXCLUDED_CLASSES, Foo.class.getName());
        properties.put(StrutsConstants.STRUTS_DEVMODE, Boolean.TRUE.toString());
        resetOgnlUtil(properties);

        OgnlException e = assertThrows(OgnlException.class, () -> ognlUtil.getValue("toString", ognlUtil.createDefaultContext(foo), foo, String.class));
        assertThat(e).hasMessageContaining("com.opensymphony.xwork2.util.Foo.toString");

        properties.put(StrutsConstants.STRUTS_DEVMODE, Boolean.FALSE.toString());
        resetOgnlUtil(properties);
        assertEquals("Foo", (String) ognlUtil.getValue("toString", ognlUtil.createDefaultContext(foo), foo, String.class));
    }

    public void testAvoidCallingMethodsOnObjectClassUpperCased() {
        Foo foo = new Foo();

        Exception expected = null;
        try {
            // Object.class is excluded by default
            ognlUtil.setValue("Class.ClassLoader.DefaultAssertionStatus", ognlUtil.createDefaultContext(foo), foo, true);
            fail();
        } catch (OgnlException e) {
            expected = e;
        }
        assertNotNull(expected);
        assertSame(NoSuchPropertyException.class, expected.getClass());
        assertEquals("com.opensymphony.xwork2.util.Foo.Class", expected.getMessage());
    }

    public void testAvoidCallingMethodsOnObjectClassAsMap() {
        Foo foo = new Foo();

        Exception expected = null;
        try {
            // Object.class is excluded by default
            ognlUtil.setValue("class['classLoader']['defaultAssertionStatus']", ognlUtil.createDefaultContext(foo), foo, true);
            fail();
        } catch (OgnlException e) {
            expected = e;
        }
        assertNotNull(expected);
        assertSame(NoSuchPropertyException.class, expected.getClass());
        assertEquals("com.opensymphony.xwork2.util.Foo.class", expected.getMessage());
    }

    public void testAvoidCallingMethodsOnObjectClassAsMap2() {
        Foo foo = new Foo();

        Exception expected = null;
        try {
            ognlUtil.setValue("foo['class']['classLoader']['defaultAssertionStatus']", ognlUtil.createDefaultContext(foo), foo, true);
            fail();
        } catch (OgnlException e) {
            expected = e;
        }
        assertNotNull(expected);
        assertSame(NoSuchPropertyException.class, expected.getClass());
        assertEquals("com.opensymphony.xwork2.util.Foo.foo", expected.getMessage());
    }

    public void testAvoidCallingMethodsOnObjectClassAsMapWithQuotes() {
        Foo foo = new Foo();

        Exception expected = null;
        try {
            // Object.class is excluded by default
            ognlUtil.setValue("class[\"classLoader\"]['defaultAssertionStatus']", ognlUtil.createDefaultContext(foo), foo, true);
            fail();
        } catch (OgnlException e) {
            expected = e;
        }
        assertNotNull(expected);
        assertSame(NoSuchPropertyException.class, expected.getClass());
        assertEquals("com.opensymphony.xwork2.util.Foo.class", expected.getMessage());
    }

    public void testAvoidCallingToString() {
        Foo foo = new Foo();

        Exception expected = null;
        try {
            ognlUtil.setValue("toString", ognlUtil.createDefaultContext(foo), foo, null);
            fail();
        } catch (OgnlException e) {
            expected = e;
        }
        assertNotNull(expected);
        assertSame(OgnlException.class, expected.getClass());
        assertEquals("toString", expected.getMessage());
    }

    public void testAvoidCallingMethodsWithBraces() {
        Foo foo = new Foo();

        Exception expected = null;
        try {
            ognlUtil.setValue("toString()", ognlUtil.createDefaultContext(foo), foo, true);
            fail();
        } catch (OgnlException e) {
            expected = e;
        }
        assertNotNull(expected);
        assertSame(InappropriateExpressionException.class, expected.getClass());
        assertEquals(expected.getMessage(), "Inappropriate OGNL expression: toString()");
    }

    public void testStaticMethodBlocked() {
        Foo foo = new Foo();

        Exception expected = null;
        try {
            ognlUtil.setValue("@java.lang.Runtime@getRuntime().exec('mate')", ognlUtil.createDefaultContext(foo), foo, true);
            fail();
        } catch (OgnlException e) {
            expected = e;
        }
        assertNotNull(expected);
        assertSame(MethodFailedException.class, expected.getClass());
        assertEquals(expected.getMessage(), "Method \"getRuntime\" failed for object class java.lang.Runtime");
    }

    public void testBlockSequenceOfExpressions() {
        Foo foo = new Foo();

        Exception expected = null;
        try {
            ognlUtil.setValue("#booScope=@myclass@DEFAULT_SCOPE,#bootScope.init()", ognlUtil.createDefaultContext(foo), foo, true);
            fail();
        } catch (OgnlException e) {
            expected = e;
        }
        assertNotNull(expected);
        assertSame(OgnlException.class, expected.getClass());
        assertEquals("Eval expression/chained expressions cannot be used as parameter name", expected.getMessage());
    }

    public void testCallMethod() {
        Foo foo = new Foo();

        Exception expected = null;
        try {
            ognlUtil.callMethod("#booScope=@myclass@DEFAULT_SCOPE,#bootScope.init()", ognlUtil.createDefaultContext(foo), foo);
            fail();
        } catch (OgnlException e) {
            expected = e;
        }
        assertNotNull(expected);
        assertSame(OgnlException.class, expected.getClass());
        assertEquals(expected.getMessage(), "It isn't a simple method which can be called!");
    }

    public void testDefaultOgnlUtilAlternateConstructorArguments() {
        // Code coverage test for the OgnlUtil alternate constructor method, and verify expected behaviour.
        try {
            new OgnlUtil(createDefaultOgnlExpressionCacheFactory(), null, null);
            fail("null beanInfoCacheFactory should result in exception");
        } catch (NullPointerException iaex) {
            // expected result
        }
        try {
            new OgnlUtil(null, createDefaultOgnlBeanInfoCacheFactory(), null);
            fail("null expressionCacheFactory should result in exception");
        } catch (NullPointerException iaex) {
            // expected result
        }
    }

    /**
     * Ensure getValue:
     * 1) When allowStaticFieldAccess true - Permits public static field access,
     * prevents non-public static field access.
     * 2) When allowStaticFieldAccess false - blocks all static field access,
     */
    public void testStaticFieldGetValue() {
        Map<String, Object> context = null;
        Object accessedValue;

        try {
            reloadTestContainerConfiguration(true);  // Test with allowStaticFieldAccess true
            context = ognlUtil.createDefaultContext(null);
        } catch (Exception ex) {
            fail("unable to reload test configuration? Exception: " + ex);
        }
        try {
            accessedValue = ognlUtil.getValue("@com.opensymphony.xwork2.ognl.OgnlUtilTest@STATIC_FINAL_PUBLIC_ATTRIBUTE", context, null);
            assertEquals("accessed field value not equal to actual?", accessedValue, STATIC_FINAL_PUBLIC_ATTRIBUTE);
        } catch (Exception ex) {
            fail("static final public field access failed ? Exception: " + ex);
        }
        try {
            accessedValue = ognlUtil.getValue("@com.opensymphony.xwork2.ognl.OgnlUtilTest@STATIC_PUBLIC_ATTRIBUTE", context, null);
            assertEquals("accessed field value not equal to actual?", accessedValue, STATIC_PUBLIC_ATTRIBUTE);
        } catch (Exception ex) {
            fail("static public field access failed ? Exception: " + ex);
        }
        try {
            ognlUtil.getValue("@com.opensymphony.xwork2.ognl.OgnlUtilTest@STATIC_FINAL_PACKAGE_ATTRIBUTE", context, null);
            fail("static final package field access succeeded?");
        } catch (Exception ex) {
            assertTrue("Exception not an OgnlException?", ex instanceof OgnlException);
        }
        try {
            ognlUtil.getValue("@com.opensymphony.xwork2.ognl.OgnlUtilTest@STATIC_PACKAGE_ATTRIBUTE", context, null);
            fail("static package field access succeeded?");
        } catch (Exception ex) {
            assertTrue("Exception not an OgnlException?", ex instanceof OgnlException);
        }
        try {
            ognlUtil.getValue("@com.opensymphony.xwork2.ognl.OgnlUtilTest@STATIC_FINAL_PROTECTED_ATTRIBUTE", context, null);
            fail("static final protected field access succeeded?");
        } catch (Exception ex) {
            assertTrue("Exception not an OgnlException?", ex instanceof OgnlException);
        }
        try {
            ognlUtil.getValue("@com.opensymphony.xwork2.ognl.OgnlUtilTest@STATIC_PROTECTED_ATTRIBUTE", context, null);
            fail("static protected field access succeeded?");
        } catch (Exception ex) {
            assertTrue("Exception not an OgnlException?", ex instanceof OgnlException);
        }
        try {
            ognlUtil.getValue("@com.opensymphony.xwork2.ognl.OgnlUtilTest@STATIC_FINAL_PRIVATE_ATTRIBUTE", context, null);
            fail("static final private field access succeeded?");
        } catch (Exception ex) {
            assertTrue("Exception not an OgnlException?", ex instanceof OgnlException);
        }
        try {
            ognlUtil.getValue("@com.opensymphony.xwork2.ognl.OgnlUtilTest@STATIC_PRIVATE_ATTRIBUTE", context, null);
            fail("static private field access succeeded?");
        } catch (Exception ex) {
            assertTrue("Exception not an OgnlException?", ex instanceof OgnlException);
        }

        try {
            reloadTestContainerConfiguration(false);  // Re-test with allowStaticFieldAccess false
            context = ognlUtil.createDefaultContext(null);
        } catch (Exception ex) {
            fail("unable to reload test configuration? Exception: " + ex);
        }
        try {
            ognlUtil.getValue("@com.opensymphony.xwork2.ognl.OgnlUtilTest@STATIC_FINAL_PUBLIC_ATTRIBUTE", context, null);
            fail("static final public field access succeded ?");
        } catch (Exception ex) {
            assertTrue("Exception not an OgnlException?", ex instanceof OgnlException);
        }
        try {
            ognlUtil.getValue("@com.opensymphony.xwork2.ognl.OgnlUtilTest@STATIC_PUBLIC_ATTRIBUTE", context, null);
            fail("static public field access succeded ?");
        } catch (Exception ex) {
            assertTrue("Exception not an OgnlException?", ex instanceof OgnlException);
        }
        try {
            ognlUtil.getValue("@com.opensymphony.xwork2.ognl.OgnlUtilTest@STATIC_FINAL_PACKAGE_ATTRIBUTE", context, null);
            fail("static final package field access succeeded?");
        } catch (Exception ex) {
            assertTrue("Exception not an OgnlException?", ex instanceof OgnlException);
        }
        try {
            ognlUtil.getValue("@com.opensymphony.xwork2.ognl.OgnlUtilTest@STATIC_PACKAGE_ATTRIBUTE", context, null);
            fail("static package field access succeeded?");
        } catch (Exception ex) {
            assertTrue("Exception not an OgnlException?", ex instanceof OgnlException);
        }
        try {
            ognlUtil.getValue("@com.opensymphony.xwork2.ognl.OgnlUtilTest@STATIC_FINAL_PROTECTED_ATTRIBUTE", context, null);
            fail("static final protected field access succeeded?");
        } catch (Exception ex) {
            assertTrue("Exception not an OgnlException?", ex instanceof OgnlException);
        }
        try {
            ognlUtil.getValue("@com.opensymphony.xwork2.ognl.OgnlUtilTest@STATIC_PROTECTED_ATTRIBUTE", context, null);
            fail("static protected field access succeeded?");
        } catch (Exception ex) {
            assertTrue("Exception not an OgnlException?", ex instanceof OgnlException);
        }
        try {
            ognlUtil.getValue("@com.opensymphony.xwork2.ognl.OgnlUtilTest@STATIC_FINAL_PRIVATE_ATTRIBUTE", context, null);
            fail("static final private field access succeeded?");
        } catch (Exception ex) {
            assertTrue("Exception not an OgnlException?", ex instanceof OgnlException);
        }
        try {
            ognlUtil.getValue("@com.opensymphony.xwork2.ognl.OgnlUtilTest@STATIC_PRIVATE_ATTRIBUTE", context, null);
            fail("static private field access succeeded?");
        } catch (Exception ex) {
            assertTrue("Exception not an OgnlException?", ex instanceof OgnlException);
        }
    }

    /**
     * Test OGNL Expression Max Length feature setting via OgnlUtil is disabled by default (in default.properties).
     *
     * @since 2.5.21
     */
    public void testDefaultExpressionMaxLengthDisabled() {
        final String LONG_OGNL_EXPRESSION = "true == ThisIsAReallyLongOGNLExpressionOfRepeatedGarbageText." + new String(new char[65535]).replace('\0', 'A');  // Expression larger than 64KB.
        try {
            Object compileResult = ognlUtil.compile(LONG_OGNL_EXPRESSION);
            assertNotNull("Long OGNL expression compilation produced a null result ?", compileResult);
        } catch (OgnlException oex) {
            if (oex.getReason() instanceof SecurityException) {
                fail("Unable to compile expression (unexpected).  'struts.ognl.expressionMaxLength' may have accidentally been enabled by default.  Exception: " + oex);
            } else {
                fail("Unable to compile expression (unexpected).  Exception: " + oex);
            }
        } catch (Exception ex) {
            fail("Unable to compile expression (unexpected).  Exception: " + ex);
        }
    }

    /**
     * Test OGNL Expression Max Length feature setting via OgnlUtil.
     *
     * @since 2.5.21
     */
    public void testApplyExpressionMaxLength() {
        try {
            try {
                ognlUtil.applyExpressionMaxLength(null);
            } catch (Exception ex) {
                fail("applyExpressionMaxLength did not accept null maxlength string (disable feature) ?");
            }
            try {
                ognlUtil.applyExpressionMaxLength("");
            } catch (Exception ex) {
                fail("applyExpressionMaxLength did not accept empty maxlength string (disable feature) ?");
            }
            try {
                ognlUtil.applyExpressionMaxLength("-1");
                fail("applyExpressionMaxLength accepted negative maxlength string ?");
            } catch (IllegalArgumentException iae) {
                // Expected rejection of -ive length.
            }
            try {
                ognlUtil.applyExpressionMaxLength("0");
            } catch (Exception ex) {
                fail("applyExpressionMaxLength did not accept maxlength string 0 ?");
            }
            try {
                ognlUtil.applyExpressionMaxLength(Integer.toString(Integer.MAX_VALUE, 10));
            } catch (Exception ex) {
                fail("applyExpressionMaxLength did not accept MAX_VALUE maxlength string ?");
            }
        } finally {
            // Reset expressionMaxLength value to default (disabled)
            ognlUtil.applyExpressionMaxLength(null);
        }
    }

    public void testAccessContext() throws Exception {
        Map<String, Object> context = ognlUtil.createDefaultContext(null);

        Foo foo = new Foo();

        Object result = ognlUtil.getValue("#context", context, null);
        Object root = ognlUtil.getValue("#root", context, foo);
        Object that = ognlUtil.getValue("#this", context, foo);

        assertNotSame(context, result);
        assertNull(result);
        assertNotNull(root);
        assertSame(root.getClass(), Foo.class);
        assertNotNull(that);
        assertSame(that.getClass(), Foo.class);
        assertSame(that, root);
    }

    public void testOgnlUtilDefaultCacheClass() throws OgnlException {
        OgnlDefaultCache<Integer, String> defaultCache = new OgnlDefaultCache<>(2, 16, 0.75f);
        assertEquals("Initial evictionLimit did not match initial value", 2, defaultCache.getEvictionLimit());
        defaultCache.setEvictionLimit(3);
        assertEquals("Updated evictionLimit did not match updated value", 3, defaultCache.getEvictionLimit());
        String lookupResult = defaultCache.get(0);
        assertNull("Lookup of empty cache returned non-null value ?", lookupResult);
        defaultCache.put(0, "Zero");
        lookupResult = defaultCache.get(0);
        assertEquals("Retrieved value does not match put value ?", "Zero", lookupResult);
        defaultCache.put(1, "One");
        defaultCache.put(2, "Two");
        assertEquals("Default cache not size evictionlimit after adding three values ?", defaultCache.getEvictionLimit(), defaultCache.size());
        lookupResult = defaultCache.get(2);
        assertEquals("Retrieved value does not match put value ?", "Two", lookupResult);
        defaultCache.put(3, "Three");
        assertEquals("Default cache not size zero after an add that exceeded the evection limit ?", 0, defaultCache.size());
        lookupResult = defaultCache.get(0);
        assertNull("Lookup of value 0 (should have been evicted with everything) returned non-null value ?", lookupResult);
        lookupResult = defaultCache.get(3);
        assertNull("Lookup of value 3 (should have been evicted with everything) returned non-null value ?", lookupResult);
        defaultCache.putIfAbsent(2, "Two");
        lookupResult = defaultCache.get(2);
        assertEquals("Retrieved value does not match put value ?", "Two", lookupResult);
        defaultCache.clear();
        assertEquals("Default cache not empty after clear ?", 0, defaultCache.size());
    }

    public void testOgnlUtilLRUCacheClass() throws OgnlException {
        OgnlLRUCache<Integer, String> lruCache = new OgnlLRUCache<>(2, 16, 0.75f);
        assertEquals("Initial evictionLimit did not match initial value", 2, lruCache.getEvictionLimit());
        lruCache.setEvictionLimit(3);
        assertEquals("Updated evictionLimit did not match updated value", 3, lruCache.getEvictionLimit());
        String lookupResult = lruCache.get(0);
        assertNull("Lookup of empty cache returned non-null value ?", lookupResult);
        lruCache.put(0, "Zero");
        lookupResult = lruCache.get(0);
        assertEquals("Retrieved value does not match put value ?", "Zero", lookupResult);
        lruCache.put(1, "One");
        lruCache.put(2, "Two");
        assertEquals("LRU cache not size evictionlimit after adding three values ?", lruCache.getEvictionLimit(), lruCache.size());
        lookupResult = lruCache.get(2);
        assertEquals("Retrieved value does not match put value ?", "Two", lookupResult);
        lruCache.put(3, "Three");
        assertEquals("LRU cache not size evictionlimit after adding  values ?", lruCache.getEvictionLimit(), lruCache.size());
        lookupResult = lruCache.get(0);
        assertNull("Lookup of value 0 (should have dropped off LRU cache) returned non-null value ?", lookupResult);
        lruCache.putIfAbsent(2, "Two");
        lookupResult = lruCache.get(2);
        assertEquals("Retrieved value does not match put value ?", "Two", lookupResult);
        lruCache.clear();
        assertEquals("LRU cache not empty after clear ?", 0, lruCache.size());
    }

    /**
     * Unit test primarily for code coverage
     */
    public void testOgnlDefaultCacheFactoryCoverage() {
        OgnlCache<String, Object> ognlCache;

        // Normal cache
        DefaultOgnlCacheFactory<String, Object> defaultOgnlCacheFactory = new DefaultOgnlCacheFactory<>(12, BASIC);
        ognlCache = defaultOgnlCacheFactory.buildOgnlCache();
        assertNotNull("No param build method result null ?", ognlCache);
        assertEquals("Eviction limit for cache mismatches limit for factory ?", 12, ognlCache.getEvictionLimit());

        ognlCache = defaultOgnlCacheFactory.buildOgnlCache(6, 6, 0.75f, BASIC);
        assertNotNull("No param build method result null ?", ognlCache);
        assertEquals("Eviction limit for cache mismatches limit for factory ?", 6, ognlCache.getEvictionLimit());

        // LRU cache
        defaultOgnlCacheFactory = new DefaultOgnlCacheFactory<>(30, LRU);
        ognlCache = defaultOgnlCacheFactory.buildOgnlCache();
        assertNotNull("No param build method result null ?", ognlCache);
        assertEquals("Eviction limit for cache mismatches limit for factory ?", 30, ognlCache.getEvictionLimit());

        ognlCache = defaultOgnlCacheFactory.buildOgnlCache(15, 15, 0.75f, LRU);
        assertNotNull("No param build method result null ?", ognlCache);
        assertEquals("Eviction limit for cache mismatches limit for factory ?", 15, ognlCache.getEvictionLimit());
    }

    public void testCustomOgnlMapBlocked() throws Exception {
        String vulnerableExpr = "#@com.opensymphony.xwork2.ognl.MyCustomMap@{}.get(\"ye\")";
        assertEquals("System compromised", ognlUtil.getValue(vulnerableExpr, ognlUtil.createDefaultContext(null), null));

        ((CompoundRootAccessor) container.getInstance(RootAccessor.class))
                .useDisallowCustomOgnlMap(Boolean.TRUE.toString());

        assertThrows(OgnlException.class, () -> ognlUtil.getValue(vulnerableExpr, ognlUtil.createDefaultContext(null), null));
    }

<<<<<<< HEAD
    private OgnlUtil generateOgnlUtilInstanceWithDefaultLRUCacheFactories() {
        return generateOgnlUtilInstanceWithDefaultLRUCacheFactories(25, 25);
=======
    public void testCompilationErrorsCached() throws Exception {
        OgnlException e = assertThrows(OgnlException.class, () -> ognlUtil.compile(".literal.$something"));
        StackTraceElement[] stackTrace = e.getStackTrace();
        assertThat(stackTrace).isEmpty();
        StackTraceElement[] causeStackTrace = e.getCause().getStackTrace();
        assertThat(causeStackTrace).isNotEmpty();

        OgnlException e2 = assertThrows(OgnlException.class, () -> ognlUtil.compile(".literal.$something"));
        StackTraceElement[] stackTrace2 = e2.getStackTrace();
        assertThat(stackTrace2).isEmpty();
        StackTraceElement[] causeStackTrace2 = e2.getCause().getStackTrace();

        assertThat(causeStackTrace2).isEmpty(); // Stack trace cleared before rethrow
        assertSame(e, e2); // Exception is cached
>>>>>>> f388f6a6
    }

    /**
     * Generate a new OgnlUtil instance (not configured by the {@link ContainerBuilder}) that can be used for
     * basic tests, with its Expression and BeanInfo factories set to LRU mode.
     *
     * @return OgnlUtil instance with LRU enabled Expression and BeanInfo factories
     */
    private OgnlUtil generateOgnlUtilInstanceWithDefaultLRUCacheFactories(int expressionCacheMaxSize, int beanInfoCacheMaxSize) {
        final OgnlUtil result;
        final DefaultOgnlExpressionCacheFactory<String, Object> expressionFactory = new DefaultOgnlExpressionCacheFactory<>(String.valueOf(expressionCacheMaxSize), LRU.toString());
        final DefaultOgnlBeanInfoCacheFactory<Class<?>, BeanInfo> beanInfoFactory = new DefaultOgnlBeanInfoCacheFactory<>(String.valueOf(beanInfoCacheMaxSize), LRU.toString());
        result = new OgnlUtil(expressionFactory, beanInfoFactory, new StrutsOgnlGuard());
        return result;
    }

    private void reloadTestContainerConfiguration(boolean devMode, boolean allowStaticFieldAccess) {
        loadConfigurationProviders(new StubConfigurationProvider() {
            @Override
            public void register(ContainerBuilder builder,
                                 LocatableProperties props) throws ConfigurationException {
                props.setProperty(StrutsConstants.STRUTS_DEVMODE, "" + devMode);
                props.setProperty(StrutsConstants.STRUTS_ALLOW_STATIC_FIELD_ACCESS, "" + allowStaticFieldAccess);
            }
        });
        ognlUtil = container.getInstance(OgnlUtil.class);
    }

    private void reloadTestContainerConfiguration(boolean allowStaticField) {
        loadConfigurationProviders(new StubConfigurationProvider() {
            @Override
            public void register(ContainerBuilder builder,
                                 LocatableProperties props) throws ConfigurationException {
                props.setProperty(StrutsConstants.STRUTS_ALLOW_STATIC_FIELD_ACCESS, "" + allowStaticField);
            }
        });
        ognlUtil = container.getInstance(OgnlUtil.class);
    }

    public static class Email {
        String address;

        public void setAddress(String address) {
            this.address = address;
        }

        @Override
        public String toString() {
            return address;
        }
    }

    static class TestObject {
        private Integer myIntegerProperty;
        private Long myLongProperty;
        private String myStrProperty;

        public void setMyIntegerProperty(Integer myIntegerProperty) {
            this.myIntegerProperty = myIntegerProperty;
        }

        public String getMyIntegerProperty() {
            return myIntegerProperty.toString();
        }

        public void setMyLongProperty(Long myLongProperty) {
            this.myLongProperty = myLongProperty;
        }

        public Long getMyLongProperty() {
            return myLongProperty;
        }

        public void setMyStrProperty(String myStrProperty) {
            this.myStrProperty = myStrProperty;
        }

        public String getMyStrProperty() {
            return myStrProperty;
        }
    }

    static class EmailAction {
        public List<Email> email = new OgnlList<>(Email.class);

        public List<Email> getEmail() {
            return this.email;
        }
    }

    static class OgnlList<T> extends ArrayList<T> {
        private Class<T> clazz;

        public OgnlList(Class<T> clazz) {
            this.clazz = clazz;
        }

        @Override
        public synchronized T get(int index) {
            while (index >= this.size()) {
                try {
                    this.add(clazz.newInstance());
                } catch (Exception e) {
                    throw new StrutsException(e);
                }
            }

            return super.get(index);
        }
    }

    private static class MyWriteBar {
        private int id;

        public int getId() {
            return id;
        }

        public void setBar(String name) {
            if ("Sams".equals(name))
                id = 1;
            else
                id = 999;
        }

    }

    static class TestBean1 {
        private String testBeanProperty;

        public TestBean1() {
            testBeanProperty = "defaultTestBean1Property";
        }

        public String getTestBeanProperty() {
            return testBeanProperty;
        }

        public void setTestBeanProperty(String testBeanProperty) {
            this.testBeanProperty = testBeanProperty;
        }
    }

    static class TestBean2 {
        private String testBeanProperty;

        public TestBean2() {
            testBeanProperty = "defaultTestBean2Property";
        }

        public String getTestBeanProperty() {
            return testBeanProperty;
        }

        public void setTestBeanProperty(String testBeanProperty) {
            this.testBeanProperty = testBeanProperty;
        }
    }

    public static OgnlUtil createOgnlUtil() {
        return new OgnlUtil(
                createDefaultOgnlExpressionCacheFactory(),
                createDefaultOgnlBeanInfoCacheFactory(),
                new StrutsOgnlGuard()
        );
    }

    public static <K, V> DefaultOgnlExpressionCacheFactory<K, V> createDefaultOgnlExpressionCacheFactory() {
        return new DefaultOgnlExpressionCacheFactory<>(String.valueOf(10_000), BASIC.toString());
    }

    public static <K, V> DefaultOgnlBeanInfoCacheFactory<K, V> createDefaultOgnlBeanInfoCacheFactory() {
        return new DefaultOgnlBeanInfoCacheFactory<>(String.valueOf(10_000), BASIC.toString());
    }
}<|MERGE_RESOLUTION|>--- conflicted
+++ resolved
@@ -1644,10 +1644,10 @@
         assertThrows(OgnlException.class, () -> ognlUtil.getValue(vulnerableExpr, ognlUtil.createDefaultContext(null), null));
     }
 
-<<<<<<< HEAD
     private OgnlUtil generateOgnlUtilInstanceWithDefaultLRUCacheFactories() {
         return generateOgnlUtilInstanceWithDefaultLRUCacheFactories(25, 25);
-=======
+    }
+
     public void testCompilationErrorsCached() throws Exception {
         OgnlException e = assertThrows(OgnlException.class, () -> ognlUtil.compile(".literal.$something"));
         StackTraceElement[] stackTrace = e.getStackTrace();
@@ -1662,7 +1662,6 @@
 
         assertThat(causeStackTrace2).isEmpty(); // Stack trace cleared before rethrow
         assertSame(e, e2); // Exception is cached
->>>>>>> f388f6a6
     }
 
     /**
