/*
 * $Id$
 *
 * Licensed to the Apache Software Foundation (ASF) under one
 * or more contributor license agreements.  See the NOTICE file
 * distributed with this work for additional information
 * regarding copyright ownership.  The ASF licenses this file
 * to you under the Apache License, Version 2.0 (the
 * "License"); you may not use this file except in compliance
 * with the License.  You may obtain a copy of the License at
 *
 *  http://www.apache.org/licenses/LICENSE-2.0
 *
 * Unless required by applicable law or agreed to in writing,
 * software distributed under the License is distributed on an
 * "AS IS" BASIS, WITHOUT WARRANTIES OR CONDITIONS OF ANY
 * KIND, either express or implied.  See the License for the
 * specific language governing permissions and limitations
 * under the License.
 */

package org.apache.struts2.interceptor;

import java.util.Collections;
import java.util.HashMap;
import java.util.Map;

import javax.servlet.http.Cookie;

import com.opensymphony.xwork2.security.DefaultAcceptedPatternsChecker;
import com.opensymphony.xwork2.security.DefaultExcludedPatternsChecker;
import com.opensymphony.xwork2.mock.MockActionInvocation;
import org.springframework.mock.web.MockHttpServletRequest;

import org.apache.struts2.ServletActionContext;
import org.apache.struts2.StrutsInternalTestCase;
import static org.easymock.EasyMock.*;

import com.opensymphony.xwork2.Action;
import com.opensymphony.xwork2.ActionContext;
import com.opensymphony.xwork2.ActionInvocation;
import com.opensymphony.xwork2.ActionSupport;

public class CookieInterceptorTest extends StrutsInternalTestCase {


    public void testIntercepDefault() throws Exception {
        MockHttpServletRequest request = new MockHttpServletRequest();
        request.setCookies(
                new Cookie("cookie1", "cookie1value"),
                new Cookie("cookie2", "cookie2value"),
                new Cookie("cookie3", "cookie3value")
        );
        ServletActionContext.setRequest(request);

        MockActionWithCookieAware action = new MockActionWithCookieAware();

        ActionContext.getContext().getValueStack().push(action);

        ActionInvocation invocation = (ActionInvocation) createMock(ActionInvocation.class);
        
        expect(invocation.getAction()).andReturn(action);
        expect(invocation.invoke()).andReturn(Action.SUCCESS);

        replay(invocation);

        // by default the interceptor doesn't accept any cookies
        CookieInterceptor interceptor = new CookieInterceptor();
        interceptor.setExcludedPatternsChecker(new DefaultExcludedPatternsChecker());
        interceptor.setAcceptedPatternsChecker(new DefaultAcceptedPatternsChecker());

        interceptor.intercept(invocation);

        assertTrue(action.getCookiesMap().isEmpty());
        assertNull(action.getCookie1(), null);
        assertNull(action.getCookie2(), null);
        assertNull(action.getCookie3(), null);
        assertNull(ActionContext.getContext().getValueStack().findValue("cookie1"));
        assertNull(ActionContext.getContext().getValueStack().findValue("cookie2"));
        assertNull(ActionContext.getContext().getValueStack().findValue("cookie3"));
        
        verify(invocation);
    }

    public void testInterceptAll1() throws Exception {
        MockHttpServletRequest request = new MockHttpServletRequest();
        request.setCookies(
                new Cookie("cookie1", "cookie1value"),
                new Cookie("cookie2", "cookie2value"),
                new Cookie("cookie3", "cookie3value")
        );
        ServletActionContext.setRequest(request);

        MockActionWithCookieAware action = new MockActionWithCookieAware();

        ActionContext.getContext().getValueStack().push(action);

        ActionInvocation invocation = (ActionInvocation) createMock(ActionInvocation.class);
        
        expect(invocation.getAction()).andReturn(action);
        expect(invocation.invoke()).andReturn(Action.SUCCESS);

        replay(invocation);

        CookieInterceptor interceptor = new CookieInterceptor();
        interceptor.setExcludedPatternsChecker(new DefaultExcludedPatternsChecker());
        interceptor.setAcceptedPatternsChecker(new DefaultAcceptedPatternsChecker());
        interceptor.setCookiesName("*");
        interceptor.setCookiesValue("*");
        interceptor.intercept(invocation);

        assertFalse(action.getCookiesMap().isEmpty());
        assertEquals(action.getCookiesMap().size(), 3);
        assertEquals(action.getCookiesMap().get("cookie1"), "cookie1value");
        assertEquals(action.getCookiesMap().get("cookie2"), "cookie2value");
        assertEquals(action.getCookiesMap().get("cookie3"), "cookie3value");
        assertEquals(action.getCookie1(), "cookie1value");
        assertEquals(action.getCookie2(), "cookie2value");
        assertEquals(action.getCookie3(), "cookie3value");
        assertEquals(ActionContext.getContext().getValueStack().findValue("cookie1"), "cookie1value");
        assertEquals(ActionContext.getContext().getValueStack().findValue("cookie2"), "cookie2value");
        assertEquals(ActionContext.getContext().getValueStack().findValue("cookie3"), "cookie3value");
        
        verify(invocation);
    }


    public void testInterceptAll2() throws Exception {
        MockHttpServletRequest request = new MockHttpServletRequest();
        request.setCookies(
                new Cookie("cookie1", "cookie1value"),
                new Cookie("cookie2", "cookie2value"),
                new Cookie("cookie3", "cookie3value")
        );
        ServletActionContext.setRequest(request);

        MockActionWithCookieAware action = new MockActionWithCookieAware();

        ActionContext.getContext().getValueStack().push(action);

        ActionInvocation invocation = (ActionInvocation) createMock(ActionInvocation.class);
        expect(invocation.getAction()).andReturn(action);
        expect(invocation.invoke()).andReturn(Action.SUCCESS);

        replay(invocation);

        CookieInterceptor interceptor = new CookieInterceptor();
        interceptor.setExcludedPatternsChecker(new DefaultExcludedPatternsChecker());
        interceptor.setAcceptedPatternsChecker(new DefaultAcceptedPatternsChecker());
        interceptor.setCookiesName("cookie1, cookie2, cookie3");
        interceptor.setCookiesValue("cookie1value, cookie2value, cookie3value");
        interceptor.intercept(invocation);

        assertFalse(action.getCookiesMap().isEmpty());
        assertEquals(action.getCookiesMap().size(), 3);
        assertEquals(action.getCookiesMap().get("cookie1"), "cookie1value");
        assertEquals(action.getCookiesMap().get("cookie2"), "cookie2value");
        assertEquals(action.getCookiesMap().get("cookie3"), "cookie3value");
        assertEquals(action.getCookie1(), "cookie1value");
        assertEquals(action.getCookie2(), "cookie2value");
        assertEquals(action.getCookie3(), "cookie3value");
        assertEquals(ActionContext.getContext().getValueStack().findValue("cookie1"), "cookie1value");
        assertEquals(ActionContext.getContext().getValueStack().findValue("cookie2"), "cookie2value");
        assertEquals(ActionContext.getContext().getValueStack().findValue("cookie3"), "cookie3value");
        
        verify(invocation);
    }

    public void testInterceptSelectedCookiesNameOnly1() throws Exception {
        MockHttpServletRequest request = new MockHttpServletRequest();
        request.setCookies(
                new Cookie("cookie1", "cookie1value"),
                new Cookie("cookie2", "cookie2value"),
                new Cookie("cookie3", "cookie3value")
        );
        ServletActionContext.setRequest(request);

        MockActionWithCookieAware action = new MockActionWithCookieAware();

        ActionContext.getContext().getValueStack().push(action);

        ActionInvocation invocation = (ActionInvocation) createMock(ActionInvocation.class);
        expect(invocation.getAction()).andReturn(action);
        expect(invocation.invoke()).andReturn(Action.SUCCESS);

        replay(invocation);

        CookieInterceptor interceptor = new CookieInterceptor();
        interceptor.setExcludedPatternsChecker(new DefaultExcludedPatternsChecker());
        interceptor.setAcceptedPatternsChecker(new DefaultAcceptedPatternsChecker());
        interceptor.setCookiesName("cookie1, cookie3");
        interceptor.setCookiesValue("cookie1value, cookie2value, cookie3value");
        interceptor.intercept(invocation);

        assertFalse(action.getCookiesMap().isEmpty());
        assertEquals(action.getCookiesMap().size(), 2);
        assertEquals(action.getCookiesMap().get("cookie1"), "cookie1value");
        assertEquals(action.getCookiesMap().get("cookie2"), null);
        assertEquals(action.getCookiesMap().get("cookie3"), "cookie3value");
        assertEquals(action.getCookie1(), "cookie1value");
        assertEquals(action.getCookie2(), null);
        assertEquals(action.getCookie3(), "cookie3value");
        assertEquals(ActionContext.getContext().getValueStack().findValue("cookie1"), "cookie1value");
        assertEquals(ActionContext.getContext().getValueStack().findValue("cookie2"), null);
        assertEquals(ActionContext.getContext().getValueStack().findValue("cookie3"), "cookie3value");
        
        verify(invocation);
    }

    public void testInterceptSelectedCookiesNameOnly2() throws Exception {
        MockHttpServletRequest request = new MockHttpServletRequest();
        request.setCookies(
                new Cookie("cookie1", "cookie1value"),
                new Cookie("cookie2", "cookie2value"),
                new Cookie("cookie3", "cookie3value")
        );
        ServletActionContext.setRequest(request);

        MockActionWithCookieAware action = new MockActionWithCookieAware();

        ActionContext.getContext().getValueStack().push(action);

        ActionInvocation invocation = (ActionInvocation) createMock(ActionInvocation.class);
        
        expect(invocation.getAction()).andReturn(action);
        expect(invocation.invoke()).andReturn(Action.SUCCESS);

        replay(invocation);

        CookieInterceptor interceptor = new CookieInterceptor();
        interceptor.setExcludedPatternsChecker(new DefaultExcludedPatternsChecker());
        interceptor.setAcceptedPatternsChecker(new DefaultAcceptedPatternsChecker());
        interceptor.setCookiesName("cookie1, cookie3");
        interceptor.setCookiesValue("*");
        interceptor.intercept(invocation);

        assertFalse(action.getCookiesMap().isEmpty());
        assertEquals(action.getCookiesMap().size(), 2);
        assertEquals(action.getCookiesMap().get("cookie1"), "cookie1value");
        assertEquals(action.getCookiesMap().get("cookie2"), null);
        assertEquals(action.getCookiesMap().get("cookie3"), "cookie3value");
        assertEquals(action.getCookie1(), "cookie1value");
        assertEquals(action.getCookie2(), null);
        assertEquals(action.getCookie3(), "cookie3value");
        assertEquals(ActionContext.getContext().getValueStack().findValue("cookie1"), "cookie1value");
        assertEquals(ActionContext.getContext().getValueStack().findValue("cookie2"), null);
        assertEquals(ActionContext.getContext().getValueStack().findValue("cookie3"), "cookie3value");
        
        verify(invocation);
    }

    public void testInterceptSelectedCookiesNameOnly3() throws Exception {
        MockHttpServletRequest request = new MockHttpServletRequest();
        request.setCookies(
                new Cookie("cookie1", "cookie1value"),
                new Cookie("cookie2", "cookie2value"),
                new Cookie("cookie3", "cookie3value")
        );
        ServletActionContext.setRequest(request);

        MockActionWithCookieAware action = new MockActionWithCookieAware();

        ActionContext.getContext().getValueStack().push(action);

        ActionInvocation invocation = (ActionInvocation) createMock(ActionInvocation.class);
        expect(invocation.getAction()).andReturn(action);
        expect(invocation.invoke()).andReturn(Action.SUCCESS);

        replay(invocation);

        CookieInterceptor interceptor = new CookieInterceptor();
        interceptor.setExcludedPatternsChecker(new DefaultExcludedPatternsChecker());
        interceptor.setAcceptedPatternsChecker(new DefaultAcceptedPatternsChecker());
        interceptor.setCookiesName("cookie1, cookie3");
        interceptor.setCookiesValue("");
        interceptor.intercept(invocation);

        assertFalse(action.getCookiesMap().isEmpty());
        assertEquals(action.getCookiesMap().size(), 2);
        assertEquals(action.getCookiesMap().get("cookie1"), "cookie1value");
        assertEquals(action.getCookiesMap().get("cookie2"), null);
        assertEquals(action.getCookiesMap().get("cookie3"), "cookie3value");
        assertEquals(action.getCookie1(), "cookie1value");
        assertEquals(action.getCookie2(), null);
        assertEquals(action.getCookie3(), "cookie3value");
        assertEquals(ActionContext.getContext().getValueStack().findValue("cookie1"), "cookie1value");
        assertEquals(ActionContext.getContext().getValueStack().findValue("cookie2"), null);
        assertEquals(ActionContext.getContext().getValueStack().findValue("cookie3"), "cookie3value");
        
        verify(invocation);
    }


    public void testInterceptSelectedCookiesNameAndValue() throws Exception {
        MockHttpServletRequest request = new MockHttpServletRequest();
        request.setCookies(
                new Cookie("cookie1", "cookie1value"),
                new Cookie("cookie2", "cookie2value"),
                new Cookie("cookie3", "cookie3value")
        );
        ServletActionContext.setRequest(request);

        MockActionWithCookieAware action = new MockActionWithCookieAware();

        ActionContext.getContext().getValueStack().push(action);

        ActionInvocation invocation = (ActionInvocation) createMock(ActionInvocation.class);
        expect(invocation.getAction()).andReturn(action);
        expect(invocation.invoke()).andReturn(Action.SUCCESS);

        replay(invocation);

        CookieInterceptor interceptor = new CookieInterceptor();
        interceptor.setExcludedPatternsChecker(new DefaultExcludedPatternsChecker());
        interceptor.setAcceptedPatternsChecker(new DefaultAcceptedPatternsChecker());
        interceptor.setCookiesName("cookie1, cookie3");
        interceptor.setCookiesValue("cookie1value");
        interceptor.intercept(invocation);

        assertFalse(action.getCookiesMap().isEmpty());
        assertEquals(action.getCookiesMap().size(), 1);
        assertEquals(action.getCookiesMap().get("cookie1"), "cookie1value");
        assertEquals(action.getCookiesMap().get("cookie2"), null);
        assertEquals(action.getCookiesMap().get("cookie3"), null);
        assertEquals(action.getCookie1(), "cookie1value");
        assertEquals(action.getCookie2(), null);
        assertEquals(action.getCookie3(), null);
        assertEquals(ActionContext.getContext().getValueStack().findValue("cookie1"), "cookie1value");
        assertEquals(ActionContext.getContext().getValueStack().findValue("cookie2"), null);
        assertEquals(ActionContext.getContext().getValueStack().findValue("cookie3"), null);
        
        verify(invocation);
    }

    public void testCookiesWithClassPollution() throws Exception {
        MockHttpServletRequest request = new MockHttpServletRequest();
        String pollution1 = "model['class']['classLoader']['jarPath']";
        String pollution2 = "model.class.classLoader.jarPath";
        String pollution3 = "class.classLoader.jarPath";
        String pollution4 = "class['classLoader']['jarPath']";
        String pollution5 = "model[\"class\"]['classLoader']['jarPath']";
        String pollution6 = "class[\"classLoader\"]['jarPath']";

        request.setCookies(
                new Cookie(pollution1, "pollution1"),
                new Cookie("pollution1", pollution1),
                new Cookie(pollution2, "pollution2"),
                new Cookie("pollution2", pollution2),
                new Cookie(pollution3, "pollution3"),
                new Cookie("pollution3", pollution3),
                new Cookie(pollution4, "pollution4"),
                new Cookie("pollution4", pollution4),
                new Cookie(pollution5, "pollution5"),
                new Cookie("pollution5", pollution5),
                new Cookie(pollution6, "pollution6"),
                new Cookie("pollution6", pollution6)
            );
        ServletActionContext.setRequest(request);

        final Map<String, Boolean> excludedName = new HashMap<String, Boolean>();

        CookieInterceptor interceptor = new CookieInterceptor() {
            @Override
            protected boolean isAcceptableName(String name) {
                boolean accepted = super.isAcceptableName(name);
                excludedName.put(name, accepted);
                return accepted;
            }
        };
        DefaultExcludedPatternsChecker excludedPatternsChecker = new DefaultExcludedPatternsChecker();
        excludedPatternsChecker.setAdditionalExcludePatterns(".*(^|\\.|\\[|'|\")class(\\.|\\[|'|\").*");
        interceptor.setExcludedPatternsChecker(excludedPatternsChecker);
        interceptor.setAcceptedPatternsChecker(new DefaultAcceptedPatternsChecker());
        interceptor.setCookiesName("*");

        MockActionInvocation invocation = new MockActionInvocation();
        invocation.setAction(new MockActionWithCookieAware());

        interceptor.intercept(invocation);

        assertFalse(excludedName.get(pollution1));
        assertFalse(excludedName.get(pollution2));
        assertFalse(excludedName.get(pollution3));
        assertFalse(excludedName.get(pollution4));
        assertFalse(excludedName.get(pollution5));
        assertFalse(excludedName.get(pollution6));
<<<<<<< HEAD

        assertFalse(excludedValue.get(pollution1));
        assertFalse(excludedValue.get(pollution2));
        assertFalse(excludedValue.get(pollution3));
        assertFalse(excludedValue.get(pollution4));
        assertFalse(excludedValue.get(pollution5));
        assertFalse(excludedValue.get(pollution6));
        
        
=======
>>>>>>> f34283b2
    }

    public void testCookiesWithStrutsInternalsAccess() throws Exception {
        MockHttpServletRequest request = new MockHttpServletRequest();
        String sessionCookieName = "session.userId";
        String sessionCookieValue = "session.userId=1";
        String appCookieName = "application.userId";
        String appCookieValue = "application.userId=1";
        String reqCookieName = "request.userId";
        String reqCookieValue = "request.userId=1";

        request.setCookies(
                new Cookie(sessionCookieName, "1"),
                new Cookie("1", sessionCookieValue),
                new Cookie(appCookieName, "1"),
                new Cookie("1", appCookieValue),
                new Cookie(reqCookieName, "1"),
                new Cookie("1", reqCookieValue)
            );
        ServletActionContext.setRequest(request);

        final Map<String, Boolean> excludedName = new HashMap<String, Boolean>();

        CookieInterceptor interceptor = new CookieInterceptor() {
            @Override
            protected boolean isAcceptableName(String name) {
                boolean accepted = super.isAcceptableName(name);
                excludedName.put(name, accepted);
                return accepted;
            }
        };
        interceptor.setExcludedPatternsChecker(new DefaultExcludedPatternsChecker());
        interceptor.setAcceptedPatternsChecker(new DefaultAcceptedPatternsChecker());
        interceptor.setCookiesName("*");

        MockActionInvocation invocation = new MockActionInvocation();
        invocation.setAction(new MockActionWithCookieAware());

        interceptor.intercept(invocation);

        assertFalse(excludedName.get(sessionCookieName));
        assertFalse(excludedName.get(appCookieName));
        assertFalse(excludedName.get(reqCookieName));
    }

    public static class MockActionWithCookieAware extends ActionSupport implements CookiesAware {

        private static final long serialVersionUID = -6202290616812813386L;

        private Map cookies = Collections.EMPTY_MAP;
        private String cookie1;
        private String cookie2;
        private String cookie3;

        public void setCookiesMap(Map<String, String> cookies) {
            this.cookies = cookies;
        }

        public Map getCookiesMap() {
            return this.cookies;
        }

        public String getCookie1() { return cookie1; }
        public void setCookie1(String cookie1) { this.cookie1 = cookie1; }

        public String getCookie2() { return cookie2; }
        public void setCookie2(String cookie2) { this.cookie2 = cookie2; }

        public String getCookie3() { return cookie3; }
        public void setCookie3(String cookie3) { this.cookie3 = cookie3; }
    }

}<|MERGE_RESOLUTION|>--- conflicted
+++ resolved
@@ -384,7 +384,6 @@
         assertFalse(excludedName.get(pollution4));
         assertFalse(excludedName.get(pollution5));
         assertFalse(excludedName.get(pollution6));
-<<<<<<< HEAD
 
         assertFalse(excludedValue.get(pollution1));
         assertFalse(excludedValue.get(pollution2));
@@ -394,8 +393,6 @@
         assertFalse(excludedValue.get(pollution6));
         
         
-=======
->>>>>>> f34283b2
     }
 
     public void testCookiesWithStrutsInternalsAccess() throws Exception {
