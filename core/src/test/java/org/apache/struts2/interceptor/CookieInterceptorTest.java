/*
 * Licensed to the Apache Software Foundation (ASF) under one
 * or more contributor license agreements.  See the NOTICE file
 * distributed with this work for additional information
 * regarding copyright ownership.  The ASF licenses this file
 * to you under the Apache License, Version 2.0 (the
 * "License"); you may not use this file except in compliance
 * with the License.  You may obtain a copy of the License at
 *
 *  http://www.apache.org/licenses/LICENSE-2.0
 *
 * Unless required by applicable law or agreed to in writing,
 * software distributed under the License is distributed on an
 * "AS IS" BASIS, WITHOUT WARRANTIES OR CONDITIONS OF ANY
 * KIND, either express or implied.  See the License for the
 * specific language governing permissions and limitations
 * under the License.
 */
package org.apache.struts2.interceptor;

import com.opensymphony.xwork2.Action;
import com.opensymphony.xwork2.ActionContext;
import com.opensymphony.xwork2.ActionInvocation;
import com.opensymphony.xwork2.ActionSupport;
import com.opensymphony.xwork2.mock.MockActionInvocation;
import com.opensymphony.xwork2.security.DefaultAcceptedPatternsChecker;
import com.opensymphony.xwork2.security.DefaultExcludedPatternsChecker;
import jakarta.servlet.http.Cookie;
import org.apache.struts2.ServletActionContext;
import org.apache.struts2.StrutsInternalTestCase;
<<<<<<< HEAD
import org.apache.struts2.action.CookiesAware;
=======
import org.apache.struts2.interceptor.parameter.StrutsParameter;
>>>>>>> 9195990b
import org.springframework.mock.web.MockHttpServletRequest;

import java.util.Collections;
import java.util.HashMap;
import java.util.Map;

import static org.easymock.EasyMock.createMock;
import static org.easymock.EasyMock.expect;
import static org.easymock.EasyMock.replay;
import static org.easymock.EasyMock.verify;

public class CookieInterceptorTest extends StrutsInternalTestCase {


    public void testIntercepDefault() throws Exception {
        MockHttpServletRequest request = new MockHttpServletRequest();
        request.setCookies(
            new Cookie("cookie1", "cookie1value"),
            new Cookie("cookie2", "cookie2value"),
            new Cookie("cookie3", "cookie3value")
        );
        ServletActionContext.setRequest(request);

        MockActionWithCookieAware action = new MockActionWithCookieAware();

        ActionContext.getContext().getValueStack().push(action);

        ActionInvocation invocation = (ActionInvocation) createMock(ActionInvocation.class);

        expect(invocation.getAction()).andReturn(action);
        expect(invocation.invoke()).andReturn(Action.SUCCESS);

        replay(invocation);

        // by default the interceptor doesn't accept any cookies
        CookieInterceptor interceptor = new CookieInterceptor();
        interceptor.setExcludedPatternsChecker(new DefaultExcludedPatternsChecker());
        interceptor.setAcceptedPatternsChecker(new DefaultAcceptedPatternsChecker());

        interceptor.intercept(invocation);

        assertTrue(action.getCookiesMap().isEmpty());
        assertNull(action.getCookie1(), null);
        assertNull(action.getCookie2(), null);
        assertNull(action.getCookie3(), null);
        assertNull(ActionContext.getContext().getValueStack().findValue("cookie1"));
        assertNull(ActionContext.getContext().getValueStack().findValue("cookie2"));
        assertNull(ActionContext.getContext().getValueStack().findValue("cookie3"));

        verify(invocation);
    }

    public void testInterceptAll1() throws Exception {
        MockHttpServletRequest request = new MockHttpServletRequest();
        request.setCookies(
            new Cookie("cookie1", "cookie1value"),
            new Cookie("cookie2", "cookie2value"),
            new Cookie("cookie3", "cookie3value")
        );
        ServletActionContext.setRequest(request);

        MockActionWithCookieAware action = new MockActionWithCookieAware();

        ActionContext.getContext().getValueStack().push(action);

        ActionInvocation invocation = (ActionInvocation) createMock(ActionInvocation.class);

        expect(invocation.getAction()).andReturn(action);
        expect(invocation.invoke()).andReturn(Action.SUCCESS);

        replay(invocation);

        CookieInterceptor interceptor = new CookieInterceptor();
        interceptor.setExcludedPatternsChecker(new DefaultExcludedPatternsChecker());
        interceptor.setAcceptedPatternsChecker(new DefaultAcceptedPatternsChecker());
        interceptor.setCookiesName("*");
        interceptor.setCookiesValue("*");
        interceptor.intercept(invocation);

        assertFalse(action.getCookiesMap().isEmpty());
        assertEquals(action.getCookiesMap().size(), 3);
        assertEquals(action.getCookiesMap().get("cookie1"), "cookie1value");
        assertEquals(action.getCookiesMap().get("cookie2"), "cookie2value");
        assertEquals(action.getCookiesMap().get("cookie3"), "cookie3value");
        assertEquals(action.getCookie1(), "cookie1value");
        assertEquals(action.getCookie2(), "cookie2value");
        assertEquals(action.getCookie3(), "cookie3value");
        assertEquals(ActionContext.getContext().getValueStack().findValue("cookie1"), "cookie1value");
        assertEquals(ActionContext.getContext().getValueStack().findValue("cookie2"), "cookie2value");
        assertEquals(ActionContext.getContext().getValueStack().findValue("cookie3"), "cookie3value");

        verify(invocation);
    }


    public void testInterceptAll2() throws Exception {
        MockHttpServletRequest request = new MockHttpServletRequest();
        request.setCookies(
            new Cookie("cookie1", "cookie1value"),
            new Cookie("cookie2", "cookie2value"),
            new Cookie("cookie3", "cookie3value")
        );
        ServletActionContext.setRequest(request);

        MockActionWithCookieAware action = new MockActionWithCookieAware();

        ActionContext.getContext().getValueStack().push(action);

        ActionInvocation invocation = (ActionInvocation) createMock(ActionInvocation.class);
        expect(invocation.getAction()).andReturn(action);
        expect(invocation.invoke()).andReturn(Action.SUCCESS);

        replay(invocation);

        CookieInterceptor interceptor = new CookieInterceptor();
        interceptor.setExcludedPatternsChecker(new DefaultExcludedPatternsChecker());
        interceptor.setAcceptedPatternsChecker(new DefaultAcceptedPatternsChecker());
        interceptor.setCookiesName("cookie1, cookie2, cookie3");
        interceptor.setCookiesValue("cookie1value, cookie2value, cookie3value");
        interceptor.intercept(invocation);

        assertFalse(action.getCookiesMap().isEmpty());
        assertEquals(action.getCookiesMap().size(), 3);
        assertEquals(action.getCookiesMap().get("cookie1"), "cookie1value");
        assertEquals(action.getCookiesMap().get("cookie2"), "cookie2value");
        assertEquals(action.getCookiesMap().get("cookie3"), "cookie3value");
        assertEquals(action.getCookie1(), "cookie1value");
        assertEquals(action.getCookie2(), "cookie2value");
        assertEquals(action.getCookie3(), "cookie3value");
        assertEquals(ActionContext.getContext().getValueStack().findValue("cookie1"), "cookie1value");
        assertEquals(ActionContext.getContext().getValueStack().findValue("cookie2"), "cookie2value");
        assertEquals(ActionContext.getContext().getValueStack().findValue("cookie3"), "cookie3value");

        verify(invocation);
    }

    public void testInterceptSelectedCookiesNameOnly1() throws Exception {
        MockHttpServletRequest request = new MockHttpServletRequest();
        request.setCookies(
            new Cookie("cookie1", "cookie1value"),
            new Cookie("cookie2", "cookie2value"),
            new Cookie("cookie3", "cookie3value")
        );
        ServletActionContext.setRequest(request);

        MockActionWithCookieAware action = new MockActionWithCookieAware();

        ActionContext.getContext().getValueStack().push(action);

        ActionInvocation invocation = (ActionInvocation) createMock(ActionInvocation.class);
        expect(invocation.getAction()).andReturn(action);
        expect(invocation.invoke()).andReturn(Action.SUCCESS);

        replay(invocation);

        CookieInterceptor interceptor = new CookieInterceptor();
        interceptor.setExcludedPatternsChecker(new DefaultExcludedPatternsChecker());
        interceptor.setAcceptedPatternsChecker(new DefaultAcceptedPatternsChecker());
        interceptor.setCookiesName("cookie1, cookie3");
        interceptor.setCookiesValue("cookie1value, cookie2value, cookie3value");
        interceptor.intercept(invocation);

        assertFalse(action.getCookiesMap().isEmpty());
        assertEquals(action.getCookiesMap().size(), 2);
        assertEquals(action.getCookiesMap().get("cookie1"), "cookie1value");
        assertEquals(action.getCookiesMap().get("cookie2"), null);
        assertEquals(action.getCookiesMap().get("cookie3"), "cookie3value");
        assertEquals(action.getCookie1(), "cookie1value");
        assertEquals(action.getCookie2(), null);
        assertEquals(action.getCookie3(), "cookie3value");
        assertEquals(ActionContext.getContext().getValueStack().findValue("cookie1"), "cookie1value");
        assertEquals(ActionContext.getContext().getValueStack().findValue("cookie2"), null);
        assertEquals(ActionContext.getContext().getValueStack().findValue("cookie3"), "cookie3value");

        verify(invocation);
    }

    public void testInterceptSelectedCookiesNameOnly2() throws Exception {
        MockHttpServletRequest request = new MockHttpServletRequest();
        request.setCookies(
            new Cookie("cookie1", "cookie1value"),
            new Cookie("cookie2", "cookie2value"),
            new Cookie("cookie3", "cookie3value")
        );
        ServletActionContext.setRequest(request);

        MockActionWithCookieAware action = new MockActionWithCookieAware();

        ActionContext.getContext().getValueStack().push(action);

        ActionInvocation invocation = (ActionInvocation) createMock(ActionInvocation.class);

        expect(invocation.getAction()).andReturn(action);
        expect(invocation.invoke()).andReturn(Action.SUCCESS);

        replay(invocation);

        CookieInterceptor interceptor = new CookieInterceptor();
        interceptor.setExcludedPatternsChecker(new DefaultExcludedPatternsChecker());
        interceptor.setAcceptedPatternsChecker(new DefaultAcceptedPatternsChecker());
        interceptor.setCookiesName("cookie1, cookie3");
        interceptor.setCookiesValue("*");
        interceptor.intercept(invocation);

        assertFalse(action.getCookiesMap().isEmpty());
        assertEquals(action.getCookiesMap().size(), 2);
        assertEquals(action.getCookiesMap().get("cookie1"), "cookie1value");
        assertEquals(action.getCookiesMap().get("cookie2"), null);
        assertEquals(action.getCookiesMap().get("cookie3"), "cookie3value");
        assertEquals(action.getCookie1(), "cookie1value");
        assertEquals(action.getCookie2(), null);
        assertEquals(action.getCookie3(), "cookie3value");
        assertEquals(ActionContext.getContext().getValueStack().findValue("cookie1"), "cookie1value");
        assertEquals(ActionContext.getContext().getValueStack().findValue("cookie2"), null);
        assertEquals(ActionContext.getContext().getValueStack().findValue("cookie3"), "cookie3value");

        verify(invocation);
    }

    public void testInterceptSelectedCookiesNameOnly3() throws Exception {
        MockHttpServletRequest request = new MockHttpServletRequest();
        request.setCookies(
            new Cookie("cookie1", "cookie1value"),
            new Cookie("cookie2", "cookie2value"),
            new Cookie("cookie3", "cookie3value")
        );
        ServletActionContext.setRequest(request);

        MockActionWithCookieAware action = new MockActionWithCookieAware();

        ActionContext.getContext().getValueStack().push(action);

        ActionInvocation invocation = (ActionInvocation) createMock(ActionInvocation.class);
        expect(invocation.getAction()).andReturn(action);
        expect(invocation.invoke()).andReturn(Action.SUCCESS);

        replay(invocation);

        CookieInterceptor interceptor = new CookieInterceptor();
        interceptor.setExcludedPatternsChecker(new DefaultExcludedPatternsChecker());
        interceptor.setAcceptedPatternsChecker(new DefaultAcceptedPatternsChecker());
        interceptor.setCookiesName("cookie1, cookie3");
        interceptor.setCookiesValue("");
        interceptor.intercept(invocation);

        assertFalse(action.getCookiesMap().isEmpty());
        assertEquals(action.getCookiesMap().size(), 2);
        assertEquals(action.getCookiesMap().get("cookie1"), "cookie1value");
        assertEquals(action.getCookiesMap().get("cookie2"), null);
        assertEquals(action.getCookiesMap().get("cookie3"), "cookie3value");
        assertEquals(action.getCookie1(), "cookie1value");
        assertEquals(action.getCookie2(), null);
        assertEquals(action.getCookie3(), "cookie3value");
        assertEquals(ActionContext.getContext().getValueStack().findValue("cookie1"), "cookie1value");
        assertEquals(ActionContext.getContext().getValueStack().findValue("cookie2"), null);
        assertEquals(ActionContext.getContext().getValueStack().findValue("cookie3"), "cookie3value");

        verify(invocation);
    }


    public void testInterceptSelectedCookiesNameAndValue() throws Exception {
        MockHttpServletRequest request = new MockHttpServletRequest();
        request.setCookies(
            new Cookie("cookie1", "cookie1value"),
            new Cookie("cookie2", "cookie2value"),
            new Cookie("cookie3", "cookie3value")
        );
        ServletActionContext.setRequest(request);

        MockActionWithCookieAware action = new MockActionWithCookieAware();

        ActionContext.getContext().getValueStack().push(action);

        ActionInvocation invocation = (ActionInvocation) createMock(ActionInvocation.class);
        expect(invocation.getAction()).andReturn(action);
        expect(invocation.invoke()).andReturn(Action.SUCCESS);

        replay(invocation);

        CookieInterceptor interceptor = new CookieInterceptor();
        interceptor.setExcludedPatternsChecker(new DefaultExcludedPatternsChecker());
        interceptor.setAcceptedPatternsChecker(new DefaultAcceptedPatternsChecker());
        interceptor.setCookiesName("cookie1, cookie3");
        interceptor.setCookiesValue("cookie1value");
        interceptor.intercept(invocation);

        assertFalse(action.getCookiesMap().isEmpty());
        assertEquals(action.getCookiesMap().size(), 1);
        assertEquals(action.getCookiesMap().get("cookie1"), "cookie1value");
        assertEquals(action.getCookiesMap().get("cookie2"), null);
        assertEquals(action.getCookiesMap().get("cookie3"), null);
        assertEquals(action.getCookie1(), "cookie1value");
        assertEquals(action.getCookie2(), null);
        assertEquals(action.getCookie3(), null);
        assertEquals(ActionContext.getContext().getValueStack().findValue("cookie1"), "cookie1value");
        assertEquals(ActionContext.getContext().getValueStack().findValue("cookie2"), null);
        assertEquals(ActionContext.getContext().getValueStack().findValue("cookie3"), null);

        verify(invocation);
    }

    public void testCookiesWithClassPollution() throws Exception {
        MockHttpServletRequest request = new MockHttpServletRequest();
        String pollution1 = "model['class']['classLoader']['jarPath']";
        String pollution2 = "model.class.classLoader.jarPath";
        String pollution3 = "class.classLoader.jarPath";
        String pollution4 = "class['classLoader']['jarPath']";
        String pollution5 = "model[\"class\"]['classLoader']['jarPath']";
        String pollution6 = "class[\"classLoader\"]['jarPath']";

        try {
            new Cookie(pollution1, "pollution1");
            fail("It shouldn't be possible to create cookie: " + pollution1);
        } catch (IllegalArgumentException e) {
            assertTrue(e.getMessage(), e.getMessage().startsWith("Cookie name \"" + pollution1 + "\" is a reserved token"));
        }

        try {
            new Cookie(pollution4, "pollution4");
            fail("It shouldn't be possible to create cookie: " + pollution4);
        } catch (IllegalArgumentException e) {
            assertTrue(e.getMessage(), e.getMessage().startsWith("Cookie name \"" + pollution4 + "\" is a reserved token"));
        }

        try {
            new Cookie(pollution5, "pollution5");
            fail("It shouldn't be possible to create cookie: " + pollution5);
        } catch (IllegalArgumentException e) {
            assertTrue(e.getMessage(), e.getMessage().startsWith("Cookie name \"" + pollution5 + "\" is a reserved token"));
        }

        try {
            new Cookie(pollution6, "pollution6");
            fail("It shouldn't be possible to create cookie: " + pollution6);
        } catch (IllegalArgumentException e) {
            assertTrue(e.getMessage(), e.getMessage().startsWith("Cookie name \"" + pollution6 + "\" is a reserved token"));
        }

        request.setCookies(
            new Cookie("pollution1", pollution1),
            new Cookie(pollution2, "pollution2"),
            new Cookie("pollution2", pollution2),
            new Cookie(pollution3, "pollution3"),
            new Cookie("pollution3", pollution3),
            new Cookie("pollution4", pollution4),
            new Cookie("pollution5", pollution5),
            new Cookie("pollution6", pollution6)
        );
        ServletActionContext.setRequest(request);

        final Map<String, Boolean> excludedName = new HashMap<String, Boolean>();

        CookieInterceptor interceptor = new CookieInterceptor() {
            @Override
            protected boolean isAcceptableName(String name) {
                boolean accepted = super.isAcceptableName(name);
                excludedName.put(name, accepted);
                return accepted;
            }
        };
        DefaultExcludedPatternsChecker excludedPatternsChecker = new DefaultExcludedPatternsChecker();
        excludedPatternsChecker.setAdditionalExcludePatterns(".*(^|\\.|\\[|'|\")class(\\.|\\[|'|\").*");
        interceptor.setExcludedPatternsChecker(excludedPatternsChecker);
        interceptor.setAcceptedPatternsChecker(new DefaultAcceptedPatternsChecker());
        interceptor.setCookiesName("*");

        MockActionInvocation invocation = new MockActionInvocation();
        invocation.setAction(new MockActionWithCookieAware());

        interceptor.intercept(invocation);

        //assertFalse(excludedName.get(pollution1));
        assertFalse(excludedName.get(pollution2));
        assertFalse(excludedName.get(pollution3));
        //assertFalse(excludedName.get(pollution4));
        //assertFalse(excludedName.get(pollution5));
//        assertFalse(excludedName.get(pollution6));
    }

    public void testCookiesWithStrutsInternalsAccess() throws Exception {
        MockHttpServletRequest request = new MockHttpServletRequest();
        String sessionCookieName = "session.userId";
        String sessionCookieValue = "session.userId=1";
        String appCookieName = "application.userId";
        String appCookieValue = "application.userId=1";
        String reqCookieName = "request.userId";
        String reqCookieValue = "request.userId=1";

        request.setCookies(
            new Cookie(sessionCookieName, "1"),
            new Cookie("1", sessionCookieValue),
            new Cookie(appCookieName, "1"),
            new Cookie("1", appCookieValue),
            new Cookie(reqCookieName, "1"),
            new Cookie("1", reqCookieValue)
        );
        ServletActionContext.setRequest(request);

        final Map<String, Boolean> excludedName = new HashMap<String, Boolean>();

        CookieInterceptor interceptor = new CookieInterceptor() {
            @Override
            protected boolean isAcceptableName(String name) {
                boolean accepted = super.isAcceptableName(name);
                excludedName.put(name, accepted);
                return accepted;
            }
        };
        interceptor.setExcludedPatternsChecker(new DefaultExcludedPatternsChecker());
        interceptor.setAcceptedPatternsChecker(new DefaultAcceptedPatternsChecker());
        interceptor.setCookiesName("*");

        MockActionInvocation invocation = new MockActionInvocation();
        invocation.setAction(new MockActionWithCookieAware());

        interceptor.intercept(invocation);

        assertFalse(excludedName.get(sessionCookieName));
        assertFalse(excludedName.get(appCookieName));
        assertFalse(excludedName.get(reqCookieName));
    }

    public static class MockActionWithCookieAware extends ActionSupport implements CookiesAware {

        private static final long serialVersionUID = -6202290616812813386L;

        private Map cookies = Collections.EMPTY_MAP;
        private String cookie1;
        private String cookie2;
        private String cookie3;

        @Override
<<<<<<< HEAD
=======
        public void setCookiesMap(Map<String, String> cookies) {
            this.cookies = cookies;
        }

        public Map getCookiesMap() {
            return this.cookies;
        }

        public String getCookie1() {
            return cookie1;
        }

        @StrutsParameter
        public void setCookie1(String cookie1) {
            this.cookie1 = cookie1;
        }

        public String getCookie2() {
            return cookie2;
        }

        @StrutsParameter
        public void setCookie2(String cookie2) {
            this.cookie2 = cookie2;
        }

        public String getCookie3() {
            return cookie3;
        }

        @StrutsParameter
        public void setCookie3(String cookie3) {
            this.cookie3 = cookie3;
        }
    }

    public static class MockActionWithActionCookieAware extends ActionSupport implements org.apache.struts2.action.CookiesAware {

        private Map cookies = Collections.EMPTY_MAP;
        private String cookie1;
        private String cookie2;
        private String cookie3;

        @Override
>>>>>>> 9195990b
        public void withCookies(Map<String, String> cookies) {
            this.cookies = cookies;
        }

        public Map getCookiesMap() {
            return this.cookies;
        }

        public String getCookie1() {
            return cookie1;
        }

        @StrutsParameter
        public void setCookie1(String cookie1) {
            this.cookie1 = cookie1;
        }

        public String getCookie2() {
            return cookie2;
        }

        @StrutsParameter
        public void setCookie2(String cookie2) {
            this.cookie2 = cookie2;
        }

        public String getCookie3() {
            return cookie3;
        }

        @StrutsParameter
        public void setCookie3(String cookie3) {
            this.cookie3 = cookie3;
        }
    }

}<|MERGE_RESOLUTION|>--- conflicted
+++ resolved
@@ -28,11 +28,8 @@
 import jakarta.servlet.http.Cookie;
 import org.apache.struts2.ServletActionContext;
 import org.apache.struts2.StrutsInternalTestCase;
-<<<<<<< HEAD
 import org.apache.struts2.action.CookiesAware;
-=======
 import org.apache.struts2.interceptor.parameter.StrutsParameter;
->>>>>>> 9195990b
 import org.springframework.mock.web.MockHttpServletRequest;
 
 import java.util.Collections;
@@ -466,9 +463,7 @@
         private String cookie3;
 
         @Override
-<<<<<<< HEAD
-=======
-        public void setCookiesMap(Map<String, String> cookies) {
+        public void withCookies(Map<String, String> cookies) {
             this.cookies = cookies;
         }
 
@@ -504,49 +499,4 @@
         }
     }
 
-    public static class MockActionWithActionCookieAware extends ActionSupport implements org.apache.struts2.action.CookiesAware {
-
-        private Map cookies = Collections.EMPTY_MAP;
-        private String cookie1;
-        private String cookie2;
-        private String cookie3;
-
-        @Override
->>>>>>> 9195990b
-        public void withCookies(Map<String, String> cookies) {
-            this.cookies = cookies;
-        }
-
-        public Map getCookiesMap() {
-            return this.cookies;
-        }
-
-        public String getCookie1() {
-            return cookie1;
-        }
-
-        @StrutsParameter
-        public void setCookie1(String cookie1) {
-            this.cookie1 = cookie1;
-        }
-
-        public String getCookie2() {
-            return cookie2;
-        }
-
-        @StrutsParameter
-        public void setCookie2(String cookie2) {
-            this.cookie2 = cookie2;
-        }
-
-        public String getCookie3() {
-            return cookie3;
-        }
-
-        @StrutsParameter
-        public void setCookie3(String cookie3) {
-            this.cookie3 = cookie3;
-        }
-    }
-
 }