/*
 * $Id$
 *
 * Licensed to the Apache Software Foundation (ASF) under one
 * or more contributor license agreements.  See the NOTICE file
 * distributed with this work for additional information
 * regarding copyright ownership.  The ASF licenses this file
 * to you under the Apache License, Version 2.0 (the
 * "License"); you may not use this file except in compliance
 * with the License.  You may obtain a copy of the License at
 *
 *  http://www.apache.org/licenses/LICENSE-2.0
 *
 * Unless required by applicable law or agreed to in writing,
 * software distributed under the License is distributed on an
 * "AS IS" BASIS, WITHOUT WARRANTIES OR CONDITIONS OF ANY
 * KIND, either express or implied.  See the License for the
 * specific language governing permissions and limitations
 * under the License.
 */

package org.apache.struts2.interceptor;

import java.util.Collections;
import java.util.HashMap;
import java.util.Map;

import javax.servlet.http.Cookie;

import com.opensymphony.xwork2.security.DefaultAcceptedPatternsChecker;
import com.opensymphony.xwork2.security.DefaultExcludedPatternsChecker;
import com.opensymphony.xwork2.mock.MockActionInvocation;
import org.springframework.mock.web.MockHttpServletRequest;

import org.apache.struts2.ServletActionContext;
import org.apache.struts2.StrutsInternalTestCase;
import static org.easymock.EasyMock.*;

import com.opensymphony.xwork2.Action;
import com.opensymphony.xwork2.ActionContext;
import com.opensymphony.xwork2.ActionInvocation;
import com.opensymphony.xwork2.ActionSupport;

public class CookieInterceptorTest extends StrutsInternalTestCase {


    public void testIntercepDefault() throws Exception {
        MockHttpServletRequest request = new MockHttpServletRequest();
        request.setCookies(
                new Cookie("cookie1", "cookie1value"),
                new Cookie("cookie2", "cookie2value"),
                new Cookie("cookie3", "cookie3value")
        );
        ServletActionContext.setRequest(request);

        MockActionWithCookieAware action = new MockActionWithCookieAware();

        ActionContext.getContext().getValueStack().push(action);

        ActionInvocation invocation = (ActionInvocation) createMock(ActionInvocation.class);
        
        expect(invocation.getAction()).andReturn(action);
        expect(invocation.invoke()).andReturn(Action.SUCCESS);

        replay(invocation);

        // by default the interceptor doesn't accept any cookies
        CookieInterceptor interceptor = new CookieInterceptor();
        interceptor.setExcludedPatternsChecker(new DefaultExcludedPatternsChecker());
        interceptor.setAcceptedPatternsChecker(new DefaultAcceptedPatternsChecker());

        interceptor.intercept(invocation);

        assertTrue(action.getCookiesMap().isEmpty());
        assertNull(action.getCookie1(), null);
        assertNull(action.getCookie2(), null);
        assertNull(action.getCookie3(), null);
        assertNull(ActionContext.getContext().getValueStack().findValue("cookie1"));
        assertNull(ActionContext.getContext().getValueStack().findValue("cookie2"));
        assertNull(ActionContext.getContext().getValueStack().findValue("cookie3"));
        
        verify(invocation);
    }

    public void testInterceptAll1() throws Exception {
        MockHttpServletRequest request = new MockHttpServletRequest();
        request.setCookies(
                new Cookie("cookie1", "cookie1value"),
                new Cookie("cookie2", "cookie2value"),
                new Cookie("cookie3", "cookie3value")
        );
        ServletActionContext.setRequest(request);

        MockActionWithCookieAware action = new MockActionWithCookieAware();

        ActionContext.getContext().getValueStack().push(action);

        ActionInvocation invocation = (ActionInvocation) createMock(ActionInvocation.class);
        
        expect(invocation.getAction()).andReturn(action);
        expect(invocation.invoke()).andReturn(Action.SUCCESS);

        replay(invocation);

        CookieInterceptor interceptor = new CookieInterceptor();
        interceptor.setExcludedPatternsChecker(new DefaultExcludedPatternsChecker());
        interceptor.setAcceptedPatternsChecker(new DefaultAcceptedPatternsChecker());
        interceptor.setCookiesName("*");
        interceptor.setCookiesValue("*");
        interceptor.intercept(invocation);

        assertFalse(action.getCookiesMap().isEmpty());
        assertEquals(action.getCookiesMap().size(), 3);
        assertEquals(action.getCookiesMap().get("cookie1"), "cookie1value");
        assertEquals(action.getCookiesMap().get("cookie2"), "cookie2value");
        assertEquals(action.getCookiesMap().get("cookie3"), "cookie3value");
        assertEquals(action.getCookie1(), "cookie1value");
        assertEquals(action.getCookie2(), "cookie2value");
        assertEquals(action.getCookie3(), "cookie3value");
        assertEquals(ActionContext.getContext().getValueStack().findValue("cookie1"), "cookie1value");
        assertEquals(ActionContext.getContext().getValueStack().findValue("cookie2"), "cookie2value");
        assertEquals(ActionContext.getContext().getValueStack().findValue("cookie3"), "cookie3value");
        
        verify(invocation);
    }


    public void testInterceptAll2() throws Exception {
        MockHttpServletRequest request = new MockHttpServletRequest();
        request.setCookies(
                new Cookie("cookie1", "cookie1value"),
                new Cookie("cookie2", "cookie2value"),
                new Cookie("cookie3", "cookie3value")
        );
        ServletActionContext.setRequest(request);

        MockActionWithCookieAware action = new MockActionWithCookieAware();

        ActionContext.getContext().getValueStack().push(action);

        ActionInvocation invocation = (ActionInvocation) createMock(ActionInvocation.class);
        expect(invocation.getAction()).andReturn(action);
        expect(invocation.invoke()).andReturn(Action.SUCCESS);

        replay(invocation);

        CookieInterceptor interceptor = new CookieInterceptor();
        interceptor.setExcludedPatternsChecker(new DefaultExcludedPatternsChecker());
        interceptor.setAcceptedPatternsChecker(new DefaultAcceptedPatternsChecker());
        interceptor.setCookiesName("cookie1, cookie2, cookie3");
        interceptor.setCookiesValue("cookie1value, cookie2value, cookie3value");
        interceptor.intercept(invocation);

        assertFalse(action.getCookiesMap().isEmpty());
        assertEquals(action.getCookiesMap().size(), 3);
        assertEquals(action.getCookiesMap().get("cookie1"), "cookie1value");
        assertEquals(action.getCookiesMap().get("cookie2"), "cookie2value");
        assertEquals(action.getCookiesMap().get("cookie3"), "cookie3value");
        assertEquals(action.getCookie1(), "cookie1value");
        assertEquals(action.getCookie2(), "cookie2value");
        assertEquals(action.getCookie3(), "cookie3value");
        assertEquals(ActionContext.getContext().getValueStack().findValue("cookie1"), "cookie1value");
        assertEquals(ActionContext.getContext().getValueStack().findValue("cookie2"), "cookie2value");
        assertEquals(ActionContext.getContext().getValueStack().findValue("cookie3"), "cookie3value");
        
        verify(invocation);
    }

    public void testInterceptSelectedCookiesNameOnly1() throws Exception {
        MockHttpServletRequest request = new MockHttpServletRequest();
        request.setCookies(
                new Cookie("cookie1", "cookie1value"),
                new Cookie("cookie2", "cookie2value"),
                new Cookie("cookie3", "cookie3value")
        );
        ServletActionContext.setRequest(request);

        MockActionWithCookieAware action = new MockActionWithCookieAware();

        ActionContext.getContext().getValueStack().push(action);

        ActionInvocation invocation = (ActionInvocation) createMock(ActionInvocation.class);
        expect(invocation.getAction()).andReturn(action);
        expect(invocation.invoke()).andReturn(Action.SUCCESS);

        replay(invocation);

        CookieInterceptor interceptor = new CookieInterceptor();
        interceptor.setExcludedPatternsChecker(new DefaultExcludedPatternsChecker());
        interceptor.setAcceptedPatternsChecker(new DefaultAcceptedPatternsChecker());
        interceptor.setCookiesName("cookie1, cookie3");
        interceptor.setCookiesValue("cookie1value, cookie2value, cookie3value");
        interceptor.intercept(invocation);

        assertFalse(action.getCookiesMap().isEmpty());
        assertEquals(action.getCookiesMap().size(), 2);
        assertEquals(action.getCookiesMap().get("cookie1"), "cookie1value");
        assertEquals(action.getCookiesMap().get("cookie2"), null);
        assertEquals(action.getCookiesMap().get("cookie3"), "cookie3value");
        assertEquals(action.getCookie1(), "cookie1value");
        assertEquals(action.getCookie2(), null);
        assertEquals(action.getCookie3(), "cookie3value");
        assertEquals(ActionContext.getContext().getValueStack().findValue("cookie1"), "cookie1value");
        assertEquals(ActionContext.getContext().getValueStack().findValue("cookie2"), null);
        assertEquals(ActionContext.getContext().getValueStack().findValue("cookie3"), "cookie3value");
        
        verify(invocation);
    }

    public void testInterceptSelectedCookiesNameOnly2() throws Exception {
        MockHttpServletRequest request = new MockHttpServletRequest();
        request.setCookies(
                new Cookie("cookie1", "cookie1value"),
                new Cookie("cookie2", "cookie2value"),
                new Cookie("cookie3", "cookie3value")
        );
        ServletActionContext.setRequest(request);

        MockActionWithCookieAware action = new MockActionWithCookieAware();

        ActionContext.getContext().getValueStack().push(action);

        ActionInvocation invocation = (ActionInvocation) createMock(ActionInvocation.class);
        
        expect(invocation.getAction()).andReturn(action);
        expect(invocation.invoke()).andReturn(Action.SUCCESS);

        replay(invocation);

        CookieInterceptor interceptor = new CookieInterceptor();
        interceptor.setExcludedPatternsChecker(new DefaultExcludedPatternsChecker());
        interceptor.setAcceptedPatternsChecker(new DefaultAcceptedPatternsChecker());
        interceptor.setCookiesName("cookie1, cookie3");
        interceptor.setCookiesValue("*");
        interceptor.intercept(invocation);

        assertFalse(action.getCookiesMap().isEmpty());
        assertEquals(action.getCookiesMap().size(), 2);
        assertEquals(action.getCookiesMap().get("cookie1"), "cookie1value");
        assertEquals(action.getCookiesMap().get("cookie2"), null);
        assertEquals(action.getCookiesMap().get("cookie3"), "cookie3value");
        assertEquals(action.getCookie1(), "cookie1value");
        assertEquals(action.getCookie2(), null);
        assertEquals(action.getCookie3(), "cookie3value");
        assertEquals(ActionContext.getContext().getValueStack().findValue("cookie1"), "cookie1value");
        assertEquals(ActionContext.getContext().getValueStack().findValue("cookie2"), null);
        assertEquals(ActionContext.getContext().getValueStack().findValue("cookie3"), "cookie3value");
        
        verify(invocation);
    }

    public void testInterceptSelectedCookiesNameOnly3() throws Exception {
        MockHttpServletRequest request = new MockHttpServletRequest();
        request.setCookies(
                new Cookie("cookie1", "cookie1value"),
                new Cookie("cookie2", "cookie2value"),
                new Cookie("cookie3", "cookie3value")
        );
        ServletActionContext.setRequest(request);

        MockActionWithCookieAware action = new MockActionWithCookieAware();

        ActionContext.getContext().getValueStack().push(action);

        ActionInvocation invocation = (ActionInvocation) createMock(ActionInvocation.class);
        expect(invocation.getAction()).andReturn(action);
        expect(invocation.invoke()).andReturn(Action.SUCCESS);

        replay(invocation);

        CookieInterceptor interceptor = new CookieInterceptor();
        interceptor.setExcludedPatternsChecker(new DefaultExcludedPatternsChecker());
        interceptor.setAcceptedPatternsChecker(new DefaultAcceptedPatternsChecker());
        interceptor.setCookiesName("cookie1, cookie3");
        interceptor.setCookiesValue("");
        interceptor.intercept(invocation);

        assertFalse(action.getCookiesMap().isEmpty());
        assertEquals(action.getCookiesMap().size(), 2);
        assertEquals(action.getCookiesMap().get("cookie1"), "cookie1value");
        assertEquals(action.getCookiesMap().get("cookie2"), null);
        assertEquals(action.getCookiesMap().get("cookie3"), "cookie3value");
        assertEquals(action.getCookie1(), "cookie1value");
        assertEquals(action.getCookie2(), null);
        assertEquals(action.getCookie3(), "cookie3value");
        assertEquals(ActionContext.getContext().getValueStack().findValue("cookie1"), "cookie1value");
        assertEquals(ActionContext.getContext().getValueStack().findValue("cookie2"), null);
        assertEquals(ActionContext.getContext().getValueStack().findValue("cookie3"), "cookie3value");
        
        verify(invocation);
    }


    public void testInterceptSelectedCookiesNameAndValue() throws Exception {
        MockHttpServletRequest request = new MockHttpServletRequest();
        request.setCookies(
                new Cookie("cookie1", "cookie1value"),
                new Cookie("cookie2", "cookie2value"),
                new Cookie("cookie3", "cookie3value")
        );
        ServletActionContext.setRequest(request);

        MockActionWithCookieAware action = new MockActionWithCookieAware();

        ActionContext.getContext().getValueStack().push(action);

        ActionInvocation invocation = (ActionInvocation) createMock(ActionInvocation.class);
        expect(invocation.getAction()).andReturn(action);
        expect(invocation.invoke()).andReturn(Action.SUCCESS);

        replay(invocation);

        CookieInterceptor interceptor = new CookieInterceptor();
        interceptor.setExcludedPatternsChecker(new DefaultExcludedPatternsChecker());
        interceptor.setAcceptedPatternsChecker(new DefaultAcceptedPatternsChecker());
        interceptor.setCookiesName("cookie1, cookie3");
        interceptor.setCookiesValue("cookie1value");
        interceptor.intercept(invocation);

        assertFalse(action.getCookiesMap().isEmpty());
        assertEquals(action.getCookiesMap().size(), 1);
        assertEquals(action.getCookiesMap().get("cookie1"), "cookie1value");
        assertEquals(action.getCookiesMap().get("cookie2"), null);
        assertEquals(action.getCookiesMap().get("cookie3"), null);
        assertEquals(action.getCookie1(), "cookie1value");
        assertEquals(action.getCookie2(), null);
        assertEquals(action.getCookie3(), null);
        assertEquals(ActionContext.getContext().getValueStack().findValue("cookie1"), "cookie1value");
        assertEquals(ActionContext.getContext().getValueStack().findValue("cookie2"), null);
        assertEquals(ActionContext.getContext().getValueStack().findValue("cookie3"), null);
        
        verify(invocation);
    }

    public void testCookiesWithClassPollution() throws Exception {
        MockHttpServletRequest request = new MockHttpServletRequest();
        String pollution1 = "model['class']['classLoader']['jarPath']";
        String pollution2 = "model.class.classLoader.jarPath";
        String pollution3 = "class.classLoader.jarPath";
        String pollution4 = "class['classLoader']['jarPath']";
        String pollution5 = "model[\"class\"]['classLoader']['jarPath']";
        String pollution6 = "class[\"classLoader\"]['jarPath']";

        request.setCookies(
                new Cookie(pollution1, "pollution1"),
                new Cookie("pollution1", pollution1),
                new Cookie(pollution2, "pollution2"),
                new Cookie("pollution2", pollution2),
                new Cookie(pollution3, "pollution3"),
                new Cookie("pollution3", pollution3),
                new Cookie(pollution4, "pollution4"),
                new Cookie("pollution4", pollution4),
                new Cookie(pollution5, "pollution5"),
                new Cookie("pollution5", pollution5),
                new Cookie(pollution6, "pollution6"),
                new Cookie("pollution6", pollution6)
            );
        ServletActionContext.setRequest(request);

        final Map<String, Boolean> excludedName = new HashMap<String, Boolean>();

        CookieInterceptor interceptor = new CookieInterceptor() {
            @Override
            protected boolean isAcceptableName(String name) {
                boolean accepted = super.isAcceptableName(name);
                excludedName.put(name, accepted);
                return accepted;
            }
        };
        DefaultExcludedPatternsChecker excludedPatternsChecker = new DefaultExcludedPatternsChecker();
        excludedPatternsChecker.setAdditionalExcludePatterns(".*(^|\\.|\\[|'|\")class(\\.|\\[|'|\").*");
        interceptor.setExcludedPatternsChecker(excludedPatternsChecker);
        interceptor.setAcceptedPatternsChecker(new DefaultAcceptedPatternsChecker());
        interceptor.setCookiesName("*");

        MockActionInvocation invocation = new MockActionInvocation();
        invocation.setAction(new MockActionWithCookieAware());

        interceptor.intercept(invocation);

        assertFalse(excludedName.get(pollution1));
        assertFalse(excludedName.get(pollution2));
        assertFalse(excludedName.get(pollution3));
        assertFalse(excludedName.get(pollution4));
        assertFalse(excludedName.get(pollution5));
        assertFalse(excludedName.get(pollution6));
<<<<<<< HEAD

        assertFalse(excludedValue.get(pollution1));
        assertFalse(excludedValue.get(pollution2));
        assertFalse(excludedValue.get(pollution3));
        assertFalse(excludedValue.get(pollution4));
        assertFalse(excludedValue.get(pollution5));
        assertFalse(excludedValue.get(pollution6));
        
        
=======
>>>>>>> f34283b2
    }

    public void testCookiesWithStrutsInternalsAccess() throws Exception {
        MockHttpServletRequest request = new MockHttpServletRequest();
        String sessionCookieName = "session.userId";
        String sessionCookieValue = "session.userId=1";
        String appCookieName = "application.userId";
        String appCookieValue = "application.userId=1";
        String reqCookieName = "request.userId";
        String reqCookieValue = "request.userId=1";

        request.setCookies(
                new Cookie(sessionCookieName, "1"),
                new Cookie("1", sessionCookieValue),
                new Cookie(appCookieName, "1"),
                new Cookie("1", appCookieValue),
                new Cookie(reqCookieName, "1"),
                new Cookie("1", reqCookieValue)
            );
        ServletActionContext.setRequest(request);

        final Map<String, Boolean> excludedName = new HashMap<String, Boolean>();

        CookieInterceptor interceptor = new CookieInterceptor() {
            @Override
            protected boolean isAcceptableName(String name) {
                boolean accepted = super.isAcceptableName(name);
                excludedName.put(name, accepted);
                return accepted;
            }
        };
        interceptor.setExcludedPatternsChecker(new DefaultExcludedPatternsChecker());
        interceptor.setAcceptedPatternsChecker(new DefaultAcceptedPatternsChecker());
        interceptor.setCookiesName("*");

        MockActionInvocation invocation = new MockActionInvocation();
        invocation.setAction(new MockActionWithCookieAware());

        interceptor.intercept(invocation);

        assertFalse(excludedName.get(sessionCookieName));
        assertFalse(excludedName.get(appCookieName));
        assertFalse(excludedName.get(reqCookieName));
    }

    public static class MockActionWithCookieAware extends ActionSupport implements CookiesAware {

        private static final long serialVersionUID = -6202290616812813386L;

        private Map cookies = Collections.EMPTY_MAP;
        private String cookie1;
        private String cookie2;
        private String cookie3;

        public void setCookiesMap(Map<String, String> cookies) {
            this.cookies = cookies;
        }

        public Map getCookiesMap() {
            return this.cookies;
        }

        public String getCookie1() { return cookie1; }
        public void setCookie1(String cookie1) { this.cookie1 = cookie1; }

        public String getCookie2() { return cookie2; }
        public void setCookie2(String cookie2) { this.cookie2 = cookie2; }

        public String getCookie3() { return cookie3; }
        public void setCookie3(String cookie3) { this.cookie3 = cookie3; }
    }

}<|MERGE_RESOLUTION|>--- conflicted
+++ resolved
@@ -358,6 +358,7 @@
         ServletActionContext.setRequest(request);
 
         final Map<String, Boolean> excludedName = new HashMap<String, Boolean>();
+        final Map<String, Boolean> excludedValue = new HashMap<String, Boolean>();
 
         CookieInterceptor interceptor = new CookieInterceptor() {
             @Override
@@ -366,6 +367,13 @@
                 excludedName.put(name, accepted);
                 return accepted;
             }
+
+            @Override
+            protected boolean isAcceptableValue(String value) {
+                boolean accepted = super.isAcceptableValue(value);
+                excludedValue.put(value, accepted);
+                return accepted;
+            }
         };
         DefaultExcludedPatternsChecker excludedPatternsChecker = new DefaultExcludedPatternsChecker();
         excludedPatternsChecker.setAdditionalExcludePatterns(".*(^|\\.|\\[|'|\")class(\\.|\\[|'|\").*");
@@ -384,7 +392,6 @@
         assertFalse(excludedName.get(pollution4));
         assertFalse(excludedName.get(pollution5));
         assertFalse(excludedName.get(pollution6));
-<<<<<<< HEAD
 
         assertFalse(excludedValue.get(pollution1));
         assertFalse(excludedValue.get(pollution2));
@@ -394,8 +401,6 @@
         assertFalse(excludedValue.get(pollution6));
         
         
-=======
->>>>>>> f34283b2
     }
 
     public void testCookiesWithStrutsInternalsAccess() throws Exception {
@@ -418,6 +423,7 @@
         ServletActionContext.setRequest(request);
 
         final Map<String, Boolean> excludedName = new HashMap<String, Boolean>();
+        final Map<String, Boolean> excludedValue = new HashMap<String, Boolean>();
 
         CookieInterceptor interceptor = new CookieInterceptor() {
             @Override
@@ -426,6 +432,13 @@
                 excludedName.put(name, accepted);
                 return accepted;
             }
+
+            @Override
+            protected boolean isAcceptableValue(String value) {
+                boolean accepted = super.isAcceptableValue(value);
+                excludedValue.put(value, accepted);
+                return accepted;
+            }
         };
         interceptor.setExcludedPatternsChecker(new DefaultExcludedPatternsChecker());
         interceptor.setAcceptedPatternsChecker(new DefaultAcceptedPatternsChecker());
