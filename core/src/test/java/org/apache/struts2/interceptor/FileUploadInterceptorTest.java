/*
 * $Id$
 *
 * Licensed to the Apache Software Foundation (ASF) under one
 * or more contributor license agreements.  See the NOTICE file
 * distributed with this work for additional information
 * regarding copyright ownership.  The ASF licenses this file
 * to you under the Apache License, Version 2.0 (the
 * "License"); you may not use this file except in compliance
 * with the License.  You may obtain a copy of the License at
 *
 *  http://www.apache.org/licenses/LICENSE-2.0
 *
 * Unless required by applicable law or agreed to in writing,
 * software distributed under the License is distributed on an
 * "AS IS" BASIS, WITHOUT WARRANTIES OR CONDITIONS OF ANY
 * KIND, either express or implied.  See the License for the
 * specific language governing permissions and limitations
 * under the License.
 */

package org.apache.struts2.interceptor;

import com.opensymphony.xwork2.ActionContext;
import com.opensymphony.xwork2.ActionSupport;
import com.opensymphony.xwork2.DefaultLocaleProvider;
import com.opensymphony.xwork2.ValidationAwareSupport;
import com.opensymphony.xwork2.mock.MockActionInvocation;
import com.opensymphony.xwork2.util.ClassLoaderUtil;
import org.apache.commons.fileupload.servlet.ServletFileUpload;
import org.apache.struts2.ServletActionContext;
import org.apache.struts2.StrutsInternalTestCase;
import org.apache.struts2.TestAction;
import org.apache.struts2.dispatcher.HttpParameters;
import org.apache.struts2.dispatcher.multipart.JakartaMultiPartRequest;
import org.apache.struts2.dispatcher.multipart.StrutsUploadedFile;
import org.apache.struts2.dispatcher.multipart.MultiPartRequestWrapper;
import org.apache.struts2.dispatcher.multipart.UploadedFile;
import org.springframework.mock.web.MockHttpServletRequest;

import javax.servlet.http.HttpServletRequest;
import java.io.File;
import java.io.IOException;
import java.net.URI;
import java.net.URL;
import java.util.Collection;
import java.util.HashMap;
import java.util.List;
import java.util.Locale;
import java.util.Map;


/**
 * Test case for FileUploadInterceptor.
 */
public class FileUploadInterceptorTest extends StrutsInternalTestCase {

    public static final UploadedFile EMPTY_FILE = new UploadedFile() {
        @Override
        public Long length() {
            return 0L;
        }

        @Override
        public String getName() {
            return "";
        }

        @Override
        public boolean isFile() {
            return false;
        }

        @Override
        public boolean delete() {
            return false;
        }

        @Override
        public String getAbsolutePath() {
            return null;
        }

        @Override
        public byte[] getContent() {
            return new byte[0];
        }
    };

    private FileUploadInterceptor interceptor;
    private File tempDir;
    private TestAction action;

    public void testAcceptFileWithEmptyAllowedTypesAndExtensions() throws Exception {
        // when allowed type is empty
        ValidationAwareSupport validation = new ValidationAwareSupport();
        boolean ok = interceptor.acceptFile(action, EMPTY_FILE, "filename", "text/plain", "inputName", validation);

        assertTrue(ok);
        assertTrue(validation.getFieldErrors().isEmpty());
        assertFalse(validation.hasErrors());
    }

    public void testAcceptFileWithoutEmptyTypes() throws Exception {
        interceptor.setAllowedTypes("text/plain");

        // when file is of allowed types
        ValidationAwareSupport validation = new ValidationAwareSupport();
        boolean ok = interceptor.acceptFile(action, EMPTY_FILE, "filename.txt", "text/plain", "inputName", validation);

        assertTrue(ok);
        assertTrue(validation.getFieldErrors().isEmpty());
        assertFalse(validation.hasErrors());

        // when file is not of allowed types
        validation = new ValidationAwareSupport();
        boolean notOk = interceptor.acceptFile(action, EMPTY_FILE, "filename.html", "text/html", "inputName", validation);

        assertFalse(notOk);
        assertFalse(validation.getFieldErrors().isEmpty());
        assertTrue(validation.hasErrors());
    }


    public void testAcceptFileWithWildcardContent() throws Exception {
        interceptor.setAllowedTypes("text/*");

        ValidationAwareSupport validation = new ValidationAwareSupport();
        boolean ok = interceptor.acceptFile(action, EMPTY_FILE, "filename.txt", "text/plain", "inputName", validation);

        assertTrue(ok);
        assertTrue(validation.getFieldErrors().isEmpty());
        assertFalse(validation.hasErrors());

        interceptor.setAllowedTypes("text/h*");
        validation = new ValidationAwareSupport();
        boolean notOk = interceptor.acceptFile(action, EMPTY_FILE, "filename.html", "text/plain", "inputName", validation);

        assertFalse(notOk);
        assertFalse(validation.getFieldErrors().isEmpty());
        assertTrue(validation.hasErrors());
    }

    public void testAcceptFileWithoutEmptyExtensions() throws Exception {
        interceptor.setAllowedExtensions(".txt");

        // when file is of allowed extensions
        ValidationAwareSupport validation = new ValidationAwareSupport();
        boolean ok = interceptor.acceptFile(action, EMPTY_FILE, "filename.txt", "text/plain", "inputName", validation);

        assertTrue(ok);
        assertTrue(validation.getFieldErrors().isEmpty());
        assertFalse(validation.hasErrors());

        // when file is not of allowed extensions
        validation = new ValidationAwareSupport();
        boolean notOk = interceptor.acceptFile(action, EMPTY_FILE, "filename.html", "text/html", "inputName", validation);

        assertFalse(notOk);
        assertFalse(validation.getFieldErrors().isEmpty());
        assertTrue(validation.hasErrors());

        //test with multiple extensions
        interceptor.setAllowedExtensions(".txt,.lol");
        validation = new ValidationAwareSupport();
        ok = interceptor.acceptFile(action, EMPTY_FILE, "filename.lol", "text/plain", "inputName", validation);

        assertTrue(ok);
        assertTrue(validation.getFieldErrors().isEmpty());
        assertFalse(validation.hasErrors());
    }

    public void testAcceptFileWithNoFile() throws Exception {
        FileUploadInterceptor interceptor = new FileUploadInterceptor();
        interceptor.setAllowedTypes("text/plain");

        // when file is not of allowed types
        ValidationAwareSupport validation = new ValidationAwareSupport();
        boolean notOk = interceptor.acceptFile(action, null, "filename.html", "text/html", "inputName", validation);

        assertFalse(notOk);
        assertFalse(validation.getFieldErrors().isEmpty());
        assertTrue(validation.hasErrors());
        List errors = (List) validation.getFieldErrors().get("inputName");
        assertEquals(1, errors.size());
        String msg = (String) errors.get(0);
        assertTrue(msg.startsWith("Error uploading:"));
        assertTrue(msg.indexOf("inputName") > 0);
    }

    public void testAcceptFileWithMaxSize() throws Exception {
        interceptor.setAllowedTypes("text/plain");
        interceptor.setMaximumSize(new Long(10));

        // when file is not of allowed types
        ValidationAwareSupport validation = new ValidationAwareSupport();

        URL url = ClassLoaderUtil.getResource("log4j2.xml", FileUploadInterceptorTest.class);
        File file = new File(new URI(url.toString()));
        assertTrue("log4j2.xml should be in src/test folder", file.exists());
        boolean notOk = interceptor.acceptFile(action, new StrutsUploadedFile(file), "filename", "text/html", "inputName", validation);

        assertFalse(notOk);
        assertFalse(validation.getFieldErrors().isEmpty());
        assertTrue(validation.hasErrors());
        List errors = (List) validation.getFieldErrors().get("inputName");
        assertEquals(1, errors.size());
        String msg = (String) errors.get(0);
        // the error message should contain at least this test
        assertTrue(msg.startsWith("The file is to large to be uploaded"));
        assertTrue(msg.indexOf("inputName") > 0);
        assertTrue(msg.indexOf("log4j2.xml") > 0);
    }

    public void testNoMultipartRequest() throws Exception {
        MyFileupAction action = new MyFileupAction();

        MockActionInvocation mai = new MockActionInvocation();
        mai.setAction(action);
        mai.setResultCode("NoMultipart");
        mai.setInvocationContext(ActionContext.getContext());

        // if no multipart request it will bypass and execute it
        assertEquals("NoMultipart", interceptor.intercept(mai));
    }

    public void testInvalidContentTypeMultipartRequest() throws Exception {
        MockHttpServletRequest req = new MockHttpServletRequest();

        req.setCharacterEncoding("text/html");
        req.setContentType("text/xml"); // not a multipart contentype
        req.addHeader("Content-type", "multipart/form-data");

        MyFileupAction action = new MyFileupAction();
        MockActionInvocation mai = new MockActionInvocation();
        mai.setAction(action);
        mai.setResultCode("success");
        mai.setInvocationContext(ActionContext.getContext());

        ActionContext.getContext().setParameters(HttpParameters.create().build());
        ActionContext.getContext().put(ServletActionContext.HTTP_REQUEST, createMultipartRequest(req, 2000));

        interceptor.intercept(mai);

        assertTrue(action.hasErrors());
    }

    public void testNoContentMultipartRequest() throws Exception {
        MockHttpServletRequest req = new MockHttpServletRequest();

        req.setCharacterEncoding("text/html");
        req.addHeader("Content-type", "multipart/form-data");
        req.setContent(null); // there is no content

        MyFileupAction action = new MyFileupAction();
        MockActionInvocation mai = new MockActionInvocation();
        mai.setAction(action);
        mai.setResultCode("success");
        mai.setInvocationContext(ActionContext.getContext());

        ActionContext.getContext().setParameters(HttpParameters.create().build());
        ActionContext.getContext().put(ServletActionContext.HTTP_REQUEST, createMultipartRequest(req, 2000));

        interceptor.intercept(mai);

        assertTrue(action.hasErrors());
    }

    public void testSuccessUploadOfATextFileMultipartRequest() throws Exception {
        MockHttpServletRequest req = new MockHttpServletRequest();
        req.setCharacterEncoding("text/html");
        req.addHeader("Content-type", "multipart/form-data; boundary=---1234");

        // inspired by the unit tests for jakarta commons fileupload
        String content = ("-----1234\r\n" +
                "Content-Disposition: form-data; name=\"file\"; filename=\"deleteme.txt\"\r\n" +
                "Content-Type: text/html\r\n" +
                "\r\n" +
                "Unit test of FileUploadInterceptor" +
                "\r\n" +
                "-----1234--\r\n");
        req.setContent(content.getBytes("US-ASCII"));

        MyFileupAction action = new MyFileupAction();

        MockActionInvocation mai = new MockActionInvocation();
        mai.setAction(action);
        mai.setResultCode("success");
        mai.setInvocationContext(ActionContext.getContext());
        Map<String, Object> param = new HashMap<>();
        ActionContext.getContext().setParameters(HttpParameters.create(param).build());
        ActionContext.getContext().put(ServletActionContext.HTTP_REQUEST, createMultipartRequest(req, 2000));

        interceptor.intercept(mai);

        assertTrue(!action.hasErrors());

        HttpParameters parameters = mai.getInvocationContext().getParameters();
<<<<<<< HEAD
        assertTrue(parameters.getNames().size() == 3);
        UploadedFile[] files = (UploadedFile[]) parameters.get("file").getObject();
=======
        assertTrue(parameters.keySet().size() == 3);
        File[] files = (File[]) parameters.get("file").getObject();
>>>>>>> 6d623ebb
        String[] fileContentTypes = parameters.get("fileContentType").getMultipleValues();
        String[] fileRealFilenames = parameters.get("fileFileName").getMultipleValues();

        assertNotNull(files);
        assertNotNull(fileContentTypes);
        assertNotNull(fileRealFilenames);
        assertTrue(files.length == 1);
        assertTrue(fileContentTypes.length == 1);
        assertTrue(fileRealFilenames.length == 1);
        assertEquals("text/html", fileContentTypes[0]);
        assertNotNull("deleteme.txt", fileRealFilenames[0]);
    }

    /**
     * tests whether with multiple files sent with the same name, the ones with forbiddenTypes (see
     * FileUploadInterceptor.setAllowedTypes(...) ) are sorted out.
     *
     * @throws Exception
     */
    public void testMultipleAccept() throws Exception {
        final String htmlContent = "<html><head></head><body>html content</body></html>";
        final String plainContent = "plain content";
        final String bondary = "simple boundary";
        final String endline = "\r\n";

        MockHttpServletRequest req = new MockHttpServletRequest();
        req.setCharacterEncoding("text/html");
        req.setMethod("POST");
        req.addHeader("Content-type", "multipart/form-data; boundary=" + bondary);
        StringBuilder content = new StringBuilder(128);
        content.append(encodeTextFile(bondary, endline, "file", "test.html", "text/plain", plainContent));
        content.append(encodeTextFile(bondary, endline, "file", "test1.html", "text/html", htmlContent));
        content.append(encodeTextFile(bondary, endline, "file", "test2.html", "text/html", htmlContent));
        content.append(endline);
        content.append(endline);
        content.append(endline);
        content.append("--");
        content.append(bondary);
        content.append("--");
        content.append(endline);
        req.setContent(content.toString().getBytes());

        assertTrue(ServletFileUpload.isMultipartContent(req));

        MyFileupAction action = new MyFileupAction();
        container.inject(action);
        MockActionInvocation mai = new MockActionInvocation();
        mai.setAction(action);
        mai.setResultCode("success");
        mai.setInvocationContext(ActionContext.getContext());
        Map<String, Object> param = new HashMap<String, Object>();
        ActionContext.getContext().setParameters(HttpParameters.create(param).build());
        ActionContext.getContext().put(ServletActionContext.HTTP_REQUEST, createMultipartRequest(req, 2000));

        interceptor.setAllowedTypes("text/html");
        interceptor.intercept(mai);

        HttpParameters parameters = mai.getInvocationContext().getParameters();
<<<<<<< HEAD
        assertEquals(3, parameters.getNames().size());
        UploadedFile[] files = (UploadedFile[]) parameters.get("file").getObject();
=======
        assertEquals(3, parameters.keySet().size());
        File[] files = (File[]) parameters.get("file").getObject();
>>>>>>> 6d623ebb
        String[] fileContentTypes = parameters.get("fileContentType").getMultipleValues();
        String[] fileRealFilenames = parameters.get("fileFileName").getMultipleValues();

        assertNotNull(files);
        assertNotNull(fileContentTypes);
        assertNotNull(fileRealFilenames);
        assertEquals("files accepted ", 2, files.length);
        assertEquals(2, fileContentTypes.length);
        assertEquals(2, fileRealFilenames.length);
        assertEquals("text/html", fileContentTypes[0]);
        assertNotNull("test1.html", fileRealFilenames[0]);
    }

    public void testMultipartRequestLocalizedError() throws Exception {
        MockHttpServletRequest req = new MockHttpServletRequest();
        req.setCharacterEncoding("text/html");
        req.addHeader("Content-type", "multipart/form-data; boundary=---1234");

        // inspired by the unit tests for jakarta commons fileupload
        String content = ("-----1234\r\n" +
                "Content-Disposition: form-data; name=\"file\"; filename=\"deleteme.txt\"\r\n" +
                "Content-Type: text/html\r\n" +
                "\r\n" +
                "Unit test of FileUploadInterceptor" +
                "\r\n" +
                "-----1234--\r\n");
        req.setContent(content.getBytes("US-ASCII"));

        MyFileupAction action = new MyFileupAction();

        MockActionInvocation mai = new MockActionInvocation();
        mai.setAction(action);
        mai.setResultCode("success");
        mai.setInvocationContext(ActionContext.getContext());
        Map<String, Object> param = new HashMap<>();
        ActionContext.getContext().setParameters(HttpParameters.create(param).build());
        // set German locale
        ActionContext.getContext().setLocale(Locale.GERMAN);
        ActionContext.getContext().put(ServletActionContext.HTTP_REQUEST, createMultipartRequest(req, 10));

        interceptor.intercept(mai);

        assertTrue(action.hasActionErrors());

        Collection<String> errors = action.getActionErrors();
        assertEquals(1, errors.size());
        String msg = errors.iterator().next();
        // the error message should contain at least this test
        assertTrue(msg.startsWith("Der Request übertraf die maximal erlaubte Größe"));
    }

    private String encodeTextFile(String bondary, String endline, String name, String filename, String contentType, String content) {
        final StringBuilder sb = new StringBuilder(64);
        sb.append(endline);
        sb.append("--");
        sb.append(bondary);
        sb.append(endline);
        sb.append("Content-Disposition: form-data; name=\"");
        sb.append(name);
        sb.append("\"; filename=\"");
        sb.append(filename);
        sb.append(endline);
        sb.append("Content-Type: ");
        sb.append(contentType);
        sb.append(endline);
        sb.append(endline);
        sb.append(content);

        return sb.toString();
    }

    private MultiPartRequestWrapper createMultipartRequest(HttpServletRequest req, int maxsize) throws IOException {
        JakartaMultiPartRequest jak = new JakartaMultiPartRequest();
        jak.setMaxSize(String.valueOf(maxsize));
        return new MultiPartRequestWrapper(jak, req, tempDir.getAbsolutePath(), new DefaultLocaleProvider());
    }

    protected void setUp() throws Exception {
        super.setUp();
        action = new TestAction();
        container.inject(action);

        interceptor = new FileUploadInterceptor();
        container.inject(interceptor);
        tempDir = File.createTempFile("struts", "fileupload");
        tempDir.delete();
        tempDir.mkdirs();
    }

    protected void tearDown() throws Exception {
        tempDir.delete();
        interceptor.destroy();
        super.tearDown();
    }

    private class MyFileupAction extends ActionSupport {

        private static final long serialVersionUID = 6255238895447968889L;

        // no methods
    }


}<|MERGE_RESOLUTION|>--- conflicted
+++ resolved
@@ -296,13 +296,8 @@
         assertTrue(!action.hasErrors());
 
         HttpParameters parameters = mai.getInvocationContext().getParameters();
-<<<<<<< HEAD
-        assertTrue(parameters.getNames().size() == 3);
+        assertTrue(parameters.keySet().size() == 3);
         UploadedFile[] files = (UploadedFile[]) parameters.get("file").getObject();
-=======
-        assertTrue(parameters.keySet().size() == 3);
-        File[] files = (File[]) parameters.get("file").getObject();
->>>>>>> 6d623ebb
         String[] fileContentTypes = parameters.get("fileContentType").getMultipleValues();
         String[] fileRealFilenames = parameters.get("fileFileName").getMultipleValues();
 
@@ -361,13 +356,8 @@
         interceptor.intercept(mai);
 
         HttpParameters parameters = mai.getInvocationContext().getParameters();
-<<<<<<< HEAD
-        assertEquals(3, parameters.getNames().size());
+        assertEquals(3, parameters.keySet().size());
         UploadedFile[] files = (UploadedFile[]) parameters.get("file").getObject();
-=======
-        assertEquals(3, parameters.keySet().size());
-        File[] files = (File[]) parameters.get("file").getObject();
->>>>>>> 6d623ebb
         String[] fileContentTypes = parameters.get("fileContentType").getMultipleValues();
         String[] fileRealFilenames = parameters.get("fileFileName").getMultipleValues();
 
