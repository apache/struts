--- conflicted
+++ resolved
@@ -70,25 +70,13 @@
         interceptor.setAllowRequestParameterSwitch(true);
         interceptor.setOperationMode(MessageStoreInterceptor.STORE_MODE);
 
-<<<<<<< HEAD
-
-        Map sessionMap = new LinkedHashMap();
-=======
-        Map paramMap = new LinkedHashMap();
->>>>>>> fc2179cf
-
         ActionSupport action = new ActionSupport();
         action.addActionError("some action error 1");
         action.addActionMessage("some action message 1");
         action.addFieldError("field2", "some field error 2");
 
         ActionContext actionContext = new ActionContext(new HashMap());
-<<<<<<< HEAD
         actionContext.setParameters(HttpParameters.createEmpty().build());
-        actionContext.setSession(sessionMap);
-=======
-        actionContext.put(ActionContext.PARAMETERS, paramMap);
->>>>>>> fc2179cf
 
         HttpSession mockedSession = EasyMock.createControl().createMock(HttpSession.class);
         HttpServletRequest mockedRequest = EasyMock.createControl().createMock(HttpServletRequest.class);
@@ -97,64 +85,7 @@
         EasyMock.expectLastCall().once();
         ServletActionContext.setRequest(mockedRequest);
 
-<<<<<<< HEAD
-        mockActionInvocation.invoke();
-        EasyMock.expectLastCall().andReturn(Action.SUCCESS);
-
-        mockActionInvocation.getAction();
-        EasyMock.expectLastCall().andReturn(action);
-        
-        mockActionInvocation.getResult();
-        EasyMock.expectLastCall().andReturn(new ServletActionRedirectResult());
-
-        EasyMock.replay(mockActionInvocation);
-
-        interceptor.init();
-        interceptor.intercept(mockActionInvocation);
-        interceptor.destroy();
-
-        assertEquals(sessionMap.size(), 3);
-        assertTrue(sessionMap.containsKey(MessageStoreInterceptor.actionErrorsSessionKey));
-        assertTrue(sessionMap.containsKey(MessageStoreInterceptor.actionMessagesSessionKey));
-        assertTrue(sessionMap.containsKey(MessageStoreInterceptor.fieldErrorsSessionKey));
-
-        List actionErrors = (List) sessionMap.get(MessageStoreInterceptor.actionErrorsSessionKey);
-        List actionMessages = (List) sessionMap.get(MessageStoreInterceptor.actionMessagesSessionKey);
-        Map fieldErrors = (Map) sessionMap.get(MessageStoreInterceptor.fieldErrorsSessionKey);
-
-        assertEquals(actionErrors.size(), 2);
-        assertEquals(actionMessages.size(), 2);
-        assertEquals(fieldErrors.size(), 2);
-
-        assertTrue(actionErrors.contains("some action error 1"));
-        assertTrue(actionErrors.contains("some action error 2"));
-        assertTrue(actionMessages.contains("some action message 1"));
-        assertTrue(actionMessages.contains("some action message 2"));
-        assertTrue(fieldErrors.containsKey("field1"));
-        assertTrue(fieldErrors.containsKey("field2"));
-        assertEquals(((List)fieldErrors.get("field1")).size(), 1);
-        assertEquals(((List)fieldErrors.get("field2")).size(), 1);
-        assertEquals(((List)fieldErrors.get("field1")).get(0), "some field error 1");
-        assertEquals(((List)fieldErrors.get("field2")).get(0), "some field error 2");
-
-        EasyMock.verify(mockActionInvocation);
-    }
-
-    public void testIgnoreMessageWithoutSession() throws Exception {
-        MessageStoreInterceptor interceptor = new MessageStoreInterceptor();
-        interceptor.setAllowRequestParameterSwitch(true);
-        interceptor.setOperationMode(MessageStoreInterceptor.STORE_MODE);
-
-        ActionSupport action = new ActionSupport();
-        action.addActionError("some action error 1");
-        action.addActionMessage("some action message 1");
-        action.addFieldError("field2", "some field error 2");
-
-        ActionContext actionContext = new ActionContext(new HashMap());
-        actionContext.setParameters(HttpParameters.createEmpty().build());
-=======
         EasyMock.replay(mockedRequest);
->>>>>>> fc2179cf
 
         // Mock (ActionInvocation)
         ActionInvocation mockActionInvocation = EasyMock.createControl().createMock(ActionInvocation.class);
@@ -296,22 +227,6 @@
         mockActionInvocation.invoke();
         EasyMock.expectLastCall().andReturn(Action.SUCCESS);
 
-<<<<<<< HEAD
-        sessionMap.put(MessageStoreInterceptor.actionErrorsSessionKey, actionErrors);
-        sessionMap.put(MessageStoreInterceptor.actionMessagesSessionKey, actionMessages);
-        sessionMap.put(MessageStoreInterceptor.fieldErrorsSessionKey, fieldErrors);
-
-
-        actionContext = new ActionContext(new HashMap());
-        actionContext.setParameters(HttpParameters.createEmpty().build());
-        actionContext.put(ActionContext.SESSION, sessionMap);
-
-        mockActionInvocation.getInvocationContext();
-        EasyMock.expectLastCall().andReturn(actionContext);
-        EasyMock.expectLastCall().anyTimes();
-
-=======
->>>>>>> fc2179cf
         mockActionInvocation.getAction();
         EasyMock.expectLastCall().andReturn(action);
         EasyMock.expectLastCall().anyTimes();
