--- conflicted
+++ resolved
@@ -30,11 +30,8 @@
 
 import org.apache.struts2.StrutsInternalTestCase;
 import org.apache.struts2.StrutsStatics;
-<<<<<<< HEAD
+import org.apache.struts2.interceptor.servlet.ServletPrincipalProxy;
 import org.apache.struts2.dispatcher.HttpParameters;
-=======
-import org.apache.struts2.interceptor.servlet.ServletPrincipalProxy;
->>>>>>> fc2179cf
 import org.apache.struts2.util.ServletContextAware;
 
 import static org.easymock.EasyMock.*;
@@ -94,13 +91,8 @@
         HttpParameters param = HttpParameters.createEmpty().build();
         mai.getInvocationContext().setParameters(param);
 
-<<<<<<< HEAD
         mock.setParameters(param);
-        control.setVoidCallable();
-=======
-        mock.setParameters((Map)param);
-        expectLastCall().times(1);
->>>>>>> fc2179cf
+        expectLastCall().times(1);
 
         replay(mock);
         interceptor.intercept(mai);
@@ -130,7 +122,7 @@
 
         Map<String, Object> app = new HashMap<String, Object>();
         mai.getInvocationContext().setApplication(app);
-        
+
         mock.setApplication(app);
         expectLastCall().times(1);
 
@@ -153,7 +145,7 @@
 
         mock.setPrincipalProxy(anyObject(ServletPrincipalProxy.class)); // less strick match is needed for this unit test to be conducted using mocks
         expectLastCall().times(1);
-        
+
         replay(mock);
         interceptor.intercept(mai);
         verify(mock);
@@ -188,10 +180,10 @@
 
         MockServletContext ctx = new MockServletContext();
         mai.getInvocationContext().put(StrutsStatics.SERVLET_CONTEXT, ctx);
-        
+
         mock.setServletContext((ServletContext) ctx);
         expectLastCall().times(1);
-        
+
         replay(mock);
         interceptor.intercept(mai);
         verify(mock);
