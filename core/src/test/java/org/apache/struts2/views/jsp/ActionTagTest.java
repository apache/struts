--- conflicted
+++ resolved
@@ -180,14 +180,8 @@
         TestActionTagResult result = (TestActionTagResult) component.getProxy().getInvocation().getResult();
 
         assertTrue(stack.getContext().containsKey(ServletActionContext.PAGE_CONTEXT));
-<<<<<<< HEAD
-        assertTrue(stack.getContext().get(ServletActionContext.PAGE_CONTEXT) instanceof PageContext);
-        assertNotNull(result);
-        assertFalse(result.isExecuted());
-=======
         assertTrue(stack.getContext().get(ServletActionContext.PAGE_CONTEXT)instanceof PageContext);
         assertNull(result); // result is never executed, hence never set into invocation
->>>>>>> 104bd92b
     }
 
      public void testExecuteButResetReturnSameInvocation() throws Exception {
