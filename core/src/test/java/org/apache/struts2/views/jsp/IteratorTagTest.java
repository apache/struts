/*
 * Licensed to the Apache Software Foundation (ASF) under one
 * or more contributor license agreements.  See the NOTICE file
 * distributed with this work for additional information
 * regarding copyright ownership.  The ASF licenses this file
 * to you under the Apache License, Version 2.0 (the
 * "License"); you may not use this file except in compliance
 * with the License.  You may obtain a copy of the License at
 *
 *  http://www.apache.org/licenses/LICENSE-2.0
 *
 * Unless required by applicable law or agreed to in writing,
 * software distributed under the License is distributed on an
 * "AS IS" BASIS, WITHOUT WARRANTIES OR CONDITIONS OF ANY
 * KIND, either express or implied.  See the License for the
 * specific language governing permissions and limitations
 * under the License.
 */
package org.apache.struts2.views.jsp;

<<<<<<< HEAD
import java.io.StringWriter;
import java.io.Writer;
=======
import com.mockobjects.servlet.MockBodyContent;
import com.mockobjects.servlet.MockJspWriter;
import com.opensymphony.xwork2.ActionContext;
import org.apache.commons.collections.ListUtils;

import javax.servlet.jsp.JspException;
import javax.servlet.jsp.tagext.TagSupport;
>>>>>>> eb469779
import java.util.ArrayList;
import java.util.Arrays;
import java.util.Collection;
import java.util.HashMap;
import java.util.List;
import java.util.Locale;
import java.util.Map;

<<<<<<< HEAD
import org.apache.commons.collections.ListUtils;
import org.springframework.mock.web.MockBodyContent;
import org.springframework.mock.web.MockJspWriter;

import jakarta.servlet.jsp.JspException;
import jakarta.servlet.jsp.tagext.TagSupport;


/**
 * Test Case for Iterator Tag
 *
 */
=======
>>>>>>> eb469779
public class IteratorTagTest extends AbstractUITagTest {

    private IteratorTag tag;

    public void testIteratingWithIdSpecified() throws Exception {
        List<String> list = new ArrayList<>();
        list.add("one");
        list.add("two");
        list.add("three");
        list.add("four");
        list.add("five");

        Foo foo = new Foo();
        foo.setList(list);

        stack.push(foo);

        tag.setValue("list");
        tag.setVar("myId");

        // one
        int result = tag.doStartTag();
        assertEquals(TagSupport.EVAL_BODY_INCLUDE, result);
        assertEquals(stack.peek(), "one");
        assertEquals(stack.getContext().get("myId"), "one");


        tag.doInitBody();

        // two
        result = tag.doAfterBody();
        assertEquals(TagSupport.EVAL_BODY_AGAIN, result);
        assertEquals(stack.peek(), "two");
        assertEquals(stack.getContext().get("myId"), "two");


        // three
        result = tag.doAfterBody();
        assertEquals(TagSupport.EVAL_BODY_AGAIN, result);
        assertEquals(stack.peek(), "three");
        assertEquals(stack.getContext().get("myId"), "three");


        // four
        result = tag.doAfterBody();
        assertEquals(TagSupport.EVAL_BODY_AGAIN, result);
        assertEquals(stack.peek(), "four");
        assertEquals(stack.getContext().get("myId"), "four");


        // five
        result = tag.doAfterBody();
        assertEquals(TagSupport.EVAL_BODY_AGAIN, result);
        assertEquals(stack.peek(), "five");
        assertEquals(stack.getContext().get("myId"), "five");


        result = tag.doAfterBody();
        assertEquals(TagSupport.SKIP_BODY, result);

        result = tag.doEndTag();
        assertEquals(TagSupport.EVAL_PAGE, result);

        // Basic sanity check of clearTagStateForTagPoolingServers() behaviour for Struts Tags after doEndTag().
        IteratorTag freshTag = new IteratorTag();
        freshTag.setPageContext(pageContext);
        assertFalse("Tag state after doEndTag() under default tag clear state is equal to new Tag with pageContext/parent set.  " +
                        "May indicate that clearTagStateForTagPoolingServers() calls are not working properly.",
                strutsBodyTagsAreReflectionEqual(tag, freshTag));
    }

    public void testIteratingWithIdSpecified_clearTagStateSet() throws Exception {
        List<String> list = new ArrayList<>();
        list.add("one");
        list.add("two");
        list.add("three");
        list.add("four");
        list.add("five");

        Foo foo = new Foo();
        foo.setList(list);

        stack.push(foo);

        tag.setPerformClearTagStateForTagPoolingServers(true);  // Explicitly request tag state clearing.
        tag.setValue("list");
        tag.setVar("myId");

        // one
        int result = tag.doStartTag();
        setComponentTagClearTagState(tag, true);  // Ensure component tag state clearing is set true (to match tag).
        assertEquals(TagSupport.EVAL_BODY_INCLUDE, result);
        assertEquals(stack.peek(), "one");
        assertEquals(stack.getContext().get("myId"), "one");


        tag.doInitBody();

        // two
        result = tag.doAfterBody();
        assertEquals(TagSupport.EVAL_BODY_AGAIN, result);
        assertEquals(stack.peek(), "two");
        assertEquals(stack.getContext().get("myId"), "two");


        // three
        result = tag.doAfterBody();
        assertEquals(TagSupport.EVAL_BODY_AGAIN, result);
        assertEquals(stack.peek(), "three");
        assertEquals(stack.getContext().get("myId"), "three");


        // four
        result = tag.doAfterBody();
        assertEquals(TagSupport.EVAL_BODY_AGAIN, result);
        assertEquals(stack.peek(), "four");
        assertEquals(stack.getContext().get("myId"), "four");


        // five
        result = tag.doAfterBody();
        assertEquals(TagSupport.EVAL_BODY_AGAIN, result);
        assertEquals(stack.peek(), "five");
        assertEquals(stack.getContext().get("myId"), "five");


        result = tag.doAfterBody();
        assertEquals(TagSupport.SKIP_BODY, result);

        result = tag.doEndTag();
        assertEquals(TagSupport.EVAL_PAGE, result);

        // Basic sanity check of clearTagStateForTagPoolingServers() behaviour for Struts Tags after doEndTag().
        IteratorTag freshTag = new IteratorTag();
        freshTag.setPerformClearTagStateForTagPoolingServers(true);
        freshTag.setPageContext(pageContext);
        assertTrue("Tag state after doEndTag() and explicit tag state clearing is inequal to new Tag with pageContext/parent set.  " +
                        "May indicate that clearTagStateForTagPoolingServers() calls are not working properly.",
                strutsBodyTagsAreReflectionEqual(tag, freshTag));
    }

    public void testIteratingWithIdSpecifiedAndNullElementOnCollection() throws Exception {
        List<String> list = new ArrayList<>();
        list.add("one");
        list.add(null);
        list.add("three");

        Foo foo = new Foo();
        foo.setList(list);

        stack.push(foo);

        tag.setValue("list");
        tag.setVar("myId");

        // one
        int result = tag.doStartTag();
        assertEquals(TagSupport.EVAL_BODY_INCLUDE, result);
        assertEquals(stack.peek(), "one");
        assertEquals(stack.getContext().get("myId"), "one");


        tag.doInitBody();

        // two
        result = tag.doAfterBody();
        assertEquals(TagSupport.EVAL_BODY_AGAIN, result);
        assertNull(stack.peek());
        assertNull(stack.getContext().get("myId"));


        // three
        result = tag.doAfterBody();
        assertEquals(TagSupport.EVAL_BODY_AGAIN, result);
        assertEquals(stack.peek(), "three");
        assertEquals(stack.getContext().get("myId"), "three");

        result = tag.doAfterBody();
        assertEquals(TagSupport.SKIP_BODY, result);

        result = tag.doEndTag();
        assertEquals(TagSupport.EVAL_PAGE, result);

        // Basic sanity check of clearTagStateForTagPoolingServers() behaviour for Struts Tags after doEndTag().
        IteratorTag freshTag = new IteratorTag();
        freshTag.setPageContext(pageContext);
        assertFalse("Tag state after doEndTag() under default tag clear state is equal to new Tag with pageContext/parent set.  " +
                        "May indicate that clearTagStateForTagPoolingServers() calls are not working properly.",
                strutsBodyTagsAreReflectionEqual(tag, freshTag));
    }

    public void testIteratingWithIdSpecifiedAndNullElementOnCollection_clearTagStateSet() throws Exception {
        List<String> list = new ArrayList<>();
        list.add("one");
        list.add(null);
        list.add("three");

        Foo foo = new Foo();
        foo.setList(list);

        stack.push(foo);

        tag.setPerformClearTagStateForTagPoolingServers(true);  // Explicitly request tag state clearing.
        tag.setValue("list");
        tag.setVar("myId");

        // one
        int result = tag.doStartTag();
        setComponentTagClearTagState(tag, true);  // Ensure component tag state clearing is set true (to match tag).
        assertEquals(TagSupport.EVAL_BODY_INCLUDE, result);
        assertEquals(stack.peek(), "one");
        assertEquals(stack.getContext().get("myId"), "one");


        tag.doInitBody();

        // two
        result = tag.doAfterBody();
        assertEquals(TagSupport.EVAL_BODY_AGAIN, result);
        assertNull(stack.peek());
        assertNull(stack.getContext().get("myId"));


        // three
        result = tag.doAfterBody();
        assertEquals(TagSupport.EVAL_BODY_AGAIN, result);
        assertEquals(stack.peek(), "three");
        assertEquals(stack.getContext().get("myId"), "three");

        result = tag.doAfterBody();
        assertEquals(TagSupport.SKIP_BODY, result);

        result = tag.doEndTag();
        assertEquals(TagSupport.EVAL_PAGE, result);

        // Basic sanity check of clearTagStateForTagPoolingServers() behaviour for Struts Tags after doEndTag().
        IteratorTag freshTag = new IteratorTag();
        freshTag.setPerformClearTagStateForTagPoolingServers(true);
        freshTag.setPageContext(pageContext);
        assertTrue("Tag state after doEndTag() and explicit tag state clearing is inequal to new Tag with pageContext/parent set.  " +
                        "May indicate that clearTagStateForTagPoolingServers() calls are not working properly.",
                strutsBodyTagsAreReflectionEqual(tag, freshTag));
    }

    public void testArrayIterator() {
        Foo foo = new Foo();
        foo.setArray(new String[]{"test1", "test2", "test3"});

        stack.push(foo);

        tag.setValue("array");

        iterateThreeStrings();
    }

    public void testCollectionIterator() {
        Foo foo = new Foo();
        List<String> list = new ArrayList<>();
        list.add("test1");
        list.add("test2");
        list.add("test3");
        foo.setList(list);

        stack.push(foo);

        tag.setValue("list");

        iterateThreeStrings();
    }

    public void testIteratorWithDefaultValue() {
        stack.push(new String[]{"test1", "test2", "test3"});
        iterateThreeStrings();
    }

    public void testMapIterator() {
        Foo foo = new Foo();
        HashMap<String, String> map = new HashMap<>();
        map.put("test1", "123");
        map.put("test2", "456");
        map.put("test3", "789");
        foo.setMap(map);

        stack.push(foo);

        tag.setValue("map");

        int result = 0;

        try {
            result = tag.doStartTag();
        } catch (JspException e) {
            fail(e.getMessage());
        }

        assertEquals(TagSupport.EVAL_BODY_INCLUDE, result);
        assertEquals(4, stack.size());
        assertTrue(stack.getRoot().peek() instanceof Map.Entry);

        try {
            result = tag.doAfterBody();
        } catch (JspException e) {
            fail(e.getMessage());
        }

        assertEquals(TagSupport.EVAL_BODY_AGAIN, result);
        assertEquals(4, stack.size());
        assertTrue(stack.getRoot().peek() instanceof Map.Entry);

        try {
            result = tag.doAfterBody();
        } catch (JspException e) {
            fail(e.getMessage());
        }

        assertEquals(TagSupport.EVAL_BODY_AGAIN, result);
        assertEquals(4, stack.size());
        assertTrue(stack.getRoot().peek() instanceof Map.Entry);

        try {
            result = tag.doAfterBody();
        } catch (JspException e) {
            fail(e.getMessage());
        }

        assertEquals(TagSupport.SKIP_BODY, result);
        assertEquals(3, stack.size());

        try {
            result = tag.doEndTag();
        } catch (JspException e) {
            fail(e.getMessage());
        }

        assertEquals(TagSupport.EVAL_PAGE, result);

        // Basic sanity check of clearTagStateForTagPoolingServers() behaviour for Struts Tags after doEndTag().
        IteratorTag freshTag = new IteratorTag();
        freshTag.setPageContext(pageContext);
        assertFalse("Tag state after doEndTag() under default tag clear state is equal to new Tag with pageContext/parent set.  " +
                        "May indicate that clearTagStateForTagPoolingServers() calls are not working properly.",
                strutsBodyTagsAreReflectionEqual(tag, freshTag));
    }

    public void testMapIterator_clearTagStateSet() {
        Foo foo = new Foo();
        HashMap<String, String> map = new HashMap<>();
        map.put("test1", "123");
        map.put("test2", "456");
        map.put("test3", "789");
        foo.setMap(map);

        stack.push(foo);

        tag.setPerformClearTagStateForTagPoolingServers(true);  // Explicitly request tag state clearing.
        tag.setValue("map");

        int result = 0;

        try {
            result = tag.doStartTag();
            setComponentTagClearTagState(tag, true);  // Ensure component tag state clearing is set true (to match tag).
        } catch (JspException e) {
            fail(e.getMessage());
        }

        assertEquals(TagSupport.EVAL_BODY_INCLUDE, result);
        assertEquals(4, stack.size());
        assertTrue(stack.getRoot().peek() instanceof Map.Entry);

        try {
            result = tag.doAfterBody();
        } catch (JspException e) {
            fail(e.getMessage());
        }

        assertEquals(TagSupport.EVAL_BODY_AGAIN, result);
        assertEquals(4, stack.size());
        assertTrue(stack.getRoot().peek() instanceof Map.Entry);

        try {
            result = tag.doAfterBody();
        } catch (JspException e) {
            fail(e.getMessage());
        }

        assertEquals(TagSupport.EVAL_BODY_AGAIN, result);
        assertEquals(4, stack.size());
        assertTrue(stack.getRoot().peek() instanceof Map.Entry);

        try {
            result = tag.doAfterBody();
        } catch (JspException e) {
            fail(e.getMessage());
        }

        assertEquals(TagSupport.SKIP_BODY, result);
        assertEquals(3, stack.size());

        try {
            result = tag.doEndTag();
        } catch (JspException e) {
            fail(e.getMessage());
        }

        assertEquals(TagSupport.EVAL_PAGE, result);

        // Basic sanity check of clearTagStateForTagPoolingServers() behaviour for Struts Tags after doEndTag().
        IteratorTag freshTag = new IteratorTag();
        freshTag.setPerformClearTagStateForTagPoolingServers(true);
        freshTag.setPageContext(pageContext);
        assertTrue("Tag state after doEndTag() and explicit tag state clearing is inequal to new Tag with pageContext/parent set.  " +
                        "May indicate that clearTagStateForTagPoolingServers() calls are not working properly.",
                strutsBodyTagsAreReflectionEqual(tag, freshTag));
    }

    public void testStatus() {
        Foo foo = new Foo();
        foo.setArray(new String[]{"test1", "test2", "test3"});

        stack.push(foo);

        tag.setValue("array");
        tag.setStatus("fooStatus");

        int result = 0;

        try {
            result = tag.doStartTag();
        } catch (JspException e) {
            fail(e.getMessage());
        }

        assertEquals(TagSupport.EVAL_BODY_INCLUDE, result);
        assertEquals("test1", stack.getRoot().peek());
        assertEquals(4, stack.size());

        IteratorStatus status = (IteratorStatus) context.get("fooStatus");
        assertNotNull(status);
        assertFalse(status.isLast());
        assertTrue(status.isFirst());
        assertEquals(0, status.getIndex());
        assertEquals("0", status.getIndexStr());
        assertEquals(1, status.getCount());
        assertEquals("1", status.getCountStr());
        assertTrue(status.isOdd());
        assertFalse(status.isEven());

        try {
            result = tag.doAfterBody();
        } catch (JspException e) {
            fail(e.getMessage());
        }

        assertEquals(TagSupport.EVAL_BODY_AGAIN, result);
        assertEquals("test2", stack.getRoot().peek());
        assertEquals(4, stack.size());

        status = (IteratorStatus) context.get("fooStatus");
        assertNotNull(status);
        assertFalse(status.isLast());
        assertFalse(status.isFirst());
        assertEquals(1, status.getIndex());
        assertEquals(2, status.getCount());
        assertFalse(status.isOdd());
        assertTrue(status.isEven());

        try {
            result = tag.doAfterBody();
        } catch (JspException e) {
            fail(e.getMessage());
        }

        assertEquals(TagSupport.EVAL_BODY_AGAIN, result);
        assertEquals("test3", stack.getRoot().peek());
        assertEquals(4, stack.size());

        status = (IteratorStatus) context.get("fooStatus");
        assertNotNull(status);
        assertTrue(status.isLast());
        assertFalse(status.isFirst());
        assertEquals(2, status.getIndex());
        assertEquals(3, status.getCount());
        assertTrue(status.isOdd());
        assertFalse(status.isEven());

        try {
            result = tag.doEndTag();
        } catch (JspException e) {
            fail(e.getMessage());
        }

        assertEquals(TagSupport.EVAL_PAGE, result);

        // Basic sanity check of clearTagStateForTagPoolingServers() behaviour for Struts Tags after doEndTag().
        IteratorTag freshTag = new IteratorTag();
        freshTag.setPageContext(pageContext);
        assertFalse("Tag state after doEndTag() under default tag clear state is equal to new Tag with pageContext/parent set.  " +
                        "May indicate that clearTagStateForTagPoolingServers() calls are not working properly.",
                strutsBodyTagsAreReflectionEqual(tag, freshTag));
    }

    public void testStatus_clearTagStateSet() {
        Foo foo = new Foo();
        foo.setArray(new String[]{"test1", "test2", "test3"});

        stack.push(foo);

        tag.setPerformClearTagStateForTagPoolingServers(true);  // Explicitly request tag state clearing.
        tag.setValue("array");
        tag.setStatus("fooStatus");

        int result = 0;

        try {
            result = tag.doStartTag();
            setComponentTagClearTagState(tag, true);  // Ensure component tag state clearing is set true (to match tag).
        } catch (JspException e) {
            fail(e.getMessage());
        }

        assertEquals(TagSupport.EVAL_BODY_INCLUDE, result);
        assertEquals("test1", stack.getRoot().peek());
        assertEquals(4, stack.size());

        IteratorStatus status = (IteratorStatus) context.get("fooStatus");
        assertNotNull(status);
        assertFalse(status.isLast());
        assertTrue(status.isFirst());
        assertEquals(0, status.getIndex());
        assertEquals(1, status.getCount());
        assertTrue(status.isOdd());
        assertFalse(status.isEven());

        try {
            result = tag.doAfterBody();
        } catch (JspException e) {
            fail(e.getMessage());
        }

        assertEquals(TagSupport.EVAL_BODY_AGAIN, result);
        assertEquals("test2", stack.getRoot().peek());
        assertEquals(4, stack.size());

        status = (IteratorStatus) context.get("fooStatus");
        assertNotNull(status);
        assertFalse(status.isLast());
        assertFalse(status.isFirst());
        assertEquals(1, status.getIndex());
        assertEquals(2, status.getCount());
        assertFalse(status.isOdd());
        assertTrue(status.isEven());

        try {
            result = tag.doAfterBody();
        } catch (JspException e) {
            fail(e.getMessage());
        }

        assertEquals(TagSupport.EVAL_BODY_AGAIN, result);
        assertEquals("test3", stack.getRoot().peek());
        assertEquals(4, stack.size());

        status = (IteratorStatus) context.get("fooStatus");
        assertNotNull(status);
        assertTrue(status.isLast());
        assertFalse(status.isFirst());
        assertEquals(2, status.getIndex());
        assertEquals(3, status.getCount());
        assertTrue(status.isOdd());
        assertFalse(status.isEven());

        try {
            result = tag.doEndTag();
        } catch (JspException e) {
            fail(e.getMessage());
        }

        assertEquals(TagSupport.EVAL_PAGE, result);

        // Basic sanity check of clearTagStateForTagPoolingServers() behaviour for Struts Tags after doEndTag().
        IteratorTag freshTag = new IteratorTag();
        freshTag.setPerformClearTagStateForTagPoolingServers(true);
        freshTag.setPageContext(pageContext);
        assertTrue("Tag state after doEndTag() and explicit tag state clearing is inequal to new Tag with pageContext/parent set.  " +
                        "May indicate that clearTagStateForTagPoolingServers() calls are not working properly.",
                strutsBodyTagsAreReflectionEqual(tag, freshTag));
    }

    public void testEmptyArray() {
        Foo foo = new Foo();
        foo.setArray(new String[]{});

        stack.push(foo);

        tag.setValue("array");

        validateSkipBody();
    }

    public void testNullArray() {
        Foo foo = new Foo();
        foo.setArray(null);

        stack.push(foo);

        tag.setValue("array");

        validateSkipBody();
    }

    public void testEmptyCollection() {
        Foo foo = new Foo();
        foo.setList(new ArrayList<>());

        stack.push(foo);

        tag.setValue("list");

        validateSkipBody();
    }

    public void testNullCollection() {
        Foo foo = new Foo();
        foo.setList(null);

        stack.push(foo);

        tag.setValue("list");

        validateSkipBody();
    }

    public void testCounter() throws JspException {
        tag.setBegin("0");
        tag.setEnd("5");
        validateCounter(new Integer[]{0, 1, 2, 3, 4, 5});
    }

    public void testCounterWithDifferentLocale() throws JspException {
        stack.getActionContext().withLocale(new Locale("fa_IR"));
        tag.setVar("it");
        tag.setBegin("0");
        tag.setEnd("5");
        List<String> expectedValues = Arrays.asList("0", "1", "2", "3", "4", "5");

        ArrayList<String> values = new ArrayList<>();
        try {
            int result = tag.doStartTag();
            assertEquals(TagSupport.EVAL_BODY_INCLUDE, result);
            values.add((String) stack.findValue("it", String.class));
        } catch (JspException e) {
            fail(e.getMessage());
        }

        while (tag.doAfterBody() == TagSupport.EVAL_BODY_AGAIN) {
            values.add((String) stack.findValue("top", String.class));
        }

        assertEquals(expectedValues.size(), values.size());
        assertEquals(expectedValues, values);
    }

    public void testCounterWithStackValues() throws JspException {
        stack.getContext().put("begin", 0);
        stack.getContext().put("end", 5);
        tag.setBegin("begin");
        tag.setEnd("end");
        validateCounter(new Integer[]{0, 1, 2, 3, 4, 5});
    }

    public void testCounterWithList() throws JspException {
        Foo foo = new Foo();
        ArrayList<String> list = new ArrayList<>();
        list.add("a");
        list.add("b");
        list.add("c");
        list.add("d");
        foo.setList(list);

        stack.push(foo);

        tag.setValue("list");

        tag.setBegin("0");
        tag.setEnd("2");
        validateCounter(new String[]{"a", "b", "c"});
    }

    public void testCounterWithArray() throws JspException {
        Foo foo = new Foo();
        foo.setArray(new String[]{"a", "b", "c", "d"});

        stack.push(foo);

        tag.setValue("array");

        tag.setBegin("0");
        tag.setEnd("2");
        validateCounter(new String[]{"a", "b", "c"});
    }


    public void testCounterWithListNoEnd() throws JspException {
        Foo foo = new Foo();
        ArrayList<String> list = new ArrayList<>();
        list.add("a");
        list.add("b");
        list.add("c");
        list.add("d");
        foo.setList(list);

        stack.push(foo);

        tag.setValue("list");

        tag.setBegin("0");
        validateCounter(new String[]{"a", "b", "c", "d"});
    }

    public void testCounterWithArrayNoEnd() throws JspException {
        Foo foo = new Foo();
        foo.setArray(new String[]{"a", "b", "c", "d"});

        stack.push(foo);

        tag.setValue("array");

        tag.setBegin("0");
        validateCounter(new String[]{"a", "b", "c", "d"});
    }

    public void testCounterWithList2() throws JspException {
        Foo foo = new Foo();
        ArrayList<String> list = new ArrayList<>();
        list.add("a");
        list.add("b");
        list.add("c");
        list.add("d");
        foo.setList(list);

        stack.push(foo);

        tag.setValue("list");

        tag.setBegin("1");
        tag.setEnd("2");
        validateCounter(new String[]{"b", "c"});
    }

    public void testCounterWithArray2() throws JspException {
        Foo foo = new Foo();
        foo.setArray(new String[]{"a", "b", "c", "d"});

        stack.push(foo);

        tag.setValue("array");

        tag.setBegin("1");
        tag.setEnd("2");
        validateCounter(new String[]{"b", "c"});
    }

    public void testCounterWithListNoEnd2() throws JspException {
        Foo foo = new Foo();
        ArrayList<String> list = new ArrayList<>();
        list.add("a");
        list.add("b");
        list.add("c");
        list.add("d");
        foo.setList(list);

        stack.push(foo);

        tag.setValue("list");

        tag.setBegin("2");
        validateCounter(new String[]{"c", "d"});
    }

    public void testCounterWithArrayNoEnd2() throws JspException {
        Foo foo = new Foo();
        foo.setArray(new String[]{"a", "b", "c", "d"});

        stack.push(foo);

        tag.setValue("array");

        tag.setBegin("2");
        validateCounter(new String[]{"c", "d"});
    }

    public void testCounter2() throws JspException {
        tag.setBegin("2");
        tag.setEnd("5");
        validateCounter(new Integer[]{2, 3, 4, 5});
    }

    public void testCounterWithStep() throws JspException {
        tag.setBegin("0");
        tag.setEnd("5");
        tag.setStep("2");
        validateCounter(new Integer[]{0, 2, 4});
    }

    public void testCounterWithListAndStep() throws JspException {
        Foo foo = new Foo();
        ArrayList<String> list = new ArrayList<>();
        list.add("a");
        list.add("b");
        list.add("c");
        list.add("d");
        foo.setList(list);

        stack.push(foo);

        tag.setValue("list");

        tag.setStep("2");
        tag.setBegin("0");
        tag.setEnd("3");

        validateCounter(new String[]{"a", "c"});
    }

    public void testCounterWithArrayAndStep() throws JspException {
        Foo foo = new Foo();
        foo.setArray(new String[]{"a", "b", "c", "d"});

        stack.push(foo);

        tag.setValue("array");

        tag.setStep("2");
        tag.setBegin("0");
        tag.setEnd("3");

        validateCounter(new String[]{"a", "c"});
    }

    public void testCounterWithListAndStepNoEnd() throws JspException {
        Foo foo = new Foo();
        ArrayList<String> list = new ArrayList<>();
        list.add("a");
        list.add("b");
        list.add("c");
        list.add("d");
        foo.setList(list);

        stack.push(foo);

        tag.setValue("list");

        tag.setStep("2");
        tag.setBegin("0");

        validateCounter(new String[]{"a", "c"});
    }

    public void testCounterWithArrayAndStepNoEnd() throws JspException {
        Foo foo = new Foo();
        foo.setArray(new String[]{"a", "b", "c", "d"});

        stack.push(foo);

        tag.setValue("array");

        tag.setStep("2");
        tag.setBegin("0");

        validateCounter(new String[]{"a", "c"});
    }

    public void testCounterWithNegativeStep() throws JspException {
        tag.setBegin("8");
        tag.setEnd("5");
        tag.setStep("-1");
        validateCounter(new Integer[]{8, 7, 6, 5});
    }

    public void testCounterWithListAndNegativeStep() throws JspException {
        Foo foo = new Foo();
        ArrayList<String> list = new ArrayList<>();
        list.add("a");
        list.add("b");
        list.add("c");
        list.add("d");
        foo.setList(list);

        stack.push(foo);

        tag.setValue("list");

        tag.setStep("-1");
        tag.setBegin("3");
        tag.setEnd("1");

        validateCounter(new String[]{"d", "c", "b"});
    }

    public void testCounterWithListAndNegativeStepNoEnd() throws JspException {
        Foo foo = new Foo();
        ArrayList<String> list = new ArrayList<>();
        list.add("a");
        list.add("b");
        list.add("c");
        list.add("d");
        foo.setList(list);

        stack.push(foo);

        tag.setValue("list");

        tag.setStep("-1");
        tag.setBegin("3");

        validateCounter(new String[]{"d", "c", "b", "a"});
    }

    public void testCounterWithArrayAndNegativeStep() throws JspException {
        Foo foo = new Foo();
        ArrayList<String> list = new ArrayList<>();
        list.add("a");
        list.add("b");
        list.add("c");
        list.add("d");
        foo.setList(list);

        stack.push(foo);

        tag.setValue("list");

        tag.setStep("-1");
        tag.setBegin("3");
        tag.setEnd("1");

        validateCounter(new String[]{"d", "c", "b"});
    }

    public void testCounterWithArrayAndNegativeStepNoEnd() throws JspException {
        Foo foo = new Foo();
        ArrayList<String> list = new ArrayList<>();
        list.add("a");
        list.add("b");
        list.add("c");
        list.add("d");
        foo.setList(list);

        stack.push(foo);

        tag.setValue("list");

        tag.setStep("-1");
        tag.setBegin("3");

        validateCounter(new String[]{"d", "c", "b", "a"});
    }

    protected void validateCounter(Object[] expectedValues) throws JspException {
        ArrayList<Object> values = new ArrayList<>();
        try {
            int result = tag.doStartTag();
            assertEquals(TagSupport.EVAL_BODY_INCLUDE, result);
            values.add(stack.getRoot().peek());
        } catch (JspException e) {
            fail(e.getMessage());
        }

        while (tag.doAfterBody() == TagSupport.EVAL_BODY_AGAIN) {
            values.add(stack.getRoot().peek());
        }

        assertEquals(expectedValues.length, values.size());
        assertTrue(ListUtils.isEqualList(Arrays.asList(expectedValues), values));
    }

    @Override
    protected void setUp() throws Exception {
        super.setUp();

        // create the needed objects
        tag = new IteratorTag();

        MockBodyContent mockBodyContent = new TestMockBodyContent("", new MockJspWriter(new StringWriter()));
        tag.setBodyContent(mockBodyContent);

        // associate the tag with the mock page request
        tag.setPageContext(pageContext);
    }

    private void iterateThreeStrings() {
        int result = 0;

        try {
            result = tag.doStartTag();
        } catch (JspException e) {
            fail(e.getMessage());
        }

        assertEquals(TagSupport.EVAL_BODY_INCLUDE, result);
        assertEquals("test1", stack.getRoot().peek());
        assertEquals(4, stack.size());

        try {
            result = tag.doAfterBody();
        } catch (JspException e) {
            fail(e.getMessage());
        }

        assertEquals(TagSupport.EVAL_BODY_AGAIN, result);
        assertEquals("test2", stack.getRoot().peek());
        assertEquals(4, stack.size());

        try {
            result = tag.doAfterBody();
        } catch (JspException e) {
            fail(e.getMessage());
        }

        assertEquals(TagSupport.EVAL_BODY_AGAIN, result);
        assertEquals("test3", stack.getRoot().peek());
        assertEquals(4, stack.size());

        try {
            result = tag.doAfterBody();
        } catch (JspException e) {
            fail(e.getMessage());
        }

        assertEquals(TagSupport.SKIP_BODY, result);
        assertEquals(3, stack.size());
    }

    private void validateSkipBody() {
        int result = 0;

        try {
            result = tag.doStartTag();
        } catch (JspException e) {
            fail(e.getMessage());
        }

        assertEquals(TagSupport.SKIP_BODY, result);
        try {
            result = tag.doEndTag();
        } catch (JspException e) {
            fail(e.getMessage());
        }

        assertEquals(TagSupport.EVAL_PAGE, result);

        // Basic sanity check of clearTagStateForTagPoolingServers() behaviour for Struts Tags after doEndTag().
        IteratorTag freshTag = new IteratorTag();
        freshTag.setPageContext(pageContext);
        assertFalse("Tag state after doEndTag() under default tag clear state is equal to new Tag with pageContext/parent set.  " +
                        "May indicate that clearTagStateForTagPoolingServers() calls are not working properly.",
                strutsBodyTagsAreReflectionEqual(tag, freshTag));
    }

    static class Foo {
        private Collection<String> list;
        private Map<String, String> map;
        private String[] array;

        public void setArray(String[] array) {
            this.array = array;
        }

        public String[] getArray() {
            return array;
        }

        public void setList(Collection<String> list) {
            this.list = list;
        }

        public Collection<String> getList() {
            return list;
        }

        public void setMap(Map<String, String> map) {
            this.map = map;
        }

        public Map<String, String> getMap() {
            return map;
        }
    }

<<<<<<< HEAD
    class TestMockBodyContent extends MockBodyContent {
        public TestMockBodyContent(String content, Writer targetWriter) {
            super(content, response, targetWriter);
        }

=======
    static class TestMockBodyContent extends MockBodyContent {
>>>>>>> eb469779
        public String getString() {
            return ".-.";
        }
    }
}<|MERGE_RESOLUTION|>--- conflicted
+++ resolved
@@ -18,18 +18,14 @@
  */
 package org.apache.struts2.views.jsp;
 
-<<<<<<< HEAD
+import jakarta.servlet.jsp.JspException;
+import jakarta.servlet.jsp.tagext.TagSupport;
+import org.apache.commons.collections.ListUtils;
+import org.springframework.mock.web.MockBodyContent;
+import org.springframework.mock.web.MockJspWriter;
+
 import java.io.StringWriter;
 import java.io.Writer;
-=======
-import com.mockobjects.servlet.MockBodyContent;
-import com.mockobjects.servlet.MockJspWriter;
-import com.opensymphony.xwork2.ActionContext;
-import org.apache.commons.collections.ListUtils;
-
-import javax.servlet.jsp.JspException;
-import javax.servlet.jsp.tagext.TagSupport;
->>>>>>> eb469779
 import java.util.ArrayList;
 import java.util.Arrays;
 import java.util.Collection;
@@ -38,21 +34,10 @@
 import java.util.Locale;
 import java.util.Map;
 
-<<<<<<< HEAD
-import org.apache.commons.collections.ListUtils;
-import org.springframework.mock.web.MockBodyContent;
-import org.springframework.mock.web.MockJspWriter;
-
-import jakarta.servlet.jsp.JspException;
-import jakarta.servlet.jsp.tagext.TagSupport;
-
 
 /**
  * Test Case for Iterator Tag
- *
  */
-=======
->>>>>>> eb469779
 public class IteratorTagTest extends AbstractUITagTest {
 
     private IteratorTag tag;
@@ -1142,15 +1127,11 @@
         }
     }
 
-<<<<<<< HEAD
     class TestMockBodyContent extends MockBodyContent {
         public TestMockBodyContent(String content, Writer targetWriter) {
             super(content, response, targetWriter);
         }
 
-=======
-    static class TestMockBodyContent extends MockBodyContent {
->>>>>>> eb469779
         public String getString() {
             return ".-.";
         }
