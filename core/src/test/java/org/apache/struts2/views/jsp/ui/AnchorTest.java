--- conflicted
+++ resolved
@@ -37,9 +37,8 @@
         tag.setPageContext(pageContext);
 
         tag.setId("mylink");
+        tag.setTheme("ajax");
         tag.setHref("a");
-<<<<<<< HEAD
-=======
         tag.setErrorText("c");
         tag.setLoadingText("d");
         tag.setAfterLoading("e");
@@ -51,7 +50,6 @@
         tag.setIndicator("k");
         tag.setShowErrorTransportText("true");
         tag.setShowLoadingText("true");
->>>>>>> 43d49092
         tag.doStartTag();
         tag.doEndTag();
 
