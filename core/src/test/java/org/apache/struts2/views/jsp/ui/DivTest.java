--- conflicted
+++ resolved
@@ -30,13 +30,18 @@
 
 
     public void testGenericSimple() throws Exception {
-        DivTag tag = new DivTag();
+        AbstractRemoteCallUITag tag = new DivTag();
         verifyGenericProperties(tag, "simple", new String[]{"value","tabindex","disabled"});
     }
 
     public void testGenericXhtml() throws Exception {
-        DivTag tag = new DivTag();
+        AbstractRemoteCallUITag tag = new DivTag();
         verifyGenericProperties(tag, "xhtml", new String[]{"value","tabindex","disabled"});
+    }
+
+    public void testGenericAjax() throws Exception {
+        AbstractRemoteCallUITag tag = new DivTag();
+        verifyGenericProperties(tag, "ajax", new String[]{"value","tabindex","disabled"});
     }
 
     public void testSimple() throws Exception {
@@ -45,9 +50,8 @@
 
         DivTag tag = new DivTag();
         tag.setPageContext(pageContext);
+
         tag.setId("mylabel");
-<<<<<<< HEAD
-=======
         tag.setTheme("ajax");
         tag.setHref("a");
         tag.setLoadingText("b");
@@ -65,7 +69,6 @@
         tag.setIndicator("m");
         tag.setShowLoadingText("true");
         tag.setSeparateScripts("false");
->>>>>>> 43d49092
         tag.doStartTag();
         tag.doEndTag();
 
