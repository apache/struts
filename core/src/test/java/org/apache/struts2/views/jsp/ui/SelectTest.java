/*
 * $Id$
 *
 * Licensed to the Apache Software Foundation (ASF) under one
 * or more contributor license agreements.  See the NOTICE file
 * distributed with this work for additional information
 * regarding copyright ownership.  The ASF licenses this file
 * to you under the Apache License, Version 2.0 (the
 * "License"); you may not use this file except in compliance
 * with the License.  You may obtain a copy of the License at
 *
 *  http://www.apache.org/licenses/LICENSE-2.0
 *
 * Unless required by applicable law or agreed to in writing,
 * software distributed under the License is distributed on an
 * "AS IS" BASIS, WITHOUT WARRANTIES OR CONDITIONS OF ANY
 * KIND, either express or implied.  See the License for the
 * specific language governing permissions and limitations
 * under the License.
 */
package org.apache.struts2.views.jsp.ui;

import java.math.BigDecimal;
import java.util.ArrayList;
import java.util.Collection;
import java.util.List;

import org.apache.struts2.TestAction;
import org.apache.struts2.views.jsp.AbstractUITagTest;


/**
 */
public class SelectTest extends AbstractUITagTest {


    public void testHeaderCanBePreselected() throws Exception {
        SelectTag tag = new SelectTag();
        tag.setPageContext(pageContext);
        tag.setLabel("myLabel");
        tag.setList("#{1:'Cat',2:'Dog'}");
        tag.setName("myPet");
        tag.setHeaderKey("-1");
        tag.setHeaderValue("--- Please Select ---");
        tag.setValue("%{'-1'}");

        tag.doStartTag();
        tag.doEndTag();

        verify(SelectTag.class.getResource("Select-8.txt"));
    }

    /**
     * Tests WW-1601: Select tag template does not work properly for Object like Byte.
     */
    public void testByte() throws Exception {
        ByteObject hello = new ByteObject(new Byte((byte)1), "hello");
        ByteObject foo = new ByteObject(new Byte((byte)2), "foo");

        TestAction testAction = (TestAction) action;

        Collection collection = new ArrayList(2);
        // expect strings to be returned, we're still dealing with HTTP here!
        collection.add("1");
        collection.add("2");
        testAction.setCollection(collection);

        List list2 = new ArrayList();
        list2.add(hello);
        list2.add(foo);
        testAction.setList2(list2);

        SelectTag tag = new SelectTag();
        tag.setPageContext(pageContext);
        tag.setLabel("mylabel");
        tag.setName("collection");
        tag.setList("list2");
        tag.setListKey("byte");
        tag.setListValue("name");
        tag.setMultiple("true");
        tag.setTitle("mytitle");
        tag.setOnmousedown("alert('onmousedown');");
        tag.setOnmousemove("alert('onmousemove');");
        tag.setOnmouseout("alert('onmouseout');");
        tag.setOnmouseover("alert('onmouseover');");
        tag.setOnmouseup("alert('onmouseup');");

        tag.doStartTag();
        tag.doEndTag();

        verify(SelectTag.class.getResource("Select-10.txt"));
    }


    /**
     * Tests WW-455: Select tag template does not work properly for Object like BigDecimal.
     */
    public void testBigDecimal() throws Exception {
        BigDecimalObject hello = new BigDecimalObject("hello", new BigDecimal(1));
        BigDecimalObject foo = new BigDecimalObject("foo", new BigDecimal(2));

        TestAction testAction = (TestAction) action;

        Collection collection = new ArrayList(2);
        // expect strings to be returned, we're still dealing with HTTP here!
        collection.add("hello");
        collection.add("foo");
        testAction.setCollection(collection);

        List list2 = new ArrayList();
        list2.add(hello);
        list2.add(foo);
        list2.add(new BigDecimalObject("<cat>", new BigDecimal(1.500)));
        testAction.setList2(list2);

        SelectTag tag = new SelectTag();
        tag.setPageContext(pageContext);
        tag.setLabel("mylabel");
        tag.setName("collection");
        tag.setList("list2");
        tag.setListKey("name");
        tag.setListValue("bigDecimal");
        tag.setMultiple("true");
        tag.setTitle("mytitle");
        tag.setOnmousedown("alert('onmousedown');");
        tag.setOnmousemove("alert('onmousemove');");
        tag.setOnmouseout("alert('onmouseout');");
        tag.setOnmouseover("alert('onmouseover');");
        tag.setOnmouseup("alert('onmouseup');");

        tag.doStartTag();
        tag.doEndTag();

        verify(SelectTag.class.getResource("Select-3.txt"));
    }

    public class BigDecimalObject {
        private String name;
        private BigDecimal bigDecimal;

        public BigDecimalObject(String name, BigDecimal bigDecimal) {
            this.name = name;
            this.bigDecimal = bigDecimal;
        }

        public String getName() {
            return name;
        }

        public BigDecimal getBigDecimal() {
            return bigDecimal;
        }
    }

    public class ByteObject {
        private String name;
        private Byte byteValue;

        public ByteObject(Byte byteValue, String name) {
            this.name = name;
            this.byteValue = byteValue;
        }

        public String getName() {
            return name;
        }

        public Byte getByte() {
            return byteValue;
        }
    }

    public class LongObject {
        private Long id;
        private String value;


        public LongObject(Long id, String value) {
            this.id = id;
            this.value = value;
        }

        public Long getId() {
            return id;
        }

        public void setId(Long id) {
            this.id = id;
        }

        public String getValue() {
            return value;
        }

        public void setValue(String value) {
            this.value = value;
        }
    }

    public void testNullList() throws Exception {
        TestAction testAction = (TestAction) action;
        testAction.setList2(null);

        SelectTag tag = new SelectTag();
        tag.setName("collection");
        tag.setList("list2");
        tag.setLabel("tmjee_name");

        tag.setPageContext(pageContext);
        try {
            tag.doStartTag();
            tag.doEndTag();
            fail("exception should have been thrown value of select tag is null");
        }
        catch(Exception e) {
            assertTrue(true);
        }
    }


    public void testEmptyList() throws Exception {
        TestAction testAction = (TestAction) action;
        testAction.setList2(new ArrayList());

        SelectTag tag = new SelectTag();
        tag.setName("collection");
        tag.setList("list2");
        tag.setLabel("tmjee_name");

        tag.setPageContext(pageContext);
        tag.doStartTag();
        tag.doEndTag();

        verify(SelectTag.class.getResource("Select-4.txt"));
    }

    public void testMultiple() throws Exception {
        TestAction testAction = (TestAction) action;
        Collection collection = new ArrayList(2);
        collection.add("hello");
        collection.add("foo");
        testAction.setCollection(collection);
        testAction.setList(new String[][]{
                {"hello", "world"},
                {"foo", "bar"},
                {"cat", "dog"}
        });

        SelectTag tag = new SelectTag();
        tag.setPageContext(pageContext);
        tag.setLabel("mylabel");
        tag.setName("collection");
        tag.setList("list");
        tag.setListKey("top[0]");
        tag.setListValue("top[1]");
        tag.setMultiple("true");
        tag.setOnmousedown("alert('onmousedown');");
        tag.setOnmousemove("alert('onmousemove');");
        tag.setOnmouseout("alert('onmouseout');");
        tag.setOnmouseover("alert('onmouseover');");
        tag.setOnmouseup("alert('onmouseup');");

        tag.doStartTag();
        tag.doEndTag();

        verify(SelectTag.class.getResource("Select-2.txt"));
    }

    /**
     * WW-1747 - should be a valid test case for the described issue
     * @throws Exception
     */
    public void testMultipleWithLists() throws Exception {
        TestAction testAction = (TestAction) action;
        Collection collection = new ArrayList(2);

        collection.add(1l);
        collection.add(300000000l);
        testAction.setCollection(collection);

        List selectList = new ArrayList();
        selectList.add(new LongObject(1l, "foo"));
        selectList.add(new LongObject(2l, "bar"));
        selectList.add(new LongObject(300000000l, "foobar"));
        testAction.setList2(selectList);

        SelectTag tag = new SelectTag();
        tag.setPageContext(pageContext);
        tag.setLabel("mylabel");
        tag.setName("collection");
        tag.setList("list2");
        tag.setListKey("id");
        tag.setListValue("value");
        tag.setMultiple("true");
        tag.setOnmousedown("alert('onmousedown');");
        tag.setOnmousemove("alert('onmousemove');");
        tag.setOnmouseout("alert('onmouseout');");
        tag.setOnmouseover("alert('onmouseover');");
        tag.setOnmouseup("alert('onmouseup');");

        tag.doStartTag();
        tag.doEndTag();

        verify(SelectTag.class.getResource("Select-12.txt"));
    }

    public void testSimple() throws Exception {
        TestAction testAction = (TestAction) action;
        testAction.setFoo("hello");
        testAction.setList(new String[][]{
                {"hello", "world"},
                {"foo", "bar"}
        });

        SelectTag tag = new SelectTag();
        tag.setPageContext(pageContext);
        tag.setEmptyOption("true");
        tag.setLabel("mylabel");
        tag.setName("foo");
        tag.setList("list");
        tag.setListKey("top[0]");
        tag.setListValue("top[1]");

        // header stuff
        tag.setHeaderKey("headerKey");
        tag.setHeaderValue("headerValue");

        // empty option
        tag.setEmptyOption("true");

        tag.doStartTag();
        tag.doEndTag();

        verify(SelectTag.class.getResource("Select-1.txt"));
    }
    
    public void testSimpleWithNulls() throws Exception {
        TestAction testAction = (TestAction) action;
        testAction.setFoo("hello");
        testAction.setList(new String[][]{
                {"hello", null},
                {null, "bar"}
        });

        SelectTag tag = new SelectTag();
        tag.setPageContext(pageContext);
        tag.setEmptyOption("true");
        tag.setLabel("mylabel");
        tag.setName("foo");
        tag.setList("list");
        tag.setListKey("top[0]");
        tag.setListValue("top[1]");

        // header stuff
        tag.setHeaderKey("headerKey");
        tag.setHeaderValue("headerValue");

        // empty option
        tag.setEmptyOption("true");

        tag.doStartTag();
        tag.doEndTag();

        verify(SelectTag.class.getResource("Select-9.txt"));
    }

    public void testExtended() throws Exception {
        TestAction testAction = (TestAction) action;
        testAction.setFoo("hello");
        testAction.setList(new String[][]{
                {"hello", "world"},
                {"foo", "bar"}
        });

        SelectTag tag = new SelectTag();
        tag.setPageContext(pageContext);
        tag.setEmptyOption("true");
        tag.setLabel("mylabel");
        tag.setName("foo");
        tag.setList("list");
        tag.setListKey("top[0]");
        tag.setListValue("%{top[0] + ' - ' + top[1]}");

        // header stuff
        tag.setHeaderKey("headerKey");
        tag.setHeaderValue("%{foo + ': headerValue'}");

        // empty option
        tag.setEmptyOption("true");

        tag.doStartTag();
        tag.doEndTag();

        verify(SelectTag.class.getResource("Select-7.txt"));
     }

    public void testGenericSimple() throws Exception {
        SelectTag tag = new SelectTag();
        prepareTagGeneric(tag);
        verifyGenericProperties(tag, "simple", new String[]{"value"});
    }

    public void testGenericXhtml() throws Exception {
        SelectTag tag = new SelectTag();
        prepareTagGeneric(tag);
        verifyGenericProperties(tag, "xhtml", new String[]{"value"});
    }

    public void testMultipleOn() throws Exception {
        SelectTag tag = new SelectTag();
        tag.setPageContext(pageContext);
        tag.setLabel("media1");
        tag.setId("myId");
        tag.setEmptyOption("true");
        tag.setName("myName");
        tag.setMultiple("true");
        tag.setList("{'aaa','bbb'}");

        tag.doStartTag();
        tag.doEndTag();

        verify(SelectTag.class.getResource("Select-5.txt"));
    }

    public void testMultipleOff() throws Exception {
        SelectTag tag = new SelectTag();
        tag.setPageContext(pageContext);
        tag.setLabel("media2");
        tag.setId("myId");
        tag.setEmptyOption("true");
        tag.setName("myName");
        tag.setMultiple("false");
        tag.setList("{'aaa','bbb'}");

        tag.doStartTag();
        tag.doEndTag();

        verify(SelectTag.class.getResource("Select-6.txt"));
    }

<<<<<<< HEAD

=======
>>>>>>> 43d49092
    public void testSimpleInteger() throws Exception {
        TestAction testAction = (TestAction) action;

        IdName hello = new IdName(new Integer(1), "hello");
        IdName world = new IdName(new Integer(2), "world");
        List list2 = new ArrayList();
        list2.add(hello);
        list2.add(world);
        testAction.setList2(list2);

        testAction.setFooInt(new Integer(1));

        SelectTag tag = new SelectTag();
        tag.setPageContext(pageContext);
        tag.setEmptyOption("true");
        tag.setLabel("mylabel");
        tag.setName("fooInt");
        tag.setList("list2");
        tag.setListKey("id");
        tag.setListValue("name");

        // header stuff
        tag.setHeaderKey("headerKey");
        tag.setHeaderValue("headerValue");

        // empty option
        tag.setEmptyOption("true");

        tag.doStartTag();
        tag.doEndTag();

        verify(SelectTag.class.getResource("Select-11.txt"));
    }

    public void testSimpleIntegerWithValueWorkaround() throws Exception {
        TestAction testAction = (TestAction) action;

        IdName hello = new IdName(new Integer(1), "hello");
        IdName world = new IdName(new Integer(2), "world");
        List list2 = new ArrayList();
        list2.add(hello);
        list2.add(world);
        testAction.setList2(list2);

        testAction.setFooInt(new Integer(1));

        SelectTag tag = new SelectTag();
        tag.setPageContext(pageContext);
        tag.setEmptyOption("true");
        tag.setLabel("mylabel");
        tag.setName("fooInt");
        tag.setList("list2");
        tag.setListKey("id");
        tag.setListValue("name");
        tag.setValue("fooInt.toString()");

        // header stuff
        tag.setHeaderKey("headerKey");
        tag.setHeaderValue("headerValue");

        // empty option
        tag.setEmptyOption("true");

        tag.doStartTag();
        tag.doEndTag();

        verify(SelectTag.class.getResource("Select-11.txt"));
    }
    
    public void testEnumList() throws Exception {

        SelectTag tag = new SelectTag();
        tag.setPageContext(pageContext);
        tag.setLabel("mylabel");
        tag.setName("status");
        tag.setList("statusList");
        tag.setListKey("name");
        tag.setListValue("displayName");

        tag.doStartTag();
        tag.doEndTag();

        verify(SelectTag.class.getResource("Select-13.txt"));
    }

    public class IdName {
        private String name;
        private Integer id;

        public IdName(Integer id, String name) {
            this.name = name;
            this.id = id;
        }

        public String getName() {
            return name;
        }

        public Integer getId() {
            return id;
        }
    }
<<<<<<< HEAD
    
=======

>>>>>>> 43d49092
    private void prepareTagGeneric(SelectTag tag) {
        TestAction testAction = (TestAction) action;
        ArrayList collection = new ArrayList();
        collection.add("foo");
        collection.add("bar");
        collection.add("baz");

        testAction.setCollection(collection);

        tag.setList("collection");
    }

}<|MERGE_RESOLUTION|>--- conflicted
+++ resolved
@@ -406,6 +406,12 @@
         verifyGenericProperties(tag, "xhtml", new String[]{"value"});
     }
 
+    public void testGenericAjax() throws Exception {
+        SelectTag tag = new SelectTag();
+        prepareTagGeneric(tag);
+        verifyGenericProperties(tag, "ajax", new String[]{"value"});
+    }
+
     public void testMultipleOn() throws Exception {
         SelectTag tag = new SelectTag();
         tag.setPageContext(pageContext);
@@ -438,10 +444,6 @@
         verify(SelectTag.class.getResource("Select-6.txt"));
     }
 
-<<<<<<< HEAD
-
-=======
->>>>>>> 43d49092
     public void testSimpleInteger() throws Exception {
         TestAction testAction = (TestAction) action;
 
@@ -544,11 +546,7 @@
             return id;
         }
     }
-<<<<<<< HEAD
-    
-=======
-
->>>>>>> 43d49092
+
     private void prepareTagGeneric(SelectTag tag) {
         TestAction testAction = (TestAction) action;
         ArrayList collection = new ArrayList();
