/*
 * Licensed to the Apache Software Foundation (ASF) under one
 * or more contributor license agreements.  See the NOTICE file
 * distributed with this work for additional information
 * regarding copyright ownership.  The ASF licenses this file
 * to you under the Apache License, Version 2.0 (the
 * "License"); you may not use this file except in compliance
 * with the License.  You may obtain a copy of the License at
 *
 *  http://www.apache.org/licenses/LICENSE-2.0
 *
 * Unless required by applicable law or agreed to in writing,
 * software distributed under the License is distributed on an
 * "AS IS" BASIS, WITHOUT WARRANTIES OR CONDITIONS OF ANY
 * KIND, either express or implied.  See the License for the
 * specific language governing permissions and limitations
 * under the License.
 */
package org.apache.struts2.views.jsp.ui;

import freemarker.template.TransformControl;
import org.apache.struts2.TestAction;
import org.apache.struts2.views.freemarker.tags.TextFieldModel;
import org.apache.struts2.views.jsp.AbstractUITagTest;

import java.util.HashMap;
import java.util.Map;


/**
 */
public class TextfieldTest extends AbstractUITagTest {

    /**
     * Initialize a map of {@link org.apache.struts2.views.jsp.AbstractUITagTest.PropertyHolder} for generic tag
     * property testing. Will be used when calling {@link #verifyGenericProperties(org.apache.struts2.views.jsp.ui.AbstractUITag,
     * String, String[])} as properties to verify.<br> This implementation extends testdata from AbstractUITag.
     *
     * @return A Map of PropertyHolders values bound to {@link org.apache.struts2.views.jsp.AbstractUITagTest.PropertyHolder#getName()}
     *         as key.
     */
    protected Map<String, PropertyHolder> initializedGenericTagTestProperties() {
        Map<String, PropertyHolder> result = super.initializedGenericTagTestProperties();
        new PropertyHolder("maxlength", "10").addToMap(result);
        new PropertyHolder("readonly", "true", "readonly=\"readonly\"").addToMap(result);
        new PropertyHolder("size", "12").addToMap(result);
        return result;
    }

    public void testGenericSimple() throws Exception {
        TextFieldTag tag = new TextFieldTag();
        verifyGenericProperties(tag, "simple", null);
    }

    public void testGenericXhtml() throws Exception {
        TextFieldTag tag = new TextFieldTag();
        verifyGenericProperties(tag, "xhtml", null);
    }

    public void testErrors() throws Exception {
        TestAction testAction = (TestAction) action;
        testAction.setFoo("bar");

        TextFieldTag tag = new TextFieldTag();
        tag.setPageContext(pageContext);
        tag.setId("myId");
        tag.setLabel("mylabel");
        tag.setName("foo");
        tag.setValue("bar");
        tag.setTitle("mytitle");

        testAction.addFieldError("foo", "bar error message");
        tag.doStartTag();
        tag.doEndTag();

        verify(TextFieldTag.class.getResource("Textfield-2.txt"));
    }

    public void testNoLabelJsp() throws Exception {
        TestAction testAction = (TestAction) action;
        testAction.setFoo("bar");

        TextFieldTag tag = new TextFieldTag();
        tag.setPageContext(pageContext);
        tag.setName("myname");
        tag.setValue("%{foo}");
        tag.setSize("10");
        tag.setOnblur("blahescape('somevalue');");

        tag.doStartTag();
        tag.doEndTag();

        verify(TextFieldTag.class.getResource("Textfield-3.txt"));
    }

    public void testLabelSeparatorJsp() throws Exception {
        TestAction testAction = (TestAction) action;
        testAction.setFoo("bar");

        TextFieldTag tag = new TextFieldTag();
        tag.setPageContext(pageContext);
        tag.setName("myname");
        tag.setValue("%{foo}");
        tag.setSize("10");
        tag.setOnblur("blahescape('somevalue');");
        tag.setLabelSeparator("??");
        tag.setLabel("label");

        tag.doStartTag();
        tag.doEndTag();

        verify(TextFieldTag.class.getResource("Textfield-4.txt"));
    }

    public void testNoLabelFtl() throws Exception {
        TestAction testAction = (TestAction) action;
        testAction.setFoo("bar");

        TextFieldModel model = new TextFieldModel(stack, request, response);
        Map<String, String> params = new HashMap<>();
        params.put("name", "myname");
        params.put("value", "%{foo}");
        params.put("size", "10");
        params.put("onblur", "blahescape('somevalue');");
        TransformControl control = (TransformControl) model.getWriter(writer, params);
        control.onStart();
        control.afterBody();

        verify(TextFieldTag.class.getResource("Textfield-3.txt"));
    }

    public void testSimple() throws Exception {
        TestAction testAction = (TestAction) action;
        testAction.setFoo("bar");

        TextFieldTag tag = new TextFieldTag();
        tag.setPageContext(pageContext);
        tag.setLabel("mylabel");
        tag.setName("myname");
        tag.setValue("%{foo}");
        tag.setSize("10");

        tag.doStartTag();
        tag.doEndTag();

        verify(TextFieldTag.class.getResource("Textfield-1.txt"));
    }

    public void testWW5125() throws Exception {
        TestAction testAction = (TestAction) action;

        for(String fieldName : new String[] {"clone", "size", "clear", "values", "hashCode", "isEmpty", "keySet", "entrySet"}) {
            testAction.addFieldError(fieldName, fieldName + " error");

            TextFieldTag tag = new TextFieldTag();
            tag.setPageContext(pageContext);
            tag.setName(fieldName);
            tag.doStartTag();
            tag.doEndTag();
        }

        verify(TextFieldTag.class.getResource("Textfield-WW-5125.txt"));
    }

    public void testSimple_recursionTest() throws Exception {
        TestAction testAction = (TestAction) action;
        testAction.setFoo("%{1+1}");

        TextFieldTag tag = new TextFieldTag();
        tag.setPageContext(pageContext);
        tag.setLabel("mylabel");
        tag.setName("myname");
        tag.setValue("%{foo}");
        tag.setSize("10");
<<<<<<< HEAD
        tag.setDynamicAttribute(null, "anotherAttr", "%{foo}");
=======
        tag.setDynamicAttribute(null, "anotherAttr", "another_%{foo}");
>>>>>>> 8d0382c3

        tag.doStartTag();
        tag.doEndTag();

        verify(TextFieldTag.class.getResource("Textfield-5.txt"));
    }

    public void testSimple_recursionTestNoValue() throws Exception {
        TestAction testAction = (TestAction) action;
        testAction.setFoo("%{1+1}");

        TextFieldTag tag = new TextFieldTag();
        tag.setPageContext(pageContext);
        tag.setLabel("mylabel");
        tag.setName("foo");
        tag.setSize("10");

        tag.doStartTag();
        tag.doEndTag();

        verify(TextFieldTag.class.getResource("Textfield-6.txt"));
    }

    public void testHtml5EmailTag() throws Exception {
        TestAction testAction = (TestAction) action;
        testAction.setFoo("bar");

        TextFieldTag tag = new TextFieldTag();
        tag.setPageContext(pageContext);
        tag.setLabel("myemaillabel");
        tag.setName("foo");
        tag.setSize("50");
        tag.setType("email");

        tag.doStartTag();
        tag.doEndTag();

        verify(TextFieldTag.class.getResource("Textfield-7.txt"));
    }

    public void testErrorPositionBottom() throws Exception {
        TestAction testAction = (TestAction) action;
        testAction.setFoo("bar");

        TextFieldTag tag = new TextFieldTag();
        tag.setPageContext(pageContext);
        tag.setId("myId");
        tag.setLabel("mylabel");
        tag.setName("foo");
        tag.setValue("bar");
        tag.setTitle("mytitle");
        tag.setErrorPosition("bottom");

        testAction.addFieldError("foo", "bar error message");
        tag.doStartTag();
        tag.doEndTag();

        verify(TextFieldTag.class.getResource("Textfield-8.txt"));
    }

    public void testErrorPositionTop() throws Exception {
        TestAction testAction = (TestAction) action;
        testAction.setFoo("bar");

        TextFieldTag tag = new TextFieldTag();
        tag.setPageContext(pageContext);
        tag.setId("myId");
        tag.setLabel("mylabel");
        tag.setName("foo");
        tag.setValue("bar");
        tag.setTitle("mytitle");
        tag.setErrorPosition("top");

        testAction.addFieldError("foo", "bar error message");
        tag.doStartTag();
        tag.doEndTag();

        verify(TextFieldTag.class.getResource("Textfield-9.txt"));
    }

    public void testRequiredLabelPositionDefault() throws Exception {
        TestAction testAction = (TestAction) action;
        testAction.setFoo("bar");

        TextFieldTag tag = new TextFieldTag();
        tag.setPageContext(pageContext);
        tag.setId("myId");
        tag.setLabel("mylabel");
        tag.setName("foo");
        tag.setValue("bar");
        tag.setRequiredLabel("true");

        tag.doStartTag();
        tag.doEndTag();

        verify(TextFieldTag.class.getResource("Textfield-12.txt"));
    }

    public void testRequiredLabelPositionRight() throws Exception {
        TestAction testAction = (TestAction) action;
        testAction.setFoo("bar");

        TextFieldTag tag = new TextFieldTag();
        tag.setPageContext(pageContext);
        tag.setId("myId");
        tag.setLabel("mylabel");
        tag.setName("foo");
        tag.setValue("bar");
        tag.setRequiredLabel("true");
        tag.setRequiredPosition("right");

        tag.doStartTag();
        tag.doEndTag();

        verify(TextFieldTag.class.getResource("Textfield-12.txt"));
    }

    public void testRequiredLabelPositionLeft() throws Exception {
        TestAction testAction = (TestAction) action;
        testAction.setFoo("bar");

        TextFieldTag tag = new TextFieldTag();
        tag.setPageContext(pageContext);
        tag.setId("myId");
        tag.setLabel("mylabel");
        tag.setName("foo");
        tag.setValue("bar");
        tag.setRequiredLabel("true");
        tag.setRequiredPosition("left");

        tag.doStartTag();
        tag.doEndTag();

        verify(TextFieldTag.class.getResource("Textfield-13.txt"));
    }

    public void testErrorPositionBottomCssXhtmlTheme() throws Exception {
        TestAction testAction = (TestAction) action;
        testAction.setFoo("bar");

        TextFieldTag tag = new TextFieldTag();
        tag.setPageContext(pageContext);
        tag.setId("myId");
        tag.setLabel("mylabel");
        tag.setName("foo");
        tag.setValue("bar");
        tag.setTitle("mytitle");
        tag.setErrorPosition("bottom");
        tag.setTheme("css_xhtml");

        testAction.addFieldError("foo", "bar error message");
        tag.doStartTag();
        tag.doEndTag();

        verify(TextFieldTag.class.getResource("Textfield-10.txt"));
    }

    public void testErrorPositionTopCssXhtmlTheme() throws Exception {
        TestAction testAction = (TestAction) action;
        testAction.setFoo("bar");

        TextFieldTag tag = new TextFieldTag();
        tag.setPageContext(pageContext);
        tag.setId("myId");
        tag.setLabel("mylabel");
        tag.setName("foo");
        tag.setValue("bar");
        tag.setTitle("mytitle");
        tag.setErrorPosition("top");
        tag.setTheme("css_xhtml");

        testAction.addFieldError("foo", "bar error message");
        tag.doStartTag();
        tag.doEndTag();

        verify(TextFieldTag.class.getResource("Textfield-11.txt"));
    }

    public void testNameEvaluation() throws Exception {
        TestAction testAction = (TestAction) action;
        testAction.setArray(new String[]{"test", "bar"});
        testAction.setFooInt(1);

        TextFieldTag tag = new TextFieldTag();
        tag.setPageContext(pageContext);
        tag.setName("array[%{fooInt}]");

        tag.doStartTag();
        tag.doEndTag();

        verify(TextFieldTag.class.getResource("Textfield-14.txt"));
    }


}<|MERGE_RESOLUTION|>--- conflicted
+++ resolved
@@ -172,11 +172,8 @@
         tag.setName("myname");
         tag.setValue("%{foo}");
         tag.setSize("10");
-<<<<<<< HEAD
         tag.setDynamicAttribute(null, "anotherAttr", "%{foo}");
-=======
-        tag.setDynamicAttribute(null, "anotherAttr", "another_%{foo}");
->>>>>>> 8d0382c3
+        tag.setDynamicAttribute(null, "secondAttr", "second_%{foo}");
 
         tag.doStartTag();
         tag.doEndTag();
