--- conflicted
+++ resolved
@@ -110,30 +110,6 @@
            expectedUrl, url.toString());
     }
 
-<<<<<<< HEAD
-    public void testForceAddNullSchemeHostAndPort() throws Exception {
-        String expectedUrl = "http://localhost/contextPath/path1/path2/myAction.action";
-
-        Mock mockHttpServletRequest = new Mock(HttpServletRequest.class);
-        mockHttpServletRequest.expectAndReturn("getScheme", "http");
-        mockHttpServletRequest.expectAndReturn("getServerName", "localhost");
-        mockHttpServletRequest.expectAndReturn("getContextPath",
-            "/contextPath");
-
-        Mock mockHttpServletResponse = new Mock(HttpServletResponse.class);
-        mockHttpServletResponse.expectAndReturn("encodeURL", expectedUrl,
-            expectedUrl);
-
-        String result = UrlHelper.buildUrl("/path1/path2/myAction.action",
-            (HttpServletRequest) mockHttpServletRequest.proxy(),
-            (HttpServletResponse) mockHttpServletResponse.proxy(), null,
-            null, true, true, true);
-        assertEquals(expectedUrl, result);
-        mockHttpServletRequest.verify();
-    }
-
-=======
->>>>>>> 43d49092
     public void testBuildWithRootContext() {
         String expectedUrl = "/MyAction.action";
 
