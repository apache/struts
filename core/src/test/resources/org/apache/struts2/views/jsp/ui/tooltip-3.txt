--- conflicted
+++ resolved
@@ -1,26 +1,4 @@
 <form id="myFormId" name="myForm" onsubmit="return true;" action="/testAction.action" method="post">
-<<<<<<< HEAD
- <tableclass="wwFormTable">
-		<tr>
-			<td class="tdLabel">
-				<labelfor="myId"class="label">
-					MyLabel:<img 
-								src='/struts/tooltip/myTooltip2.gif'
-								alt="myTooltip"
-								onmouseover="domTT_activate(this,event,'content','myTooltip','delay','5000','styleClass','StrutsTTClassic')"/>
-				</label>
-			</td>
-			<td>
-				<input type="text" name="" id="myId"/>
-			</td>
-		</tr>
-	</table>
-</form>
-
-<!--javascript that is needed for tooltips-->
-<script type="text/javascript" src='/struts/domTT.js'></script>
-<link rel="stylesheet" type="text/css" href="/struts/domTT.css"/>
-=======
  <table class="wwFormTable"> 
 <tr>
     <td class="tdLabel"><label for="myId" class="label">MyLabel:
@@ -39,4 +17,3 @@
 
 <!-- javascript that is needed for tooltips -->
 <script type="text/javascript">dojo.require("dojo.widget.Tooltip");dojo.require("dojo.fx.html");</script>
->>>>>>> 43d49092
