<?xml version="1.0" encoding="UTF-8"?>
<!--
/*
 * Licensed to the Apache Software Foundation (ASF) under one
 * or more contributor license agreements.  See the NOTICE file
 * distributed with this work for additional information
 * regarding copyright ownership.  The ASF licenses this file
 * to you under the Apache License, Version 2.0 (the
 * "License"); you may not use this file except in compliance
 * with the License.  You may obtain a copy of the License at
 *
 *  http://www.apache.org/licenses/LICENSE-2.0
 *
 * Unless required by applicable law or agreed to in writing,
 * software distributed under the License is distributed on an
 * "AS IS" BASIS, WITHOUT WARRANTIES OR CONDITIONS OF ANY
 * KIND, either express or implied.  See the License for the
 * specific language governing permissions and limitations
 * under the License.
 */
-->
<project xmlns="http://maven.apache.org/POM/4.0.0" xmlns:xsi="http://www.w3.org/2001/XMLSchema-instance" xsi:schemaLocation="http://maven.apache.org/POM/4.0.0 http://maven.apache.org/xsd/maven-4.0.0.xsd">

    <parent>
        <groupId>org.apache.struts</groupId>
        <artifactId>struts2-plugins</artifactId>
<<<<<<< HEAD
        <version>7.0.0-M7-SNAPSHOT</version>
=======
        <version>6.5.0-SNAPSHOT</version>
>>>>>>> 3c21e822
    </parent>
    <modelVersion>4.0.0</modelVersion>

    <artifactId>struts2-bean-validation-plugin</artifactId>
    <name>Struts 2 Bean Validation Plugin</name>
    <packaging>jar</packaging>

    <properties>
        <project.build.sourceEncoding>UTF-8</project.build.sourceEncoding>
    </properties>

    <dependencies>

        <dependency>
           <groupId>jakarta.validation</groupId>
           <artifactId>jakarta.validation-api</artifactId>
           <version>3.0.2</version>
        </dependency>
        

        <dependency>
            <groupId>org.hibernate.validator</groupId>
            <artifactId>hibernate-validator</artifactId>
            <version>${hibernate-validator.version}</version>
            <scope>test</scope>
        </dependency>
        <dependency>
            <groupId>org.glassfish</groupId>
            <artifactId>jakarta.el</artifactId>
            <scope>test</scope>
        </dependency>

        <!--
         The Java EE API modules listed below are all marked @Deprecated(forRemoval=true), because they are scheduled
         for removal in Java 11. So the -add-module approach will no longer work in Java 11 out of the box.
         What we will need to do in Java 11 and forward is include our own copy of the Java EE APIs on the class path
         or module path. For example, we can add the JAX-B APIs as a maven dependency like this:
        -->
        <dependency>
            <groupId>javax.xml.bind</groupId>
            <artifactId>jaxb-api</artifactId>
            <version>2.3.1</version>
            <scope>test</scope>
        </dependency>
        <dependency>
            <groupId>com.sun.xml.bind</groupId>
            <artifactId>jaxb-core</artifactId>
            <version>2.3.0.1</version>
            <scope>test</scope>
        </dependency>
        <dependency>
            <groupId>com.sun.xml.bind</groupId>
            <artifactId>jaxb-impl</artifactId>
            <version>2.3.3</version>
            <scope>test</scope>
        </dependency>
        <dependency>
            <groupId>javax.activation</groupId>
            <artifactId>activation</artifactId>
            <version>1.1.1</version>
            <scope>test</scope>
        </dependency>

    </dependencies>

</project><|MERGE_RESOLUTION|>--- conflicted
+++ resolved
@@ -24,11 +24,7 @@
     <parent>
         <groupId>org.apache.struts</groupId>
         <artifactId>struts2-plugins</artifactId>
-<<<<<<< HEAD
         <version>7.0.0-M7-SNAPSHOT</version>
-=======
-        <version>6.5.0-SNAPSHOT</version>
->>>>>>> 3c21e822
     </parent>
     <modelVersion>4.0.0</modelVersion>
 
@@ -47,7 +43,7 @@
            <artifactId>jakarta.validation-api</artifactId>
            <version>3.0.2</version>
         </dependency>
-        
+
 
         <dependency>
             <groupId>org.hibernate.validator</groupId>
