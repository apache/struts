--- conflicted
+++ resolved
@@ -3,26 +3,13 @@
     <parent>
         <groupId>org.apache.struts</groupId>
         <artifactId>struts2-plugins</artifactId>
-<<<<<<< HEAD
-        <version>2.3.17-SNAPSHOT</version>
-=======
-        <version>2.3.16.2-SNAPSHOT</version>
->>>>>>> b042b363
+        <version>2.3.16.1</version>
     </parent>
 
     <artifactId>struts2-convention-plugin</artifactId>
     <packaging>jar</packaging>
     <name>Struts 2 Convention Plugin</name>
 
-<<<<<<< HEAD
-    <scm>
-        <connection>scm:svn:http://svn.apache.org/repos/asf/struts/sandbox/trunk/struts2-convention-plugin</connection>
-        <developerConnection>scm:svn:https://svn.apache.org/repos/asf/struts/sandbox/trunk/struts2-convention-plugin</developerConnection>
-        <url>http://svn.apache.org/viewcvs.cgi/struts/sandbox/trunk/struts2-convention-plugin</url>
-    </scm>
-
-=======
->>>>>>> b042b363
     <build>
         <plugins>
             <plugin>
