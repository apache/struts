<?xml version="1.0"?>
<!--
/*
 * $Id$
 *
 * Licensed to the Apache Software Foundation (ASF) under one
 * or more contributor license agreements.  See the NOTICE file
 * distributed with this work for additional information
 * regarding copyright ownership.  The ASF licenses this file
 * to you under the Apache License, Version 2.0 (the
 * "License"); you may not use this file except in compliance
 * with the License.  You may obtain a copy of the License at
 *
 *  http://www.apache.org/licenses/LICENSE-2.0
 *
 * Unless required by applicable law or agreed to in writing,
 * software distributed under the License is distributed on an
 * "AS IS" BASIS, WITHOUT WARRANTIES OR CONDITIONS OF ANY
 * KIND, either express or implied.  See the License for the
 * specific language governing permissions and limitations
 * under the License.
 */
-->
<project xmlns="http://maven.apache.org/POM/4.0.0" xmlns:xsi="http://www.w3.org/2001/XMLSchema-instance" xsi:schemaLocation="http://maven.apache.org/POM/4.0.0 http://maven.apache.org/maven-v4_0_0.xsd">
    <parent>
        <artifactId>struts2-plugins</artifactId>
        <groupId>org.apache.struts</groupId>
<<<<<<< HEAD
        <version>2.3.22</version>
=======
        <version>2.3.24-SNAPSHOT</version>
>>>>>>> a31af911
    </parent>

    <modelVersion>4.0.0</modelVersion>
    <artifactId>struts2-dojo-plugin</artifactId>
    <name>Struts 2 Dojo Plugin</name>

    <profiles>
        <profile>
            <id>release</id>
            <activation>
                <property>
                    <name>release</name>
                </property>
            </activation>
            <build>
                <plugins>
                    <plugin>
                        <groupId>org.codehaus.mojo</groupId>
                        <artifactId>rat-maven-plugin</artifactId>
                        <version>1.0-alpha-2</version>
                        <executions>
                            <execution>
                                <phase>verify</phase>
                                <goals>
                                    <goal>check</goal>
                                </goals>
                                <configuration>
                                    <addDefaultLicenseMatchers>false</addDefaultLicenseMatchers>
                                    <licenseMatchers>
                                        <classNames>
                                            <className>rat.analysis.license.ApacheSoftwareLicense20</className>
                                        </classNames>
                                    </licenseMatchers>
                                    <includes>
                                        <include>pom.xml</include>
                                        <include>src/**</include>
                                    </includes>
                                    <excludes>
                                        <exclude>src/main/resources/org/apache/struts2/static/dojo/nls/**</exclude>
                                        <exclude>src/main/resources/org/apache/struts2/static/dojo/src/**</exclude>
                                        <exclude>src/main/resources/org/apache/struts2/static/dojo/*</exclude>
                                        <exclude>src/test/resources/org/apache/struts2/dojo/views/jsp/ui/**</exclude>
                                    </excludes>
                                </configuration>
                            </execution>
                        </executions>
                    </plugin>
                </plugins>
            </build>
        </profile>
    </profiles>

    <properties>
        <tlib.version>2.2</tlib.version>
        <project.build.sourceEncoding>UTF-8</project.build.sourceEncoding>
    </properties>

    <build>
        <plugins>
            <plugin>
                <groupId>org.apache.myfaces.tobago</groupId>
                <artifactId>maven-apt-plugin</artifactId>
                <version>1.0.15</version>
                <configuration>
                    <A>
                        uri=/struts-dojo-tags,tlibVersion=${tlib.version},jspVersion=2.0,shortName=sx,
                        displayName="Struts Dojo Tags",
                        outFile=${basedir}/target/classes/META-INF/struts-dojo-tags.tld,
                        description="Struts AJAX tags based on Dojo.",
                        outTemplatesDir=${basedir}/../../core/src/site/resources/tags/ajax
                    </A>
                    <resourceTargetPath>target</resourceTargetPath>
                    <fork>false</fork>
                    <force>true</force>
                    <nocompile>true</nocompile>
                    <showWarnings>true</showWarnings>
                    <factory>
                        org.apache.struts.annotations.taglib.apt.TLDAnnotationProcessorFactory
                    </factory>
                    <target>1.5</target>
                    <includes>
                        <include>**/*.java</include>
                    </includes>
                </configuration>
                <executions>
                    <execution>
                        <phase>compile</phase>
                        <goals>
                            <goal>execute</goal>
                        </goals>
                    </execution>
                </executions>
            </plugin>
        </plugins>
    </build>

    <dependencies>

        <!-- JSP API -->
        <dependency>
            <groupId>javax.servlet</groupId>
            <artifactId>jsp-api</artifactId>
            <scope>provided</scope>
        </dependency>

        <!-- Velocity -->
        <dependency>
            <groupId>org.apache.velocity</groupId>
            <artifactId>velocity</artifactId>
            <optional>true</optional>
        </dependency>

        <!-- Test dependencies -->
        <dependency>
            <groupId>${project.groupId}</groupId>
            <artifactId>struts2-junit-plugin</artifactId>
            <scope>test</scope>
        </dependency>
        <dependency>
            <groupId>jmock</groupId>
            <artifactId>jmock</artifactId>
            <scope>test</scope>
        </dependency>
        <dependency>
            <groupId>org.easymock</groupId>
            <artifactId>easymock</artifactId>
            <scope>test</scope>
        </dependency>

        <dependency>
            <groupId>jmock</groupId>
            <artifactId>jmock-cglib</artifactId>
            <scope>test</scope>
        </dependency>

        <dependency>
            <groupId>mockobjects</groupId>
            <artifactId>mockobjects-core</artifactId>
            <scope>test</scope>
        </dependency>

        <dependency>
            <groupId>mockobjects</groupId>
            <artifactId>mockobjects-jdk1.3</artifactId>
            <scope>test</scope>
        </dependency>

        <dependency>
            <groupId>mockobjects</groupId>
            <artifactId>mockobjects-alt-jdk1.3</artifactId>
            <scope>test</scope>
        </dependency>

        <dependency>
            <groupId>mockobjects</groupId>
            <artifactId>mockobjects-alt-jdk1.3-j2ee1.3</artifactId>
            <scope>test</scope>
        </dependency>

        <dependency>
            <groupId>mockobjects</groupId>
            <artifactId>mockobjects-jdk1.3-j2ee1.3</artifactId>
            <scope>test</scope>
        </dependency>


        <!-- Mocks for unit testing (by Spring) -->
        <dependency>
            <groupId>org.springframework</groupId>
            <artifactId>spring-test</artifactId>
            <scope>test</scope>
        </dependency>

        <dependency>
            <groupId>org.springframework</groupId>
            <artifactId>spring-core</artifactId>
            <scope>test</scope>
        </dependency>

         <!-- struts-annotations must be in compile scope for maven-apt-plugin to
        function correctly. Marking it optional to exclude it from transitive
        dependency resolution -->
        <dependency>
            <groupId>org.apache.struts</groupId>
            <artifactId>struts-annotations</artifactId>
            <scope>compile</scope>
            <optional>true</optional>
        </dependency>
    </dependencies>

    <reporting>
        <plugins>
            <plugin>
                <groupId>org.codehaus.mojo</groupId>
                <artifactId>rat-maven-plugin</artifactId>
                <version>1.0-alpha-2</version>
                <configuration>
                    <includes>
                        <include>pom.xml</include>
                        <include>src/**</include>
                    </includes>
                    <excludes>
                        <exclude>src/main/resources/org/apache/struts2/static/dojo/nls/**</exclude>
                        <exclude>src/main/resources/org/apache/struts2/static/dojo/src/**</exclude>
                        <exclude>src/main/resources/org/apache/struts2/static/dojo/*</exclude>
                        <exclude>src/test/resources/org/apache/struts2/dojo/views/jsp/ui/**</exclude>
                    </excludes>
                </configuration>
            </plugin>
        </plugins>
    </reporting>
</project><|MERGE_RESOLUTION|>--- conflicted
+++ resolved
@@ -25,11 +25,7 @@
     <parent>
         <artifactId>struts2-plugins</artifactId>
         <groupId>org.apache.struts</groupId>
-<<<<<<< HEAD
-        <version>2.3.22</version>
-=======
         <version>2.3.24-SNAPSHOT</version>
->>>>>>> a31af911
     </parent>
 
     <modelVersion>4.0.0</modelVersion>
