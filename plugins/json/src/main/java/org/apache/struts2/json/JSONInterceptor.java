/*
 * $Id$
 *
 * Licensed to the Apache Software Foundation (ASF) under one
 * or more contributor license agreements.  See the NOTICE file
 * distributed with this work for additional information
 * regarding copyright ownership.  The ASF licenses this file
 * to you under the Apache License, Version 2.0 (the
 * "License"); you may not use this file except in compliance
 * with the License.  You may obtain a copy of the License at
 *
 *  http://www.apache.org/licenses/LICENSE-2.0
 *
 * Unless required by applicable law or agreed to in writing,
 * software distributed under the License is distributed on an
 * "AS IS" BASIS, WITHOUT WARRANTIES OR CONDITIONS OF ANY
 * KIND, either express or implied.  See the License for the
 * specific language governing permissions and limitations
 * under the License.
 */
package org.apache.struts2.json;

import com.opensymphony.xwork2.Action;
import com.opensymphony.xwork2.ActionInvocation;
import com.opensymphony.xwork2.inject.Inject;
import com.opensymphony.xwork2.interceptor.AbstractInterceptor;
import com.opensymphony.xwork2.util.ValueStack;
import com.opensymphony.xwork2.util.WildcardUtil;
import org.apache.commons.lang3.BooleanUtils;
import org.apache.logging.log4j.LogManager;
import org.apache.logging.log4j.Logger;
import org.apache.struts2.ServletActionContext;
import org.apache.struts2.StrutsConstants;
import org.apache.struts2.dispatcher.PrepareOperations;
import org.apache.struts2.json.annotations.SMDMethod;
import org.apache.struts2.json.rpc.RPCError;
import org.apache.struts2.json.rpc.RPCErrorCode;
import org.apache.struts2.json.rpc.RPCResponse;

import javax.servlet.http.HttpServletRequest;
import javax.servlet.http.HttpServletResponse;
import java.beans.IntrospectionException;
import java.lang.reflect.InvocationTargetException;
import java.lang.reflect.Method;
import java.lang.reflect.Type;
import java.util.*;
import java.util.regex.Pattern;

/**
 * Populates an action from a JSON string
 */
public class JSONInterceptor extends AbstractInterceptor {

    private static final long serialVersionUID = 4950170304212158803L;
    private static final Logger LOG = LogManager.getLogger(JSONInterceptor.class);

    private boolean enableSMD = false;
    private boolean enableGZIP = false;
    private boolean wrapWithComments;
    private boolean prefix;
    private String defaultEncoding = "UTF-8";
    private boolean ignoreHierarchy = true;
    private String root;
    private List<Pattern> excludeProperties;
    private List<Pattern> includeProperties;
    private boolean ignoreSMDMethodInterfaces = true;
    private JSONPopulator populator = new JSONPopulator();
    private JSONCleaner dataCleaner = null;
    private boolean debug = false;
    private boolean noCache = false;
    private boolean excludeNullProperties;
    private String callbackParameter;
    private String accept;

    @SuppressWarnings("unchecked")
    public String intercept(ActionInvocation invocation) throws Exception {
        HttpServletRequest request = ServletActionContext.getRequest();
        HttpServletResponse response = ServletActionContext.getResponse();
        
        //parameter wasn't set by the interceptor
        if (accept == null) {
            accept = request.getHeader("accept");
        }
        
        if (accept != null) {
            int iSemicolonIdx;
            if ((iSemicolonIdx = accept.indexOf(";")) != -1)
                accept = accept.substring(0, iSemicolonIdx);
        }

        Object rootObject = null;
        final ValueStack stack = invocation.getStack();
        if (this.root != null) {
            rootObject = stack.findValue(this.root);

            if (rootObject == null) {
                throw new RuntimeException("Invalid root expression: '" + this.root + "'.");
            }
        }

        if ((accept != null) && accept.equalsIgnoreCase("application/json")) {
            // load JSON object
            Object obj = JSONUtil.deserialize(request.getReader());

            // JSON array (this.root cannot be null in this case)
            if(obj instanceof List && this.root != null) {
                String mapKey = this.root;
                rootObject = null;

                if(this.root.indexOf('.') != -1) {
                    mapKey = this.root.substring(this.root.lastIndexOf('.') + 1);

                    rootObject = stack.findValue(this.root.substring(0, this.root.lastIndexOf('.')));
                    if (rootObject == null) {
                        throw new RuntimeException("JSON array: Invalid root expression: '" + this.root + "'.");
                    }
                }

                // create a map with a list inside
                Map m = new HashMap();
                m.put(mapKey, new ArrayList((List) obj));
                obj = m;
            }

            if (obj instanceof Map) {
                Map json = (Map) obj;

                // clean up the values
                if (dataCleaner != null)
                    dataCleaner.clean("", json);

                if (rootObject == null) // model overrides action
                    rootObject = invocation.getStack().peek();

                // populate fields
                populator.populateObject(rootObject, json);
            } else {
                LOG.error("Unable to deserialize JSON object from request");
                throw new JSONException("Unable to deserialize JSON object from request");
            }
        } else if ((accept != null) && accept.equalsIgnoreCase("application/json-rpc")) {
            Object result;
            if (this.enableSMD) {
                // load JSON object
                Object obj = JSONUtil.deserialize(request.getReader());

                if (obj instanceof Map) {
                    Map smd = (Map) obj;

                    if (rootObject == null) { // model makes no sense when using RPC
                        rootObject = invocation.getAction();
                    }

                    // invoke method
                    try {
                        result = this.invoke(rootObject, smd);
                    } catch (Exception e) {
                        RPCResponse rpcResponse = new RPCResponse();
                        rpcResponse.setId(smd.get("id").toString());
                        rpcResponse.setError(new RPCError(e, RPCErrorCode.EXCEPTION, getDebug()));

                        result = rpcResponse;
                    }
                } else {
                    String message = "SMD request was not in the right format. See http://json-rpc.org";

                    RPCResponse rpcResponse = new RPCResponse();
                    rpcResponse.setError(new RPCError(message, RPCErrorCode.INVALID_PROCEDURE_CALL));
                    result = rpcResponse;
                }
            } else {
                String message = "Request with content type of 'application/json-rpc' was received but SMD is "
                        + "not enabled for this interceptor. Set 'enableSMD' to true to enable it";

                RPCResponse rpcResponse = new RPCResponse();
                rpcResponse.setError(new RPCError(message, RPCErrorCode.SMD_DISABLED));
                result = rpcResponse;
            }

            String json = JSONUtil.serialize(result, excludeProperties, getIncludeProperties(),
                    ignoreHierarchy, excludeNullProperties);
            json = addCallbackIfApplicable(request, json);
            boolean writeGzip = enableGZIP && JSONUtil.isGzipInRequest(request);
            JSONUtil.writeJSONToResponse(new SerializationParams(response, this.defaultEncoding,
                    this.wrapWithComments, json, true, writeGzip, noCache, -1, -1, prefix, "application/json"));

            return Action.NONE;
        } else {
<<<<<<< HEAD
            LOG.debug("Accept header parameter must be 'application/json' or 'application/json-rpc'. Ignoring request with accept ", accept);
=======
            LOG.debug("Accept header parameter must be 'application/json' or 'application/json-rpc'. Ignoring request with accept ", contentType);
>>>>>>> fab687a07e8d873c82465b29188100debf61097f
        }

        return invocation.invoke();
    }

    @SuppressWarnings("unchecked")
    public RPCResponse invoke(Object object, Map data) throws IllegalArgumentException,
            IllegalAccessException, InvocationTargetException, JSONException, InstantiationException,
            NoSuchMethodException, IntrospectionException {

        RPCResponse response = new RPCResponse();

        // validate id
        Object id = data.get("id");
        if (id == null) {
            String message = "'id' is required for JSON RPC";
            response.setError(new RPCError(message, RPCErrorCode.METHOD_NOT_FOUND));
            return response;
        }
        // could be a numeric value
        response.setId(id.toString());

        // the map is going to have: 'params', 'method' and 'id' (for the
        // client to identify the response)
        Class clazz = object.getClass();

        // parameters
        List parameters = (List) data.get("params");
        int parameterCount = parameters != null ? parameters.size() : 0;

        // method
        String methodName = (String) data.get("method");
        if (methodName == null) {
            String message = "'method' is required for JSON RPC";
            response.setError(new RPCError(message, RPCErrorCode.MISSING_METHOD));
            return response;
        }

        Method method = this.getMethod(clazz, methodName, parameterCount);
        if (method == null) {
            String message = "Method " + methodName + " could not be found in action class.";
            response.setError(new RPCError(message, RPCErrorCode.METHOD_NOT_FOUND));
            return response;
        }

        // parameters
        if (parameterCount > 0) {
            Class[] parameterTypes = method.getParameterTypes();
            Type[] genericTypes = method.getGenericParameterTypes();
            List invocationParameters = new ArrayList();

            // validate size
            if (parameterTypes.length != parameterCount) {
                // size mismatch
                String message = "Parameter count in request, " + parameterCount
                        + " do not match expected parameter count for " + methodName + ", "
                        + parameterTypes.length;

                response.setError(new RPCError(message, RPCErrorCode.PARAMETERS_MISMATCH));
                return response;
            }

            // convert parameters
            for (int i = 0; i < parameters.size(); i++) {
                Object parameter = parameters.get(i);
                Class paramType = parameterTypes[i];
                Type genericType = genericTypes[i];

                // clean up the values
                if (dataCleaner != null) {
                    parameter = dataCleaner.clean("[" + i + "]", parameter);
                }

                Object converted = populator.convert(paramType, genericType, parameter, method);
                invocationParameters.add(converted);
            }

            response.setResult(method.invoke(object, invocationParameters.toArray()));
        } else {
            response.setResult(method.invoke(object, new Object[0]));
        }

        return response;
    }

    @SuppressWarnings("unchecked")
    private Method getMethod(Class clazz, String name, int parameterCount) {
        Method[] smdMethods = JSONUtil.listSMDMethods(clazz, ignoreSMDMethodInterfaces);

        for (Method method : smdMethods) {
            if (checkSMDMethodSignature(method, name, parameterCount)) {
                return method;
            }
        }
        return null;
    }

    /**
     * Look for a method in clazz carrying the SMDMethod annotation with
     * matching name and parametersCount
     * 
     * @return true if matches name and parameterCount
     */
    private boolean checkSMDMethodSignature(Method method, String name, int parameterCount) {

        SMDMethod smdMethodAnntotation = method.getAnnotation(SMDMethod.class);
        if (smdMethodAnntotation != null) {
            String alias = smdMethodAnntotation.name();
            boolean paramsMatch = method.getParameterTypes().length == parameterCount;
            if (((alias.length() == 0) && method.getName().equals(name) && paramsMatch)
                    || (alias.equals(name) && paramsMatch)) {
                return true;
            }
        }

        return false;
    }

    protected String addCallbackIfApplicable(HttpServletRequest request, String json) {
        if ((callbackParameter != null) && (callbackParameter.length() > 0)) {
            String callbackName = request.getParameter(callbackParameter);
            if ((callbackName != null) && (callbackName.length() > 0))
                json = callbackName + "(" + json + ")";
        }
        return json;
    }

    public boolean isEnableSMD() {
        return this.enableSMD;
    }

    public void setEnableSMD(boolean enableSMD) {
        this.enableSMD = enableSMD;
    }

    /**
     * Ignore annotations on methods in interfaces You may need to set to this
     * true if your action is a proxy/enhanced as annotations are not inherited
     *
     * @param ignoreSMDMethodInterfaces set the flag for ignore SMD method interfaces
     */
    public void setIgnoreSMDMethodInterfaces(boolean ignoreSMDMethodInterfaces) {
        this.ignoreSMDMethodInterfaces = ignoreSMDMethodInterfaces;
    }

    /**
     * Wrap generated JSON with comments. Only used if SMD is enabled.
     * 
     * @param wrapWithComments Wrap generated JSON with comments.
     */
    public void setWrapWithComments(boolean wrapWithComments) {
        this.wrapWithComments = wrapWithComments;
    }

    @Inject(StrutsConstants.STRUTS_I18N_ENCODING)
    public void setDefaultEncoding(String val) {
        this.defaultEncoding = val;
    }

    /**
     * @param ignoreHierarchy Ignore properties defined on base classes of the root object.
     */
    public void setIgnoreHierarchy(boolean ignoreHierarchy) {
        this.ignoreHierarchy = ignoreHierarchy;
    }

    /**
     * Sets the root object to be deserialized, defaults to the Action
     * 
     * @param root
     *            OGNL expression of root object to be serialized
     */
    public void setRoot(String root) {
        this.root = root;
    }

    /**
     * Sets the JSONPopulator to be used
     * 
     * @param populator
     *            JSONPopulator
     */
    public void setJSONPopulator(JSONPopulator populator) {
        this.populator = populator;
    }

    /**
     * Sets the JSONCleaner to be used
     * 
     * @param dataCleaner
     *            JSONCleaner
     */
    public void setJSONCleaner(JSONCleaner dataCleaner) {
        this.dataCleaner = dataCleaner;
    }

    /**
     * @return true if debugging is turned on
     */
    public boolean getDebug() {
        Boolean devModeOverride = PrepareOperations.getDevModeOverride();
        return devModeOverride != null ? devModeOverride : this.debug;
    }

    /**
     * Turns debugging on or off
     * 
     * @param debug
     *            true or false
     */
    public void setDebug(boolean debug) {
        this.debug = debug;
    }

    @Inject(StrutsConstants.STRUTS_DEVMODE)
    public void setDevMode(String mode) {
        setDebug(BooleanUtils.toBoolean(mode));
    }

    /**
     * Sets a comma-delimited list of regular expressions to match properties
     * that should be excluded from the JSON output.
     * 
     * @param commaDelim
     *            A comma-delimited list of regular expressions
     */
    public void setExcludeProperties(String commaDelim) {
        Set<String> excludePatterns = JSONUtil.asSet(commaDelim);
        if (excludePatterns != null) {
            this.excludeProperties = new ArrayList<>(excludePatterns.size());
            for (String pattern : excludePatterns) {
                this.excludeProperties.add(Pattern.compile(pattern));
            }
        }
    }

    /**
     * Sets a comma-delimited list of wildcard expressions to match
     * properties that should be excluded from the JSON output.
     * 
     * @param commaDelim
     *            A comma-delimited list of wildcard expressions
     */
    public void setExcludeWildcards(String commaDelim) {
        Set<String> excludePatterns = JSONUtil.asSet(commaDelim);
        if (excludePatterns != null) {
            this.excludeProperties = new ArrayList<>(excludePatterns.size());
            for (String pattern : excludePatterns) {
                this.excludeProperties.add(WildcardUtil.compileWildcardPattern(pattern));
            }
        }
    }

    /**
     * Sets a comma-delimited list of regular expressions to match properties
     * that should be included from the JSON output.
     * 
     * @param commaDelim
     *            A comma-delimited list of regular expressions
     */
    public void setIncludeProperties(String commaDelim) {
        includeProperties = JSONUtil.processIncludePatterns(JSONUtil.asSet(commaDelim), JSONUtil.REGEXP_PATTERN);
    }

    /**
     * Sets a comma-delimited list of wildcard expressions to match
     * properties that should be included from the JSON output.  The
     * standard boilerplate (id, error, debug) are automatically included,
     * as appropriate, so you only need to provide patterns for the
     * contents of "result".
     * 
     * @param commaDelim
     *            A comma-delimited list of wildcard expressions
     */
    public void setIncludeWildcards(String commaDelim) {
        includeProperties = JSONUtil.processIncludePatterns(JSONUtil.asSet(commaDelim), JSONUtil.WILDCARD_PATTERN);
        if (includeProperties != null) {
            includeProperties.add(Pattern.compile("id"));
            includeProperties.add(Pattern.compile("result"));
            includeProperties.add(Pattern.compile("error"));
            includeProperties.add(WildcardUtil.compileWildcardPattern("error.code"));
        }
    }

    /**
     * @return  the appropriate set of includes, based on debug setting.
     * Derived classes can override if there are additional, custom
     * debug-only parameters.
     */
    protected List getIncludeProperties() {
        if (includeProperties != null && getDebug()) {
            List<Pattern> list = new ArrayList<>(includeProperties);
            list.add(Pattern.compile("debug"));
            list.add(WildcardUtil.compileWildcardPattern("error.*"));
            return list;
        } else {
            return includeProperties;
        }
    }

    public boolean isEnableGZIP() {
        return enableGZIP;
    }

    /**
     * Setting this property to "true" will compress the output.
     * 
     * @param enableGZIP
     *            Enable compressed output
     */
    public void setEnableGZIP(boolean enableGZIP) {
        this.enableGZIP = enableGZIP;
    }

    public boolean isNoCache() {
        return noCache;
    }

    /**
     * Add headers to response to prevent the browser from caching the response
     * 
     * @param noCache no cache
     */
    public void setNoCache(boolean noCache) {
        this.noCache = noCache;
    }

    public boolean isExcludeNullProperties() {
        return excludeNullProperties;
    }

    /**
     * @param excludeNullProperties  Do not serialize properties with a null value
     */
    public void setExcludeNullProperties(boolean excludeNullProperties) {
        this.excludeNullProperties = excludeNullProperties;
    }

    public void setCallbackParameter(String callbackParameter) {
        this.callbackParameter = callbackParameter;
    }

    public String getCallbackParameter() {
        return callbackParameter;
    }

    /**
     * @param prefix Add "{} &amp;&amp; " to generated JSON
     */
    public void setPrefix(boolean prefix) {
        this.prefix = prefix;
    }

    public void setAccept(String accept) {
        this.accept = accept;
    }
}<|MERGE_RESOLUTION|>--- conflicted
+++ resolved
@@ -186,11 +186,8 @@
 
             return Action.NONE;
         } else {
-<<<<<<< HEAD
+            
             LOG.debug("Accept header parameter must be 'application/json' or 'application/json-rpc'. Ignoring request with accept ", accept);
-=======
-            LOG.debug("Accept header parameter must be 'application/json' or 'application/json-rpc'. Ignoring request with accept ", contentType);
->>>>>>> fab687a07e8d873c82465b29188100debf61097f
         }
 
         return invocation.invoke();
