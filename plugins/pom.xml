<?xml version="1.0" encoding="UTF-8"?>
<!--
/*
 * Licensed to the Apache Software Foundation (ASF) under one
 * or more contributor license agreements.  See the NOTICE file
 * distributed with this work for additional information
 * regarding copyright ownership.  The ASF licenses this file
 * to you under the Apache License, Version 2.0 (the
 * "License"); you may not use this file except in compliance
 * with the License.  You may obtain a copy of the License at
 *
 *  http://www.apache.org/licenses/LICENSE-2.0
 *
 * Unless required by applicable law or agreed to in writing,
 * software distributed under the License is distributed on an
 * "AS IS" BASIS, WITHOUT WARRANTIES OR CONDITIONS OF ANY
 * KIND, either express or implied.  See the License for the
 * specific language governing permissions and limitations
 * under the License.
 */
-->
<project xmlns="http://maven.apache.org/POM/4.0.0" xmlns:xsi="http://www.w3.org/2001/XMLSchema-instance" xsi:schemaLocation="http://maven.apache.org/POM/4.0.0 http://maven.apache.org/maven-v4_0_0.xsd">
    <modelVersion>4.0.0</modelVersion>
    <parent>
        <groupId>org.apache.struts</groupId>
        <artifactId>struts2-parent</artifactId>
        <version>7.0.0-SNAPSHOT</version>
    </parent>

    <artifactId>struts2-plugins</artifactId>
    <packaging>pom</packaging>
    <name>Struts 2 Plugins</name>

    <modules>
        <module>async</module>
        <module>bean-validation</module>
        <module>cdi</module>
        <module>config-browser</module>
        <module>convention</module>
<<<<<<< HEAD
=======
        <module>embeddedjsp</module>
>>>>>>> bf2d85eb
        <module>gxp</module>
        <module>jasperreports</module>
        <module>javatemplates</module>
        <module>jfreechart</module>
        <module>json</module>
        <module>junit</module>
        <module>osgi</module>
<<<<<<< HEAD
=======
        <module>oval</module>
>>>>>>> bf2d85eb
        <module>plexus</module>
        <module>rest</module>
        <module>sitemesh</module>        
        <module>spring</module>
        <module>testng</module>
        <module>tiles</module>
        <module>velocity</module>
        <module>xslt</module>
    </modules>

    <dependencies>

        <dependency>
            <groupId>org.apache.struts</groupId>
            <artifactId>struts2-core</artifactId>
            <scope>provided</scope>
        </dependency>

        <!-- Test dependencies -->
        <dependency>
            <groupId>junit</groupId>
            <artifactId>junit</artifactId>
            <scope>test</scope>
        </dependency>
        <dependency>
            <groupId>org.assertj</groupId>
            <artifactId>assertj-core</artifactId>
            <scope>test</scope>
        </dependency>
        <dependency>
            <groupId>org.mockito</groupId>
            <artifactId>mockito-core</artifactId>
            <scope>test</scope>
        </dependency>

        <dependency>
            <groupId>org.apache.logging.log4j</groupId>
            <artifactId>log4j-core</artifactId>
            <scope>test</scope>
        </dependency>

        <dependency>
            <groupId>jakarta.servlet.jsp</groupId>
			<artifactId>jakarta.servlet.jsp-api</artifactId> 
            <scope>provided</scope>
        </dependency>
        <dependency>
            <groupId>jakarta.servlet</groupId>
			<artifactId>jakarta.servlet-api</artifactId> 
            <scope>provided</scope>
        </dependency>

    </dependencies>

    <properties>
    	<project.build.sourceEncoding>UTF-8</project.build.sourceEncoding>
    </properties>
</project><|MERGE_RESOLUTION|>--- conflicted
+++ resolved
@@ -37,24 +37,15 @@
         <module>cdi</module>
         <module>config-browser</module>
         <module>convention</module>
-<<<<<<< HEAD
-=======
-        <module>embeddedjsp</module>
->>>>>>> bf2d85eb
-        <module>gxp</module>
         <module>jasperreports</module>
         <module>javatemplates</module>
         <module>jfreechart</module>
         <module>json</module>
         <module>junit</module>
         <module>osgi</module>
-<<<<<<< HEAD
-=======
-        <module>oval</module>
->>>>>>> bf2d85eb
         <module>plexus</module>
         <module>rest</module>
-        <module>sitemesh</module>        
+        <module>sitemesh</module>
         <module>spring</module>
         <module>testng</module>
         <module>tiles</module>
