/*
 * Licensed to the Apache Software Foundation (ASF) under one
 * or more contributor license agreements.  See the NOTICE file
 * distributed with this work for additional information
 * regarding copyright ownership.  The ASF licenses this file
 * to you under the Apache License, Version 2.0 (the
 * "License"); you may not use this file except in compliance
 * with the License.  You may obtain a copy of the License at
 *
 *  http://www.apache.org/licenses/LICENSE-2.0
 *
 * Unless required by applicable law or agreed to in writing,
 * software distributed under the License is distributed on an
 * "AS IS" BASIS, WITHOUT WARRANTIES OR CONDITIONS OF ANY
 * KIND, either express or implied.  See the License for the
 * specific language governing permissions and limitations
 * under the License.
 */
package org.apache.struts2.rest;

import org.apache.struts2.ActionContext;
import org.apache.struts2.DefaultUnknownHandlerManager;
import org.apache.struts2.ModelDriven;
import org.apache.struts2.ObjectFactory;
import org.apache.struts2.config.ConfigurationException;
import org.apache.struts2.config.entities.ActionConfig;
import org.apache.struts2.config.entities.InterceptorMapping;
import org.apache.struts2.config.entities.ResultConfig;
import org.apache.struts2.mock.MockActionProxy;
import org.apache.struts2.mock.MockInterceptor;
import org.apache.struts2.ognl.DefaultOgnlBeanInfoCacheFactory;
import org.apache.struts2.ognl.DefaultOgnlExpressionCacheFactory;
import org.apache.struts2.ognl.OgnlUtil;
import org.apache.struts2.util.XWorkTestCaseHelper;
import jakarta.servlet.http.HttpServletResponse;
import junit.framework.TestCase;
import org.apache.struts2.ServletActionContext;
<<<<<<< HEAD
import org.apache.struts2.ognl.StrutsOgnlGuard;
=======
>>>>>>> 1908cbab
import org.apache.struts2.result.HttpHeaderResult;
import org.springframework.mock.web.MockHttpServletRequest;
import org.springframework.mock.web.MockHttpServletResponse;

import java.util.ArrayList;
import java.util.HashMap;
import java.util.List;
import java.util.Map;

import static org.apache.struts2.ognl.OgnlCacheFactory.CacheType.BASIC;
import static jakarta.servlet.http.HttpServletResponse.SC_NOT_MODIFIED;

public class RestActionInvocationTest extends TestCase {

    RestActionInvocation restActionInvocation;
    MockHttpServletRequest request;
    MockHttpServletResponse response;

    @Override
    protected void setUp() throws Exception {
        super.setUp();

        restActionInvocation = new RestActionInvocationTester();
        request = new MockHttpServletRequest();
        response = new MockHttpServletResponse();
        ServletActionContext.setRequest(request);
        ServletActionContext.setResponse(response);

    }

    /**
     * Test the correct action results: null, String, HttpHeaders, Result
     * @throws Exception
     */
    public void testSaveResult() throws Exception {

        Object methodResult = "index";
        ActionConfig actionConfig = restActionInvocation.getProxy().getConfig();
        assertEquals("index", restActionInvocation.saveResult(actionConfig, methodResult));

        setUp();
        methodResult = new DefaultHttpHeaders("show");
        assertEquals("show", restActionInvocation.saveResult(actionConfig, methodResult));
        assertEquals(methodResult, restActionInvocation.httpHeaders);

        setUp();
        methodResult = new HttpHeaderResult(HttpServletResponse.SC_ACCEPTED);
        assertEquals(null, restActionInvocation.saveResult(actionConfig, methodResult));
        assertEquals(methodResult, restActionInvocation.createResult());

        setUp();
        try {
            methodResult = new Object();
            restActionInvocation.saveResult(actionConfig, methodResult);

            // ko
            assertFalse(true);

        } catch (ConfigurationException c) {
            // ok, object not allowed
        }
    }

    /**
     * Test the target selection: exception, error messages, model and null
     * @throws Exception
     */
    public void testSelectTarget() throws Exception {

        // Exception
        Exception e = new Exception();
        restActionInvocation.getStack().set("exception", e);
        restActionInvocation.selectTarget();
        assertEquals(e, restActionInvocation.target);

        // Error messages
        setUp();
        String actionMessage = "Error!";
        RestActionSupport action = (RestActionSupport)restActionInvocation.getAction();
        action.addActionError(actionMessage);
        Map<String, Object> errors = new HashMap<String, Object>();
        List<String> list = new ArrayList<String>();
        list.add(actionMessage);
        errors.put("actionErrors", list);
        restActionInvocation.selectTarget();
        assertEquals(errors, restActionInvocation.target);

        // Model with get and no content in post, put, delete
        setUp();
        RestAction restAction = (RestAction)restActionInvocation.getAction();
        List<String> model = new ArrayList<String>();
        model.add("Item");
        restAction.model = model;
        request.setMethod("GET");
        restActionInvocation.selectTarget();
        assertEquals(model, restActionInvocation.target);
        request.setMethod("POST");
        restActionInvocation.selectTarget();
        assertEquals(null, restActionInvocation.target);
        request.setMethod("PUT");
        restActionInvocation.selectTarget();
        assertEquals(null, restActionInvocation.target);
        request.setMethod("DELETE");
        restActionInvocation.selectTarget();
        assertEquals(null, restActionInvocation.target);

        // disable content restriction to GET only
        model = new ArrayList<String>();
        model.add("Item1");
        restAction.model = model;

        request.setMethod("POST");
        restActionInvocation.setRestrictToGet("false");
        restActionInvocation.selectTarget();
        assertEquals(model, restActionInvocation.target);
        assertEquals(model.get(0), "Item1");
    }

    /**
     * Test the not modified status code.
     * @throws Exception
     */
    public void testResultNotModified() throws Exception {

        request.addHeader("If-None-Match", "123");
        request.setMethod("GET");

        RestAction restAction = (RestAction)restActionInvocation.getAction();
        List<String> model = new ArrayList<String>() {
            @Override
            public int hashCode() {
                return 123;
            }
        };
        model.add("Item");
        restAction.model = model;
<<<<<<< HEAD

        restActionInvocation.processResult();
        assertEquals(SC_NOT_MODIFIED, response.getStatus());

    }

    /**
     * Test the default error result.
     * @throws Exception
     */
    public void testDefaultErrorResult() throws Exception {

        // Exception
        Exception e = new Exception();
        restActionInvocation.getStack().set("exception", e);
        request.setMethod("GET");

        RestAction restAction = (RestAction)restActionInvocation.getAction();
        List<String> model = new ArrayList<String>();
        model.add("Item");
        restAction.model = model;

        restActionInvocation.setDefaultErrorResultName("default-error");
        ResultConfig resultConfig = new ResultConfig.Builder("default-error",
                "org.apache.struts2.result.HttpHeaderResult")
                .addParam("status", "123").build();
        ActionConfig actionConfig = new ActionConfig.Builder("org.apache.rest",
                "RestAction", "org.apache.rest.RestAction")
                .addResultConfig(resultConfig)
                .build();
        ((MockActionProxy)restActionInvocation.getProxy()).setConfig(actionConfig);

        restActionInvocation.processResult();
        assertEquals(123, response.getStatus());

    }

    public void testNoResult() throws Exception {

        RestAction restAction = (RestAction)restActionInvocation.getAction();
        List<String> model = new ArrayList<String>();
        model.add("Item");
        restAction.model = model;
        request.setMethod("GET");
        restActionInvocation.setResultCode("index");

        try {
            restActionInvocation.processResult();

            // ko
            assertFalse(true);

        } catch (ConfigurationException c) {
            // ok, no result
        }

    }

=======

        restActionInvocation.processResult();
        assertEquals(SC_NOT_MODIFIED, response.getStatus());

    }

    /**
     * Test the default error result.
     * @throws Exception
     */
    public void testDefaultErrorResult() throws Exception {

        // Exception
        Exception e = new Exception();
        restActionInvocation.getStack().set("exception", e);
        request.setMethod("GET");

        RestAction restAction = (RestAction)restActionInvocation.getAction();
        List<String> model = new ArrayList<String>();
        model.add("Item");
        restAction.model = model;

        restActionInvocation.setDefaultErrorResultName("default-error");
        ResultConfig resultConfig = new ResultConfig.Builder("default-error",
                "org.apache.struts2.result.HttpHeaderResult")
                .addParam("status", "123").build();
        ActionConfig actionConfig = new ActionConfig.Builder("org.apache.rest",
                "RestAction", "org.apache.rest.RestAction")
                .addResultConfig(resultConfig)
                .build();
        ((MockActionProxy)restActionInvocation.getProxy()).setConfig(actionConfig);

        restActionInvocation.processResult();
        assertEquals(123, response.getStatus());

    }

    public void testNoResult() throws Exception {

        RestAction restAction = (RestAction)restActionInvocation.getAction();
        List<String> model = new ArrayList<String>();
        model.add("Item");
        restAction.model = model;
        request.setMethod("GET");
        restActionInvocation.setResultCode("index");

        try {
            restActionInvocation.processResult();

            // ko
            assertFalse(true);

        } catch (ConfigurationException c) {
            // ok, no result
        }

    }

>>>>>>> 1908cbab
    /**
     * Test the global execution
     * @throws Exception
     */
    public void testInvoke() throws Exception {

        // Default index method return 'success'
        ((MockActionProxy)restActionInvocation.getProxy()).setMethod("index");

        // Define result 'success'
<<<<<<< HEAD
        ResultConfig resultConfig = new ResultConfig.Builder("success",
                "org.apache.struts2.result.HttpHeaderResult")
                .addParam("status", "123").build();
        ActionConfig actionConfig = new ActionConfig.Builder("org.apache.rest",
                "RestAction", "org.apache.rest.RestAction")
=======
        ResultConfig resultConfig = new ResultConfig.Builder("success", "org.apache.struts2.result.HttpHeaderResult")
                .addParam("status", "123").build();
        ActionConfig actionConfig = new ActionConfig.Builder("org.apache.rest", "RestAction", "org.apache.rest.RestAction")
>>>>>>> 1908cbab
                .addResultConfig(resultConfig)
                .build();
        ((MockActionProxy)restActionInvocation.getProxy()).setConfig(actionConfig);

        request.setMethod("GET");

<<<<<<< HEAD
        restActionInvocation.setOgnlUtil(new OgnlUtil(
                new DefaultOgnlExpressionCacheFactory<>(String.valueOf(10_000), BASIC.toString()),
                new DefaultOgnlBeanInfoCacheFactory<>(String.valueOf(10_000), BASIC.toString()),
                new StrutsOgnlGuard()
        ));
=======
        restActionInvocation.setOgnlUtil(new OgnlUtil());
>>>>>>> 1908cbab
        restActionInvocation.invoke();

        assertEquals(123, response.getStatus());
    }


    class RestActionInvocationTester extends RestActionInvocation {
        RestActionInvocationTester() {
<<<<<<< HEAD
            super(new HashMap<String, Object>(), true);
            List<InterceptorMapping> interceptorMappings = new ArrayList<InterceptorMapping>();
=======
            super(new HashMap<>(), true);
            List<InterceptorMapping> interceptorMappings = new ArrayList<>();
>>>>>>> 1908cbab
            MockInterceptor mockInterceptor = new MockInterceptor();
            mockInterceptor.setFoo("interceptor");
            mockInterceptor.setExpectedFoo("interceptor");
            interceptorMappings.add(new InterceptorMapping("interceptor", mockInterceptor));
            interceptors = interceptorMappings.iterator();
            MockActionProxy actionProxy = new MockActionProxy();
<<<<<<< HEAD
            ActionConfig actionConfig = new ActionConfig.Builder("org.apache.rest",
                    "RestAction", "org.apache.rest.RestAction").build();
=======
            ActionConfig actionConfig = new ActionConfig.Builder(
                    "org.apache.rest", "RestAction", "org.apache.rest.RestAction").build();
>>>>>>> 1908cbab
            actionProxy.setConfig(actionConfig);
            proxy = actionProxy;
            action = new RestAction();
            setMimeTypeHandlerSelector(new DefaultContentTypeHandlerManager());
            unknownHandlerManager = new DefaultUnknownHandlerManager();
            try {
                XWorkTestCaseHelper.setUp();
            } catch (Exception e) {
                throw new RuntimeException(e);
            }
            invocationContext = ActionContext.getContext();
            container = ActionContext.getContext().getContainer();
            stack = ActionContext.getContext().getValueStack();
            objectFactory = container.getInstance(ObjectFactory.class);

        }

    }

    static class RestAction extends RestActionSupport implements ModelDriven<List<String>> {

        List<String> model;

        @Override
        public List<String> getModel() {
            return model;
        }

    }
}<|MERGE_RESOLUTION|>--- conflicted
+++ resolved
@@ -35,10 +35,7 @@
 import jakarta.servlet.http.HttpServletResponse;
 import junit.framework.TestCase;
 import org.apache.struts2.ServletActionContext;
-<<<<<<< HEAD
 import org.apache.struts2.ognl.StrutsOgnlGuard;
-=======
->>>>>>> 1908cbab
 import org.apache.struts2.result.HttpHeaderResult;
 import org.springframework.mock.web.MockHttpServletRequest;
 import org.springframework.mock.web.MockHttpServletResponse;
@@ -175,7 +172,6 @@
         };
         model.add("Item");
         restAction.model = model;
-<<<<<<< HEAD
 
         restActionInvocation.processResult();
         assertEquals(SC_NOT_MODIFIED, response.getStatus());
@@ -234,102 +230,30 @@
 
     }
 
-=======
-
-        restActionInvocation.processResult();
-        assertEquals(SC_NOT_MODIFIED, response.getStatus());
-
-    }
-
-    /**
-     * Test the default error result.
-     * @throws Exception
-     */
-    public void testDefaultErrorResult() throws Exception {
-
-        // Exception
-        Exception e = new Exception();
-        restActionInvocation.getStack().set("exception", e);
-        request.setMethod("GET");
-
-        RestAction restAction = (RestAction)restActionInvocation.getAction();
-        List<String> model = new ArrayList<String>();
-        model.add("Item");
-        restAction.model = model;
-
-        restActionInvocation.setDefaultErrorResultName("default-error");
-        ResultConfig resultConfig = new ResultConfig.Builder("default-error",
-                "org.apache.struts2.result.HttpHeaderResult")
+    /**
+     * Test the global execution
+     * @throws Exception
+     */
+    public void testInvoke() throws Exception {
+
+        // Default index method return 'success'
+        ((MockActionProxy)restActionInvocation.getProxy()).setMethod("index");
+
+        // Define result 'success'
+        ResultConfig resultConfig = new ResultConfig.Builder("success", "org.apache.struts2.result.HttpHeaderResult")
                 .addParam("status", "123").build();
-        ActionConfig actionConfig = new ActionConfig.Builder("org.apache.rest",
-                "RestAction", "org.apache.rest.RestAction")
+        ActionConfig actionConfig = new ActionConfig.Builder("org.apache.rest", "RestAction", "org.apache.rest.RestAction")
                 .addResultConfig(resultConfig)
                 .build();
         ((MockActionProxy)restActionInvocation.getProxy()).setConfig(actionConfig);
 
-        restActionInvocation.processResult();
-        assertEquals(123, response.getStatus());
-
-    }
-
-    public void testNoResult() throws Exception {
-
-        RestAction restAction = (RestAction)restActionInvocation.getAction();
-        List<String> model = new ArrayList<String>();
-        model.add("Item");
-        restAction.model = model;
-        request.setMethod("GET");
-        restActionInvocation.setResultCode("index");
-
-        try {
-            restActionInvocation.processResult();
-
-            // ko
-            assertFalse(true);
-
-        } catch (ConfigurationException c) {
-            // ok, no result
-        }
-
-    }
-
->>>>>>> 1908cbab
-    /**
-     * Test the global execution
-     * @throws Exception
-     */
-    public void testInvoke() throws Exception {
-
-        // Default index method return 'success'
-        ((MockActionProxy)restActionInvocation.getProxy()).setMethod("index");
-
-        // Define result 'success'
-<<<<<<< HEAD
-        ResultConfig resultConfig = new ResultConfig.Builder("success",
-                "org.apache.struts2.result.HttpHeaderResult")
-                .addParam("status", "123").build();
-        ActionConfig actionConfig = new ActionConfig.Builder("org.apache.rest",
-                "RestAction", "org.apache.rest.RestAction")
-=======
-        ResultConfig resultConfig = new ResultConfig.Builder("success", "org.apache.struts2.result.HttpHeaderResult")
-                .addParam("status", "123").build();
-        ActionConfig actionConfig = new ActionConfig.Builder("org.apache.rest", "RestAction", "org.apache.rest.RestAction")
->>>>>>> 1908cbab
-                .addResultConfig(resultConfig)
-                .build();
-        ((MockActionProxy)restActionInvocation.getProxy()).setConfig(actionConfig);
-
-        request.setMethod("GET");
-
-<<<<<<< HEAD
+        request.setMethod("GET");
+
         restActionInvocation.setOgnlUtil(new OgnlUtil(
                 new DefaultOgnlExpressionCacheFactory<>(String.valueOf(10_000), BASIC.toString()),
                 new DefaultOgnlBeanInfoCacheFactory<>(String.valueOf(10_000), BASIC.toString()),
                 new StrutsOgnlGuard()
         ));
-=======
-        restActionInvocation.setOgnlUtil(new OgnlUtil());
->>>>>>> 1908cbab
         restActionInvocation.invoke();
 
         assertEquals(123, response.getStatus());
@@ -338,26 +262,16 @@
 
     class RestActionInvocationTester extends RestActionInvocation {
         RestActionInvocationTester() {
-<<<<<<< HEAD
-            super(new HashMap<String, Object>(), true);
-            List<InterceptorMapping> interceptorMappings = new ArrayList<InterceptorMapping>();
-=======
             super(new HashMap<>(), true);
             List<InterceptorMapping> interceptorMappings = new ArrayList<>();
->>>>>>> 1908cbab
             MockInterceptor mockInterceptor = new MockInterceptor();
             mockInterceptor.setFoo("interceptor");
             mockInterceptor.setExpectedFoo("interceptor");
             interceptorMappings.add(new InterceptorMapping("interceptor", mockInterceptor));
             interceptors = interceptorMappings.iterator();
             MockActionProxy actionProxy = new MockActionProxy();
-<<<<<<< HEAD
-            ActionConfig actionConfig = new ActionConfig.Builder("org.apache.rest",
-                    "RestAction", "org.apache.rest.RestAction").build();
-=======
             ActionConfig actionConfig = new ActionConfig.Builder(
                     "org.apache.rest", "RestAction", "org.apache.rest.RestAction").build();
->>>>>>> 1908cbab
             actionProxy.setConfig(actionConfig);
             proxy = actionProxy;
             action = new RestAction();
