--- conflicted
+++ resolved
@@ -35,11 +35,8 @@
 import jakarta.servlet.http.HttpServletResponse;
 import junit.framework.TestCase;
 import org.apache.struts2.ServletActionContext;
-<<<<<<< HEAD
+import org.apache.struts2.interceptor.parameter.StrutsParameter;
 import org.apache.struts2.ognl.StrutsOgnlGuard;
-=======
-import org.apache.struts2.interceptor.parameter.StrutsParameter;
->>>>>>> 899b35b3
 import org.apache.struts2.result.HttpHeaderResult;
 import org.springframework.mock.web.MockHttpServletRequest;
 import org.springframework.mock.web.MockHttpServletResponse;
@@ -255,15 +252,11 @@
 
 		request.setMethod("GET");
 
-<<<<<<< HEAD
         restActionInvocation.setOgnlUtil(new OgnlUtil(
 				new DefaultOgnlExpressionCacheFactory<>(String.valueOf(10_000), BASIC.toString()),
 				new DefaultOgnlBeanInfoCacheFactory<>(String.valueOf(10_000), BASIC.toString()),
 				new StrutsOgnlGuard()
 		));
-=======
-        restActionInvocation.setOgnlUtil(new OgnlUtil());
->>>>>>> 899b35b3
         restActionInvocation.invoke();
 
         assertEquals(123, response.getStatus());
@@ -305,11 +298,8 @@
 
     	List<String> model;
 
-<<<<<<< HEAD
-=======
-		@StrutsParameter(depth = 1)
+        @StrutsParameter(depth = 1)
 		@Override
->>>>>>> 899b35b3
     	public List<String> getModel() {
 			return model;
 		}
