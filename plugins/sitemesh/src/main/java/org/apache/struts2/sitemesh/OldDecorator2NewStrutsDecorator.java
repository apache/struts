<<<<<<< HEAD
/*
 * Licensed to the Apache Software Foundation (ASF) under one
 * or more contributor license agreements.  See the NOTICE file
 * distributed with this work for additional information
 * regarding copyright ownership.  The ASF licenses this file
 * to you under the Apache License, Version 2.0 (the
 * "License"); you may not use this file except in compliance
 * with the License.  You may obtain a copy of the License at
 *
 *  http://www.apache.org/licenses/LICENSE-2.0
 *
 * Unless required by applicable law or agreed to in writing,
 * software distributed under the License is distributed on an
 * "AS IS" BASIS, WITHOUT WARRANTIES OR CONDITIONS OF ANY
 * KIND, either express or implied.  See the License for the
 * specific language governing permissions and limitations
 * under the License.
 */
package org.apache.struts2.sitemesh;

import com.opensymphony.module.sitemesh.RequestConstants;
import com.opensymphony.sitemesh.Content;
import com.opensymphony.sitemesh.webapp.SiteMeshWebAppContext;
import com.opensymphony.sitemesh.webapp.decorator.BaseWebAppDecorator;
import com.opensymphony.xwork2.*;
import com.opensymphony.xwork2.interceptor.PreResultListener;
import com.opensymphony.xwork2.util.ValueStack;
import com.opensymphony.xwork2.util.ValueStackFactory;
import freemarker.template.Configuration;
import org.apache.struts2.ServletActionContext;
import org.apache.struts2.dispatcher.Dispatcher;

import jakarta.servlet.ServletContext;
import jakarta.servlet.ServletException;
import jakarta.servlet.http.HttpServletRequest;
import jakarta.servlet.http.HttpServletResponse;
import java.io.IOException;
import java.util.Locale;

/**
 * Adapts a SiteMesh 2 {@link com.opensymphony.module.sitemesh.Decorator} to a
 * SiteMesh 3 {@link com.opensymphony.sitemesh.Decorator}.
 *
 * @since SiteMesh 3
 */
public abstract class OldDecorator2NewStrutsDecorator extends BaseWebAppDecorator implements RequestConstants {

    protected com.opensymphony.module.sitemesh.Decorator oldDecorator;
    private static String customEncoding;

    public OldDecorator2NewStrutsDecorator(com.opensymphony.module.sitemesh.Decorator oldDecorator) {
        this.oldDecorator = oldDecorator;
    }

    public OldDecorator2NewStrutsDecorator() {
        oldDecorator = null;
    }


    /**
     * Applies the decorator, using the relevent contexts
     *
     * @param content        The content
     * @param request        The servlet request
     * @param response       The servlet response
     * @param servletContext The servlet context
     * @param ctx            The action context for this request, populated with the server state
     */
    protected abstract void render(Content content, HttpServletRequest request, HttpServletResponse response, ServletContext servletContext, ActionContext ctx) throws ServletException, IOException;

    /**
     * Applies the decorator, creating the relevent contexts and delegating to
     * the extended applyDecorator().
     *
     * @param content        The content
     * @param request        The servlet request
     * @param response       The servlet response
     * @param servletContext The servlet context
     * @param webAppContext  The web app context
     */

    protected void render(Content content, HttpServletRequest request, HttpServletResponse response, ServletContext servletContext, SiteMeshWebAppContext webAppContext) throws IOException, ServletException {

        // see if the URI path (webapp) is set
        if (oldDecorator.getURIPath() != null) {
            // in a security conscious environment, the servlet container
            // may return null for a given URL
            if (servletContext.getContext(oldDecorator.getURIPath()) != null) {
                servletContext = servletContext.getContext(oldDecorator.getURIPath());
            }
        }

        ActionContext ctx = ServletActionContext.getActionContext(request);
        if (ctx == null) {
            // ok, one isn't associated with the request, so let's create one using the current Dispatcher
            ValueStack vs = Dispatcher.getInstance().getContainer().getInstance(ValueStackFactory.class).createValueStack();
            vs.getContext().putAll(Dispatcher.getInstance().createContextMap(request, response, null));
            ctx = ActionContext.of(vs.getContext());
            if (ctx.getActionInvocation() == null) {
                // put in a dummy ActionSupport so basic functionality still works
                ActionSupport action = new ActionSupport();
                vs.push(action);
                ctx.withActionInvocation(new DummyActionInvocation(action));
            }
        }

        // delegate to the actual page decorator
        render(content, request, response, servletContext, ctx);

    }

    /**
     * Returns the locale used for the {@link freemarker.template.Configuration#getTemplate(String, java.util.Locale)} call. The base implementation
     * simply returns the locale setting of the action (assuming the action implements {@link LocaleProvider}) or, if
     * the action does not the configuration's locale is returned. Override this method to provide different behaviour,
     */
    protected Locale getLocale(ActionInvocation invocation, Configuration configuration) {
        if (invocation.getAction() instanceof LocaleProvider) {
            return ((LocaleProvider) invocation.getAction()).getLocale();
        } else {
            return configuration.getLocale();
        }
    }


    /**
     * Gets the L18N encoding of the system.  The default is UTF-8.
     */
    protected String getEncoding() {
        String encoding = customEncoding;
        if (encoding == null) {
            encoding = System.getProperty("file.encoding");
        }
        if (encoding == null) {
            encoding = "UTF-8";
        }
        return encoding;
    }


    static class DummyActionInvocation implements ActionInvocation {

        ActionSupport action;

        public DummyActionInvocation(ActionSupport action) {
            this.action = action;
        }

        public Object getAction() {
            return action;
        }

        public boolean isExecuted() {
            return false;
        }

        public ActionContext getInvocationContext() {
            return null;
        }

        public ActionProxy getProxy() {
            return null;
        }

        public Result getResult() throws Exception {
            return null;
        }

        public String getResultCode() {
            return null;
        }

        public void setResultCode(String resultCode) {
        }

        public ValueStack getStack() {
            return null;
        }

        public void addPreResultListener(PreResultListener listener) {
        }

        public String invoke() throws Exception {
            return null;
        }

        public String invokeActionOnly() throws Exception {
            return null;
        }

        public void setActionEventListener(ActionEventListener listener) {
        }

        public void init(ActionProxy proxy) {
        }

    }

}
=======
/*
 * Licensed to the Apache Software Foundation (ASF) under one
 * or more contributor license agreements.  See the NOTICE file
 * distributed with this work for additional information
 * regarding copyright ownership.  The ASF licenses this file
 * to you under the Apache License, Version 2.0 (the
 * "License"); you may not use this file except in compliance
 * with the License.  You may obtain a copy of the License at
 *
 *  http://www.apache.org/licenses/LICENSE-2.0
 *
 * Unless required by applicable law or agreed to in writing,
 * software distributed under the License is distributed on an
 * "AS IS" BASIS, WITHOUT WARRANTIES OR CONDITIONS OF ANY
 * KIND, either express or implied.  See the License for the
 * specific language governing permissions and limitations
 * under the License.
 */
package org.apache.struts2.sitemesh;

import com.opensymphony.module.sitemesh.RequestConstants;
import com.opensymphony.sitemesh.Content;
import com.opensymphony.sitemesh.webapp.SiteMeshWebAppContext;
import com.opensymphony.sitemesh.webapp.decorator.BaseWebAppDecorator;
import com.opensymphony.xwork2.ActionContext;
import com.opensymphony.xwork2.ActionEventListener;
import com.opensymphony.xwork2.ActionInvocation;
import com.opensymphony.xwork2.ActionProxy;
import com.opensymphony.xwork2.ActionSupport;
import com.opensymphony.xwork2.LocaleProvider;
import com.opensymphony.xwork2.Result;
import com.opensymphony.xwork2.interceptor.PreResultListener;
import com.opensymphony.xwork2.util.ValueStack;
import freemarker.template.Configuration;
import org.apache.struts2.ServletActionContext;
import org.apache.struts2.dispatcher.Dispatcher;

import javax.servlet.ServletContext;
import javax.servlet.ServletException;
import javax.servlet.http.HttpServletRequest;
import javax.servlet.http.HttpServletResponse;
import java.io.IOException;
import java.util.Locale;

/**
 * Adapts a SiteMesh 2 {@link com.opensymphony.module.sitemesh.Decorator} to a
 * SiteMesh 3 {@link com.opensymphony.sitemesh.Decorator}.
 *
 * @since SiteMesh 3
 */
public abstract class OldDecorator2NewStrutsDecorator extends BaseWebAppDecorator implements RequestConstants {

    protected com.opensymphony.module.sitemesh.Decorator oldDecorator;
    private static String customEncoding;

    public OldDecorator2NewStrutsDecorator(com.opensymphony.module.sitemesh.Decorator oldDecorator) {
        this.oldDecorator = oldDecorator;
    }

    public OldDecorator2NewStrutsDecorator() {
        oldDecorator = null;
    }


    /**
     * Applies the decorator, using the relevent contexts
     *
     * @param content        The content
     * @param request        The servlet request
     * @param response       The servlet response
     * @param servletContext The servlet context
     * @param ctx            The action context for this request, populated with the server state
     */
    protected abstract void render(Content content, HttpServletRequest request, HttpServletResponse response, ServletContext servletContext, ActionContext ctx) throws ServletException, IOException;

    /**
     * Applies the decorator, creating the relevent contexts and delegating to
     * the extended applyDecorator().
     *
     * @param content        The content
     * @param request        The servlet request
     * @param response       The servlet response
     * @param servletContext The servlet context
     * @param webAppContext  The web app context
     */

    protected void render(Content content, HttpServletRequest request, HttpServletResponse response, ServletContext servletContext, SiteMeshWebAppContext webAppContext) throws IOException, ServletException {

        // see if the URI path (webapp) is set
        if (oldDecorator.getURIPath() != null) {
            // in a security conscious environment, the servlet container
            // may return null for a given URL
            if (servletContext.getContext(oldDecorator.getURIPath()) != null) {
                servletContext = servletContext.getContext(oldDecorator.getURIPath());
            }
        }

        ActionContext ctx = ServletActionContext.getActionContext(request);
        if (ctx == null) {
            // ok, one isn't associated with the request, so let's create one using the current Dispatcher
            ValueStack vs = Dispatcher.getInstance().getValueStackFactory().createValueStack();
            vs.getContext().putAll(Dispatcher.getInstance().createContextMap(request, response, null));
            ctx = ActionContext.of(vs.getContext());
            if (ctx.getActionInvocation() == null) {
                // put in a dummy ActionSupport so basic functionality still works
                ActionSupport action = new ActionSupport();
                vs.push(action);
                ctx.withActionInvocation(new DummyActionInvocation(action));
            }
        }

        // delegate to the actual page decorator
        render(content, request, response, servletContext, ctx);

    }

    /**
     * Returns the locale used for the {@link freemarker.template.Configuration#getTemplate(String, java.util.Locale)} call. The base implementation
     * simply returns the locale setting of the action (assuming the action implements {@link LocaleProvider}) or, if
     * the action does not the configuration's locale is returned. Override this method to provide different behaviour,
     */
    protected Locale getLocale(ActionInvocation invocation, Configuration configuration) {
        if (invocation.getAction() instanceof LocaleProvider) {
            return ((LocaleProvider) invocation.getAction()).getLocale();
        } else {
            return configuration.getLocale();
        }
    }


    /**
     * Gets the L18N encoding of the system.  The default is UTF-8.
     */
    protected String getEncoding() {
        String encoding = customEncoding;
        if (encoding == null) {
            encoding = System.getProperty("file.encoding");
        }
        if (encoding == null) {
            encoding = "UTF-8";
        }
        return encoding;
    }


    static class DummyActionInvocation implements ActionInvocation {

        ActionSupport action;

        public DummyActionInvocation(ActionSupport action) {
            this.action = action;
        }

        public Object getAction() {
            return action;
        }

        public boolean isExecuted() {
            return false;
        }

        public ActionContext getInvocationContext() {
            return null;
        }

        public ActionProxy getProxy() {
            return null;
        }

        public Result getResult() throws Exception {
            return null;
        }

        public String getResultCode() {
            return null;
        }

        public void setResultCode(String resultCode) {
        }

        public ValueStack getStack() {
            return null;
        }

        public void addPreResultListener(PreResultListener listener) {
        }

        public String invoke() throws Exception {
            return null;
        }

        public String invokeActionOnly() throws Exception {
            return null;
        }

        public void setActionEventListener(ActionEventListener listener) {
        }

        public void init(ActionProxy proxy) {
        }

    }

}
>>>>>>> a763071d
<|MERGE_RESOLUTION|>--- conflicted
+++ resolved
@@ -1,4 +1,3 @@
-<<<<<<< HEAD
 /*
  * Licensed to the Apache Software Foundation (ASF) under one
  * or more contributor license agreements.  See the NOTICE file
@@ -23,206 +22,6 @@
 import com.opensymphony.sitemesh.Content;
 import com.opensymphony.sitemesh.webapp.SiteMeshWebAppContext;
 import com.opensymphony.sitemesh.webapp.decorator.BaseWebAppDecorator;
-import com.opensymphony.xwork2.*;
-import com.opensymphony.xwork2.interceptor.PreResultListener;
-import com.opensymphony.xwork2.util.ValueStack;
-import com.opensymphony.xwork2.util.ValueStackFactory;
-import freemarker.template.Configuration;
-import org.apache.struts2.ServletActionContext;
-import org.apache.struts2.dispatcher.Dispatcher;
-
-import jakarta.servlet.ServletContext;
-import jakarta.servlet.ServletException;
-import jakarta.servlet.http.HttpServletRequest;
-import jakarta.servlet.http.HttpServletResponse;
-import java.io.IOException;
-import java.util.Locale;
-
-/**
- * Adapts a SiteMesh 2 {@link com.opensymphony.module.sitemesh.Decorator} to a
- * SiteMesh 3 {@link com.opensymphony.sitemesh.Decorator}.
- *
- * @since SiteMesh 3
- */
-public abstract class OldDecorator2NewStrutsDecorator extends BaseWebAppDecorator implements RequestConstants {
-
-    protected com.opensymphony.module.sitemesh.Decorator oldDecorator;
-    private static String customEncoding;
-
-    public OldDecorator2NewStrutsDecorator(com.opensymphony.module.sitemesh.Decorator oldDecorator) {
-        this.oldDecorator = oldDecorator;
-    }
-
-    public OldDecorator2NewStrutsDecorator() {
-        oldDecorator = null;
-    }
-
-
-    /**
-     * Applies the decorator, using the relevent contexts
-     *
-     * @param content        The content
-     * @param request        The servlet request
-     * @param response       The servlet response
-     * @param servletContext The servlet context
-     * @param ctx            The action context for this request, populated with the server state
-     */
-    protected abstract void render(Content content, HttpServletRequest request, HttpServletResponse response, ServletContext servletContext, ActionContext ctx) throws ServletException, IOException;
-
-    /**
-     * Applies the decorator, creating the relevent contexts and delegating to
-     * the extended applyDecorator().
-     *
-     * @param content        The content
-     * @param request        The servlet request
-     * @param response       The servlet response
-     * @param servletContext The servlet context
-     * @param webAppContext  The web app context
-     */
-
-    protected void render(Content content, HttpServletRequest request, HttpServletResponse response, ServletContext servletContext, SiteMeshWebAppContext webAppContext) throws IOException, ServletException {
-
-        // see if the URI path (webapp) is set
-        if (oldDecorator.getURIPath() != null) {
-            // in a security conscious environment, the servlet container
-            // may return null for a given URL
-            if (servletContext.getContext(oldDecorator.getURIPath()) != null) {
-                servletContext = servletContext.getContext(oldDecorator.getURIPath());
-            }
-        }
-
-        ActionContext ctx = ServletActionContext.getActionContext(request);
-        if (ctx == null) {
-            // ok, one isn't associated with the request, so let's create one using the current Dispatcher
-            ValueStack vs = Dispatcher.getInstance().getContainer().getInstance(ValueStackFactory.class).createValueStack();
-            vs.getContext().putAll(Dispatcher.getInstance().createContextMap(request, response, null));
-            ctx = ActionContext.of(vs.getContext());
-            if (ctx.getActionInvocation() == null) {
-                // put in a dummy ActionSupport so basic functionality still works
-                ActionSupport action = new ActionSupport();
-                vs.push(action);
-                ctx.withActionInvocation(new DummyActionInvocation(action));
-            }
-        }
-
-        // delegate to the actual page decorator
-        render(content, request, response, servletContext, ctx);
-
-    }
-
-    /**
-     * Returns the locale used for the {@link freemarker.template.Configuration#getTemplate(String, java.util.Locale)} call. The base implementation
-     * simply returns the locale setting of the action (assuming the action implements {@link LocaleProvider}) or, if
-     * the action does not the configuration's locale is returned. Override this method to provide different behaviour,
-     */
-    protected Locale getLocale(ActionInvocation invocation, Configuration configuration) {
-        if (invocation.getAction() instanceof LocaleProvider) {
-            return ((LocaleProvider) invocation.getAction()).getLocale();
-        } else {
-            return configuration.getLocale();
-        }
-    }
-
-
-    /**
-     * Gets the L18N encoding of the system.  The default is UTF-8.
-     */
-    protected String getEncoding() {
-        String encoding = customEncoding;
-        if (encoding == null) {
-            encoding = System.getProperty("file.encoding");
-        }
-        if (encoding == null) {
-            encoding = "UTF-8";
-        }
-        return encoding;
-    }
-
-
-    static class DummyActionInvocation implements ActionInvocation {
-
-        ActionSupport action;
-
-        public DummyActionInvocation(ActionSupport action) {
-            this.action = action;
-        }
-
-        public Object getAction() {
-            return action;
-        }
-
-        public boolean isExecuted() {
-            return false;
-        }
-
-        public ActionContext getInvocationContext() {
-            return null;
-        }
-
-        public ActionProxy getProxy() {
-            return null;
-        }
-
-        public Result getResult() throws Exception {
-            return null;
-        }
-
-        public String getResultCode() {
-            return null;
-        }
-
-        public void setResultCode(String resultCode) {
-        }
-
-        public ValueStack getStack() {
-            return null;
-        }
-
-        public void addPreResultListener(PreResultListener listener) {
-        }
-
-        public String invoke() throws Exception {
-            return null;
-        }
-
-        public String invokeActionOnly() throws Exception {
-            return null;
-        }
-
-        public void setActionEventListener(ActionEventListener listener) {
-        }
-
-        public void init(ActionProxy proxy) {
-        }
-
-    }
-
-}
-=======
-/*
- * Licensed to the Apache Software Foundation (ASF) under one
- * or more contributor license agreements.  See the NOTICE file
- * distributed with this work for additional information
- * regarding copyright ownership.  The ASF licenses this file
- * to you under the Apache License, Version 2.0 (the
- * "License"); you may not use this file except in compliance
- * with the License.  You may obtain a copy of the License at
- *
- *  http://www.apache.org/licenses/LICENSE-2.0
- *
- * Unless required by applicable law or agreed to in writing,
- * software distributed under the License is distributed on an
- * "AS IS" BASIS, WITHOUT WARRANTIES OR CONDITIONS OF ANY
- * KIND, either express or implied.  See the License for the
- * specific language governing permissions and limitations
- * under the License.
- */
-package org.apache.struts2.sitemesh;
-
-import com.opensymphony.module.sitemesh.RequestConstants;
-import com.opensymphony.sitemesh.Content;
-import com.opensymphony.sitemesh.webapp.SiteMeshWebAppContext;
-import com.opensymphony.sitemesh.webapp.decorator.BaseWebAppDecorator;
 import com.opensymphony.xwork2.ActionContext;
 import com.opensymphony.xwork2.ActionEventListener;
 import com.opensymphony.xwork2.ActionInvocation;
@@ -236,10 +35,10 @@
 import org.apache.struts2.ServletActionContext;
 import org.apache.struts2.dispatcher.Dispatcher;
 
-import javax.servlet.ServletContext;
-import javax.servlet.ServletException;
-import javax.servlet.http.HttpServletRequest;
-import javax.servlet.http.HttpServletResponse;
+import jakarta.servlet.ServletContext;
+import jakarta.servlet.ServletException;
+import jakarta.servlet.http.HttpServletRequest;
+import jakarta.servlet.http.HttpServletResponse;
 import java.io.IOException;
 import java.util.Locale;
 
@@ -402,5 +201,4 @@
 
     }
 
-}
->>>>>>> a763071d
+}