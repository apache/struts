<<<<<<< HEAD
/*
 * Licensed to the Apache Software Foundation (ASF) under one
 * or more contributor license agreements.  See the NOTICE file
 * distributed with this work for additional information
 * regarding copyright ownership.  The ASF licenses this file
 * to you under the Apache License, Version 2.0 (the
 * "License"); you may not use this file except in compliance
 * with the License.  You may obtain a copy of the License at
 *
 *  http://www.apache.org/licenses/LICENSE-2.0
 *
 * Unless required by applicable law or agreed to in writing,
 * software distributed under the License is distributed on an
 * "AS IS" BASIS, WITHOUT WARRANTIES OR CONDITIONS OF ANY
 * KIND, either express or implied.  See the License for the
 * specific language governing permissions and limitations
 * under the License.
 */
package org.apache.struts2.sitemesh;

import com.opensymphony.module.sitemesh.HTMLPage;
import com.opensymphony.sitemesh.Content;
import com.opensymphony.sitemesh.compatability.Content2HTMLPage;
import com.opensymphony.xwork2.ActionContext;
import com.opensymphony.xwork2.inject.Inject;
import org.apache.logging.log4j.Logger;
import org.apache.logging.log4j.LogManager;
import org.apache.struts2.views.velocity.VelocityManager;
import org.apache.velocity.context.Context;

import jakarta.servlet.ServletContext;
import jakarta.servlet.ServletException;
import jakarta.servlet.http.HttpServletRequest;
import jakarta.servlet.http.HttpServletResponse;
import java.io.IOException;
import java.io.PrintWriter;

/**
 * Extends OldDecorator2NewStrutsDecorator to add Struts functionality for Velocity
 */
public class OldDecorator2NewStrutsVelocityDecorator extends OldDecorator2NewStrutsDecorator {
    private static final Logger LOG = LogManager.getLogger(OldDecorator2NewStrutsFreemarkerDecorator.class);

    private static VelocityManager velocityManager;

    @Inject(required = false)
    public static void setVelocityManager(VelocityManager mgr) {
        velocityManager = mgr;
    }

    public OldDecorator2NewStrutsVelocityDecorator(com.opensymphony.module.sitemesh.Decorator oldDecorator) {
        this.oldDecorator = oldDecorator;
    }

    /**
     * Applies the decorator, using the relevent contexts
     *
     * @param content        The content
     * @param request        The servlet request
     * @param response       The servlet response
     * @param servletContext The servlet context
     * @param ctx            The action context for this request, populated with the server state
     */
    protected void render(Content content, HttpServletRequest request, HttpServletResponse response, ServletContext servletContext, ActionContext ctx) throws ServletException, IOException {
        if (velocityManager == null) {
            throw new ServletException("Missing freemarker dependency");
        }

        try {

            // init (if needed)
            velocityManager.init(servletContext);

            // get encoding
            String encoding = getEncoding();

            HTMLPage htmlPage = new Content2HTMLPage(content, request);

            // get the template and context
            org.apache.velocity.Template template = velocityManager.getVelocityEngine().getTemplate(oldDecorator.getPage(), encoding);
            Context context = velocityManager.createContext(ctx.getValueStack(), request, response);

            // put the page in the context
            context.put("page", htmlPage);
            context.put("head", htmlPage.getHead());
            context.put("title", htmlPage.getTitle());
            context.put("body", htmlPage.getBody());

            // finally, render it
            PrintWriter writer = response.getWriter();
            template.merge(context, writer);
            writer.flush();
        } catch (Exception e) {
            String msg = "Error applying decorator to request: " + request.getRequestURL() + "?" + request.getQueryString() + " with message:" + e.getMessage();
            LOG.error(msg, e);
            throw new ServletException(msg, e);
        }
    }

}

=======
/*
 * Licensed to the Apache Software Foundation (ASF) under one
 * or more contributor license agreements.  See the NOTICE file
 * distributed with this work for additional information
 * regarding copyright ownership.  The ASF licenses this file
 * to you under the Apache License, Version 2.0 (the
 * "License"); you may not use this file except in compliance
 * with the License.  You may obtain a copy of the License at
 *
 *  http://www.apache.org/licenses/LICENSE-2.0
 *
 * Unless required by applicable law or agreed to in writing,
 * software distributed under the License is distributed on an
 * "AS IS" BASIS, WITHOUT WARRANTIES OR CONDITIONS OF ANY
 * KIND, either express or implied.  See the License for the
 * specific language governing permissions and limitations
 * under the License.
 */
package org.apache.struts2.sitemesh;

import com.opensymphony.module.sitemesh.HTMLPage;
import com.opensymphony.sitemesh.Content;
import com.opensymphony.sitemesh.compatability.Content2HTMLPage;
import com.opensymphony.xwork2.ActionContext;
import com.opensymphony.xwork2.inject.Inject;
import org.apache.logging.log4j.LogManager;
import org.apache.logging.log4j.Logger;
import org.apache.struts2.views.velocity.VelocityManager;
import org.apache.struts2.views.velocity.VelocityManagerInterface;
import org.apache.velocity.context.Context;

import javax.servlet.ServletContext;
import javax.servlet.ServletException;
import javax.servlet.http.HttpServletRequest;
import javax.servlet.http.HttpServletResponse;
import java.io.IOException;
import java.io.PrintWriter;

/**
 * Extends OldDecorator2NewStrutsDecorator to add Struts functionality for Velocity
 */
public class OldDecorator2NewStrutsVelocityDecorator extends OldDecorator2NewStrutsDecorator {
    private static final Logger LOG = LogManager.getLogger(OldDecorator2NewStrutsFreemarkerDecorator.class);

    private static VelocityManagerInterface velocityManager;

    @Inject(required = false)
    public static void setVelocityManager(VelocityManagerInterface mgr) {
        velocityManager = mgr;
    }

    /**
     * @deprecated since 6.4.0
     */
    @Deprecated
    public static void setVelocityManager(VelocityManager mgr) {
        setVelocityManager((VelocityManagerInterface) mgr);
    }

    public OldDecorator2NewStrutsVelocityDecorator(com.opensymphony.module.sitemesh.Decorator oldDecorator) {
        this.oldDecorator = oldDecorator;
    }

    /**
     * Applies the decorator, using the relevent contexts
     *
     * @param content        The content
     * @param request        The servlet request
     * @param response       The servlet response
     * @param servletContext The servlet context
     * @param ctx            The action context for this request, populated with the server state
     */
    protected void render(Content content, HttpServletRequest request, HttpServletResponse response, ServletContext servletContext, ActionContext ctx) throws ServletException, IOException {
        if (velocityManager == null) {
            throw new ServletException("Missing freemarker dependency");
        }

        try {

            // init (if needed)
            velocityManager.init(servletContext);

            // get encoding
            String encoding = getEncoding();

            HTMLPage htmlPage = new Content2HTMLPage(content, request);

            // get the template and context
            org.apache.velocity.Template template = velocityManager.getVelocityEngine().getTemplate(oldDecorator.getPage(), encoding);
            Context context = velocityManager.createContext(ctx.getValueStack(), request, response);

            // put the page in the context
            context.put("page", htmlPage);
            context.put("head", htmlPage.getHead());
            context.put("title", htmlPage.getTitle());
            context.put("body", htmlPage.getBody());

            // finally, render it
            PrintWriter writer = response.getWriter();
            template.merge(context, writer);
            writer.flush();
        } catch (Exception e) {
            String msg = "Error applying decorator to request: " + request.getRequestURL() + "?" + request.getQueryString() + " with message:" + e.getMessage();
            LOG.error(msg, e);
            throw new ServletException(msg, e);
        }
    }

}
>>>>>>> a84f8579
<|MERGE_RESOLUTION|>--- conflicted
+++ resolved
@@ -1,106 +1,3 @@
-<<<<<<< HEAD
-/*
- * Licensed to the Apache Software Foundation (ASF) under one
- * or more contributor license agreements.  See the NOTICE file
- * distributed with this work for additional information
- * regarding copyright ownership.  The ASF licenses this file
- * to you under the Apache License, Version 2.0 (the
- * "License"); you may not use this file except in compliance
- * with the License.  You may obtain a copy of the License at
- *
- *  http://www.apache.org/licenses/LICENSE-2.0
- *
- * Unless required by applicable law or agreed to in writing,
- * software distributed under the License is distributed on an
- * "AS IS" BASIS, WITHOUT WARRANTIES OR CONDITIONS OF ANY
- * KIND, either express or implied.  See the License for the
- * specific language governing permissions and limitations
- * under the License.
- */
-package org.apache.struts2.sitemesh;
-
-import com.opensymphony.module.sitemesh.HTMLPage;
-import com.opensymphony.sitemesh.Content;
-import com.opensymphony.sitemesh.compatability.Content2HTMLPage;
-import com.opensymphony.xwork2.ActionContext;
-import com.opensymphony.xwork2.inject.Inject;
-import org.apache.logging.log4j.Logger;
-import org.apache.logging.log4j.LogManager;
-import org.apache.struts2.views.velocity.VelocityManager;
-import org.apache.velocity.context.Context;
-
-import jakarta.servlet.ServletContext;
-import jakarta.servlet.ServletException;
-import jakarta.servlet.http.HttpServletRequest;
-import jakarta.servlet.http.HttpServletResponse;
-import java.io.IOException;
-import java.io.PrintWriter;
-
-/**
- * Extends OldDecorator2NewStrutsDecorator to add Struts functionality for Velocity
- */
-public class OldDecorator2NewStrutsVelocityDecorator extends OldDecorator2NewStrutsDecorator {
-    private static final Logger LOG = LogManager.getLogger(OldDecorator2NewStrutsFreemarkerDecorator.class);
-
-    private static VelocityManager velocityManager;
-
-    @Inject(required = false)
-    public static void setVelocityManager(VelocityManager mgr) {
-        velocityManager = mgr;
-    }
-
-    public OldDecorator2NewStrutsVelocityDecorator(com.opensymphony.module.sitemesh.Decorator oldDecorator) {
-        this.oldDecorator = oldDecorator;
-    }
-
-    /**
-     * Applies the decorator, using the relevent contexts
-     *
-     * @param content        The content
-     * @param request        The servlet request
-     * @param response       The servlet response
-     * @param servletContext The servlet context
-     * @param ctx            The action context for this request, populated with the server state
-     */
-    protected void render(Content content, HttpServletRequest request, HttpServletResponse response, ServletContext servletContext, ActionContext ctx) throws ServletException, IOException {
-        if (velocityManager == null) {
-            throw new ServletException("Missing freemarker dependency");
-        }
-
-        try {
-
-            // init (if needed)
-            velocityManager.init(servletContext);
-
-            // get encoding
-            String encoding = getEncoding();
-
-            HTMLPage htmlPage = new Content2HTMLPage(content, request);
-
-            // get the template and context
-            org.apache.velocity.Template template = velocityManager.getVelocityEngine().getTemplate(oldDecorator.getPage(), encoding);
-            Context context = velocityManager.createContext(ctx.getValueStack(), request, response);
-
-            // put the page in the context
-            context.put("page", htmlPage);
-            context.put("head", htmlPage.getHead());
-            context.put("title", htmlPage.getTitle());
-            context.put("body", htmlPage.getBody());
-
-            // finally, render it
-            PrintWriter writer = response.getWriter();
-            template.merge(context, writer);
-            writer.flush();
-        } catch (Exception e) {
-            String msg = "Error applying decorator to request: " + request.getRequestURL() + "?" + request.getQueryString() + " with message:" + e.getMessage();
-            LOG.error(msg, e);
-            throw new ServletException(msg, e);
-        }
-    }
-
-}
-
-=======
 /*
  * Licensed to the Apache Software Foundation (ASF) under one
  * or more contributor license agreements.  See the NOTICE file
@@ -132,10 +29,10 @@
 import org.apache.struts2.views.velocity.VelocityManagerInterface;
 import org.apache.velocity.context.Context;
 
-import javax.servlet.ServletContext;
-import javax.servlet.ServletException;
-import javax.servlet.http.HttpServletRequest;
-import javax.servlet.http.HttpServletResponse;
+import jakarta.servlet.ServletContext;
+import jakarta.servlet.ServletException;
+import jakarta.servlet.http.HttpServletRequest;
+import jakarta.servlet.http.HttpServletResponse;
 import java.io.IOException;
 import java.io.PrintWriter;
 
@@ -210,4 +107,3 @@
     }
 
 }
->>>>>>> a84f8579
