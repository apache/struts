--- conflicted
+++ resolved
@@ -1,198 +1,3 @@
-<<<<<<< HEAD
-/*
- * Licensed to the Apache Software Foundation (ASF) under one
- * or more contributor license agreements.  See the NOTICE file
- * distributed with this work for additional information
- * regarding copyright ownership.  The ASF licenses this file
- * to you under the Apache License, Version 2.0 (the
- * "License"); you may not use this file except in compliance
- * with the License.  You may obtain a copy of the License at
- *
- *  http://www.apache.org/licenses/LICENSE-2.0
- *
- * Unless required by applicable law or agreed to in writing,
- * software distributed under the License is distributed on an
- * "AS IS" BASIS, WITHOUT WARRANTIES OR CONDITIONS OF ANY
- * KIND, either express or implied.  See the License for the
- * specific language governing permissions and limitations
- * under the License.
- */
-package org.apache.struts2.sitemesh;
-
-
-import com.opensymphony.module.sitemesh.*;
-import com.opensymphony.module.sitemesh.util.OutputConverter;
-import com.opensymphony.xwork2.ActionContext;
-
-import org.apache.logging.log4j.LogManager;
-import org.apache.logging.log4j.Logger;
-import org.apache.struts2.ServletActionContext;
-import org.apache.struts2.StrutsStatics;
-import org.apache.struts2.dispatcher.Dispatcher;
-import org.apache.struts2.dispatcher.listener.StrutsListener;
-import org.apache.struts2.views.velocity.VelocityManager;
-import org.apache.velocity.Template;
-import org.apache.velocity.context.Context;
-import org.apache.velocity.runtime.RuntimeConstants;
-import org.apache.velocity.tools.view.VelocityView;
-import org.apache.velocity.tools.view.VelocityViewServlet;
-
-import jakarta.servlet.ServletConfig;
-import jakarta.servlet.ServletException;
-import jakarta.servlet.http.HttpServletRequest;
-import jakarta.servlet.http.HttpServletResponse;
-
-import java.io.IOException;
-import java.io.StringWriter;
-
-/**
- * <p>This is a SiteMesh Velocity view servlet.</p>
- *
- * <p>It overrides the SiteMesh servlet to rely on the
- * Velocity Manager in Struts instead of creating it's
- * own manager</p>
- */
-public class VelocityDecoratorServlet extends VelocityViewServlet {
-
-    private static final Logger LOG = LogManager.getLogger(VelocityDecoratorServlet.class);
-            
-    private static final long serialVersionUID = -6731485159371716918L;
-    
-    protected VelocityManager velocityManager;
-    protected String defaultContentType;
-
-    /**
-     * <p>Initializes servlet, toolbox and Velocity template engine.
-     * Called by the servlet container on loading.</p>
-     *
-     * <p>NOTE: If no charset is specified in the default.contentType
-     * property (in your velocity.properties) and you have specified
-     * an output.encoding property, then that will be used as the
-     * charset for the default content-type of pages served by this
-     * servlet.</p>
-     *
-     * @param config servlet configuration
-     */
-    public void init(ServletConfig config) throws ServletException {
-        super.init(config);
-        Dispatcher dispatcher = Dispatcher.getInstance(getServletContext());
-        if (dispatcher == null) {
-            throw new IllegalStateException("Unable to find the Dispatcher in the Servlet Context. Is '" + StrutsListener.class.getName() + "' missing in web.xml?");
-        }
-        velocityManager = dispatcher.getContainer().getInstance(VelocityManager.class);
-        velocityManager.init(config.getServletContext());
-
-        // do whatever we have to do to init Velocity
-        getVelocityView().setVelocityEngine(velocityManager.getVelocityEngine());
-        // toolboxManager = velocityManager.getToolboxManager();
-
-        
-        // we can get these now that velocity is initialized
-        defaultContentType = getVelocityProperty(VelocityView.CONTENT_TYPE_KEY, VelocityView.DEFAULT_CONTENT_TYPE);
-
-        String encoding = getVelocityProperty(RuntimeConstants.ENCODING_DEFAULT, VelocityView.DEFAULT_OUTPUT_ENCODING);
-
-        // For non Latin-1 encodings, ensure that the charset is
-        // included in the Content-Type header.
-        if (!VelocityView.DEFAULT_OUTPUT_ENCODING.equalsIgnoreCase(encoding)) {
-            int index = defaultContentType.lastIndexOf("charset");
-            if (index < 0) {
-                // the charset specifier is not yet present in header.
-                // append character encoding to default content-type
-                defaultContentType += "; charset=" + encoding;
-            } else {
-                // The user may have configuration issues.
-                getVelocityView().getVelocityEngine().getLog().warn("VelocityViewServlet: Charset was already " + "specified in the Content-Type property.  " + "Output encoding property will be ignored.");
-            }
-        }
-
-        getVelocityView().getVelocityEngine().getLog().info("VelocityViewServlet: Default content-type is: " + defaultContentType);
-    }
-
-    public Template handleRequest(HttpServletRequest request, HttpServletResponse response, Context context) {
-        HTMLPage htmlPage = (HTMLPage) request.getAttribute(RequestConstants.PAGE);
-        String template;
-
-        context.put("base", request.getContextPath());
-        // For backwards compatibility with apps that used the old VelocityDecoratorServlet
-        // that extended VelocityServlet instead of VelocityViewServlet
-        context.put("req", request);
-        context.put("res", response);
-
-        if (htmlPage == null) {
-            context.put("title", "Title?");
-            context.put("body", "<p>Body?</p>");
-            context.put("head", "<!-- head -->");
-            template = request.getServletPath();
-        } else {
-            try {
-                context.put("title", OutputConverter.convert(htmlPage.getTitle()));
-                {
-                    StringWriter buffer = new StringWriter();
-                    htmlPage.writeBody(OutputConverter.getWriter(buffer));
-                    context.put("body", buffer.toString());
-                }
-                {
-                    StringWriter buffer = new StringWriter();
-                    htmlPage.writeHead(OutputConverter.getWriter(buffer));
-                    context.put("head", buffer.toString());
-                }
-            } catch (IOException e) {
-                LOG.error("IOException handle request template", e);
-            }
-            context.put("page", htmlPage);
-            DecoratorMapper decoratorMapper = getDecoratorMapper();
-            Decorator decorator = decoratorMapper.getDecorator(request, htmlPage);
-            template = decorator.getPage();
-        }
-
-        return getTemplate(template);
-    }
-
-    private DecoratorMapper getDecoratorMapper() {
-        Factory factory = Factory.getInstance(new Config(getServletConfig()));
-        return factory.getDecoratorMapper();
-    }
-
-    /**
-     * <p>Creates and returns an initialized Velocity context.</p>
-     *
-     * @param request  servlet request from client
-     * @param response servlet reponse to client
-     */
-    protected Context createContext(HttpServletRequest request, HttpServletResponse response) {
-        Context context = (Context) request.getAttribute(VelocityManager.KEY_VELOCITY_STRUTS_CONTEXT);
-        if (context == null) {
-            ActionContext ctx = ServletActionContext.getActionContext(request);
-            context = velocityManager.createContext(ctx.getValueStack(), request, response);
-        }
-        return context;
-    }
-
-    /**
-     * <p>
-     * Sets the content type of the response.  This is available to be overridden
-     * by a derived class.
-     * </p>
-     * <p>The default implementation is:</p>
-     * <pre>
-     *
-     *    response.setContentType(defaultContentType);
-     *
-     * </pre>
-     * <p>
-     * where defaultContentType is set to the value of the default.contentType
-     * property, or "text/html" if that is not set.</p>
-     *
-     * @param request  servlet request from client
-     * @param response servlet reponse to client
-     */
-    protected void setContentType(HttpServletRequest request, HttpServletResponse response) {
-        response.setContentType(defaultContentType);
-    }
-
-}
-=======
 /*
  * Licensed to the Apache Software Foundation (ASF) under one
  * or more contributor license agreements.  See the NOTICE file
@@ -235,10 +40,11 @@
 import org.apache.velocity.tools.view.VelocityView;
 import org.apache.velocity.tools.view.VelocityViewServlet;
 
-import javax.servlet.ServletConfig;
-import javax.servlet.ServletException;
-import javax.servlet.http.HttpServletRequest;
-import javax.servlet.http.HttpServletResponse;
+import jakarta.servlet.ServletConfig;
+import jakarta.servlet.ServletException;
+import jakarta.servlet.http.HttpServletRequest;
+import jakarta.servlet.http.HttpServletResponse;
+
 import java.io.IOException;
 import java.io.StringWriter;
 
@@ -388,5 +194,4 @@
         response.setContentType(defaultContentType);
     }
 
-}
->>>>>>> a84f8579
+}