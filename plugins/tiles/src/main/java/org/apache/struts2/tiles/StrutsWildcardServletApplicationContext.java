/*
 * Licensed to the Apache Software Foundation (ASF) under one
 * or more contributor license agreements.  See the NOTICE file
 * distributed with this work for additional information
 * regarding copyright ownership.  The ASF licenses this file
 * to you under the Apache License, Version 2.0 (the
 * "License"); you may not use this file except in compliance
 * with the License.  You may obtain a copy of the License at
 *
 *  http://www.apache.org/licenses/LICENSE-2.0
 *
 * Unless required by applicable law or agreed to in writing,
 * software distributed under the License is distributed on an
 * "AS IS" BASIS, WITHOUT WARRANTIES OR CONDITIONS OF ANY
 * KIND, either express or implied.  See the License for the
 * specific language governing permissions and limitations
 * under the License.
 */

package org.apache.struts2.tiles;

import com.opensymphony.xwork2.config.ConfigurationException;
import com.opensymphony.xwork2.util.WildcardUtil;
import com.opensymphony.xwork2.util.finder.ResourceFinder;
import org.apache.logging.log4j.LogManager;
import org.apache.logging.log4j.Logger;
import org.apache.tiles.request.ApplicationResource;
import org.apache.tiles.request.servlet.ServletApplicationContext;

import javax.servlet.ServletContext;
import java.io.File;
import java.io.IOException;
import java.net.MalformedURLException;
import java.net.URI;
import java.net.URL;
import java.util.Collection;
import java.util.Enumeration;
import java.util.HashSet;
import java.util.Locale;
import java.util.Map;
import java.util.Set;
import java.util.regex.Pattern;

public class StrutsWildcardServletApplicationContext extends ServletApplicationContext {

    private static final Logger LOG = LogManager.getLogger(StrutsWildcardServletApplicationContext.class);

    private ResourceFinder finder;
 
    public StrutsWildcardServletApplicationContext(ServletContext context) {
        super(context);

        Set<URL> urls = new HashSet<>();

        for (Object path : context.getResourcePaths("/")) {
            try {
<<<<<<< HEAD
                URL url = context.getResource(String.valueOf(path));
                // protect call from NPE 
                if (url != null) {
=======
                String filename = context.getRealPath(String.valueOf(path));
                // protect call from NPE 
                if (filename != null) {
                    URL url = new File(filename).toURI().toURL();
>>>>>>> 66327a1c
                    urls.add(url);
                }
            } catch (MalformedURLException e) {
                throw new ConfigurationException(e);
            }
        }

        try {
            Enumeration<URL> resources = getClass().getClassLoader().getResources("/");
            while (resources.hasMoreElements()) {
                URL resource = resources.nextElement();
                urls.add(resource);
            }
        } catch (IOException e) {
            throw new ConfigurationException(e);
        }

        finder = new ResourceFinder(urls.toArray(new URL[urls.size()]));
    }

    public Collection<ApplicationResource> getResources(String path) {
        Set<ApplicationResource> resources = new HashSet<>();

        if (path.startsWith("/")) {
            LOG.trace("Using ServletContext to load resource {}", path);
            ApplicationResource resource = getResource(path);
            if (resource != null) {
                resources.add(resource);
            }
        }

        try {
            resources.addAll(findResources(path));
        } catch (IOException e) {
            LOG.error("Cannot find resources for [{}]", path, e);
        }

        return resources;
    }

    public ApplicationResource getResource(ApplicationResource base, Locale locale) {
        String localePath = base.getLocalePath(locale);
        if (new File(localePath).exists()) {
            try {
                return new StrutsApplicationResource(URI.create("file://" + localePath).toURL());
            } catch (MalformedURLException e) {
                LOG.warn("Cannot access [{}]", localePath, e);
                return null;
            }
        }
        return null;
    }

    protected Set<ApplicationResource> findResources(String path) throws IOException {
        Set<ApplicationResource> resources = new HashSet<>();

        LOG.trace("Using ResourceFinder to find matches for {}", path);

        Pattern pattern = WildcardUtil.compileWildcardPattern(path);
        Map<String, URL> matches = finder.getResourcesMap("");

        LOG.trace("Found resources {} matching pattern {}", matches, path);

        for (String resource : matches.keySet()) {
            if (pattern.matcher(resource).matches()) {
                URL url = matches.get(resource);
                resources.add(new StrutsApplicationResource(url));
            }
        }

        LOG.trace("Found resources {} for path {}", resources, path);
        return resources;
    }

}<|MERGE_RESOLUTION|>--- conflicted
+++ resolved
@@ -54,16 +54,10 @@
 
         for (Object path : context.getResourcePaths("/")) {
             try {
-<<<<<<< HEAD
+
                 URL url = context.getResource(String.valueOf(path));
                 // protect call from NPE 
                 if (url != null) {
-=======
-                String filename = context.getRealPath(String.valueOf(path));
-                // protect call from NPE 
-                if (filename != null) {
-                    URL url = new File(filename).toURI().toURL();
->>>>>>> 66327a1c
                     urls.add(url);
                 }
             } catch (MalformedURLException e) {
