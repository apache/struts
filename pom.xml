<?xml version="1.0" encoding="UTF-8"?>
<!--
/*
 * Licensed to the Apache Software Foundation (ASF) under one
 * or more contributor license agreements. See the NOTICE file
 * distributed with this work for additional information
 * regarding copyright ownership. The ASF licenses this file
 * to you under the Apache License, Version 2.0 (the
 * "License"); you may not use this file except in compliance
 * with the License. You may obtain a copy of the License at
 *
 *  http://www.apache.org/licenses/LICENSE-2.0
 *
 * Unless required by applicable law or agreed to in writing,
 * software distributed under the License is distributed on an
 * "AS IS" BASIS, WITHOUT WARRANTIES OR CONDITIONS OF ANY
 * KIND, either express or implied. See the License for the
 * specific language governing permissions and limitations
 * under the License.
 */
-->
<project xmlns="http://maven.apache.org/POM/4.0.0" xmlns:xsi="http://www.w3.org/2001/XMLSchema-instance" xsi:schemaLocation="http://maven.apache.org/POM/4.0.0 https://maven.apache.org/maven-v4_0_0.xsd">

    <parent>
        <groupId>org.apache.struts</groupId>
        <artifactId>struts-master</artifactId>
        <version>14</version>
    </parent>

    <modelVersion>4.0.0</modelVersion>
    <artifactId>struts2-parent</artifactId>
    <version>7.0.0-M4-SNAPSHOT</version>
    <packaging>pom</packaging>
    <name>Struts 2</name>
    <url>https://struts.apache.org/</url>
    <description>Apache Struts 2</description>

    <inceptionYear>2000</inceptionYear>

    <!--
    <description>
        Apache Struts 2 is an elegant, extensible framework,
        well suited for creating moderate to large-scale Java web
        applications. The framework is designed to streamline the
        full development cycle, from building, to deploying,
        to maintaining applications over time.
    </description>
    -->

    <scm>
        <connection>scm:git:https://gitbox.apache.org/repos/asf/struts.git</connection>
        <developerConnection>scm:git:https://gitbox.apache.org/repos/asf/struts.git</developerConnection>
        <url>https://github.com/apache/struts/</url>
        <tag>HEAD</tag>
    </scm>

    <issueManagement>
        <system>JIRA</system>
        <url>https://issues.apache.org/jira/projects/WW</url>
    </issueManagement>

    <ciManagement>
        <system>Jenkins</system>
        <url>https://builds.apache.org/job/Struts/</url>
        <notifiers>
            <notifier>
                <type>mail</type>
                <configuration>
                    <address>dev@struts.apache.org</address>
                </configuration>
            </notifier>
        </notifiers>
    </ciManagement>

    <distributionManagement>
        <site>
            <id>struts-site</id>
            <name>Apache Struts</name>
            <url>https://struts.apache.org/maven/</url>
        </site>
    </distributionManagement>

    <modules>
        <module>bom</module>
        <module>jakarta</module>
        <module>core</module>
        <module>plugins</module>
        <module>apps</module>
    </modules>

    <licenses>
        <license>
            <name>The Apache Software License, Version 2.0</name>
            <url>https://www.apache.org/licenses/LICENSE-2.0.txt</url>
            <distribution>repo</distribution>
            <comments />
        </license>
    </licenses>

    <organization>
        <name>Apache Software Foundation</name>
        <url>https://www.apache.org</url>
    </organization>

    <properties>
        <project.build.sourceEncoding>UTF-8</project.build.sourceEncoding>
        <project.build.outputTimestamp>2024-02-24T08:22:43Z</project.build.outputTimestamp>
        <maven.compiler.release>17</maven.compiler.release>
        <maven.compiler.source>17</maven.compiler.source>
        <maven.compiler.target>17</maven.compiler.target>

        <!-- dependency versions in alphanumeric order -->
        <asm.version>9.6</asm.version>
<<<<<<< HEAD
        <byte-buddy.version>1.14.11</byte-buddy.version>
        <freemarker.version>2.3.32</freemarker.version>
        <hibernate-validator.version>8.0.1.Final</hibernate-validator.version>
        <jackson.version>2.16.0</jackson.version>
        <log4j2.version>2.22.1</log4j2.version>
        <maven-surefire-plugin.version>3.2.5</maven-surefire-plugin.version>
        <mockito.version>5.8.0</mockito.version>
        <ognl.version>3.3.4</ognl.version>
        <sitemesh.version>2.5.0</sitemesh.version>
        <slf4j.version>2.0.11</slf4j.version>
        <spring.platformVersion>6.0.13</spring.platformVersion>
        <tiles.version>3.0.8</tiles.version>
        <tiles-request.version>1.0.7</tiles-request.version>
        <velocity-tools.version>3.1</velocity-tools.version>
=======
        <jackson.version>2.16.1</jackson.version>
        <log4j2.version>2.23.1</log4j2.version>
        <ognl.version>3.3.4</ognl.version>
        <slf4j.version>2.0.12</slf4j.version>
        <spring.platformVersion>5.3.31</spring.platformVersion>
        <tiles.version>3.0.8</tiles.version>
        <tiles-request.version>1.0.7</tiles-request.version>
        <maven-surefire-plugin.version>3.2.5</maven-surefire-plugin.version>
        <hibernate-validator.version>6.2.4.Final</hibernate-validator.version>
        <freemarker.version>2.3.32</freemarker.version>
>>>>>>> 0f6d5dbb

        <!-- Site generation -->
        <fluido-skin.version>1.9</fluido-skin.version>

        <!-- Sonar -->
        <sonar.organization>apache</sonar.organization>
        <sonar.projectKey>apache_struts</sonar.projectKey>
        <sonar.moduleKey>${project.artifactId}</sonar.moduleKey>
        <sonar.host.url>https://sonarcloud.io</sonar.host.url>

        <argLine>-Duser.language=en -Duser.country=US -Duser.region=US</argLine>
    </properties>

    <profiles>
        <profile>
            <id>includeAssembly</id>
            <activation>
                <property>
                    <name>!skipAssembly</name>
                </property>
            </activation>
            <modules>
                <module>assembly</module>
            </modules>
        </profile>
        <profile>
            <id>dependency-check</id>
            <build>
                <plugins>
                    <plugin>
                        <groupId>org.owasp</groupId>
                        <artifactId>dependency-check-maven</artifactId>
                        <executions>
                            <execution>
                                <phase>verify</phase>
                                <goals>
                                    <goal>check</goal>
                                </goals>
                            </execution>
                        </executions>
                    </plugin>
                </plugins>
            </build>
        </profile>
        <profile>
            <id>jdk17</id>
            <activation>
                <jdk>[17,)</jdk>
            </activation>
            <build>
                <pluginManagement>
                    <plugins>
                        <plugin>
                            <groupId>org.apache.maven.plugins</groupId>
                            <artifactId>maven-javadoc-plugin</artifactId>
                            <configuration>
                                <doclint>none</doclint>
                            </configuration>
                        </plugin>
                        <plugin>
                            <groupId>org.apache.maven.plugins</groupId>
                            <artifactId>maven-surefire-plugin</artifactId>
                            <configuration>
                                <argLine>
                                    --add-opens java.base/java.lang=ALL-UNNAMED
                                    --add-opens java.base/java.util=ALL-UNNAMED
                                    @{argLine}
                                </argLine>
                            </configuration>
                        </plugin>
                    </plugins>
                </pluginManagement>
            </build>
        </profile>
        <profile>
            <id>coverage</id>
            <build>
                <plugins>
                    <plugin>
                        <groupId>org.jacoco</groupId>
                        <artifactId>jacoco-maven-plugin</artifactId>
                        <version>0.8.11</version>
                        <executions>
                            <execution>
                                <id>prepare-agent</id>
                                <goals>
                                    <goal>prepare-agent</goal>
                                    <goal>prepare-agent-integration</goal>
                                </goals>
                            </execution>
                            <execution>
                                <id>report</id>
                                <goals>
                                    <goal>report</goal>
                                    <goal>report-integration</goal>
                                </goals>
                                <configuration>
                                    <formats>
                                        <format>XML</format>
                                    </formats>
                                </configuration>
                            </execution>
                        </executions>
                    </plugin>
                </plugins>
            </build>
        </profile>
    </profiles>

    <build>
        <pluginManagement>
            <plugins>
                <plugin>
                    <groupId>org.apache.maven.plugins</groupId>
                    <artifactId>maven-project-info-reports-plugin</artifactId>
                    <version>3.0.0</version>
                </plugin>
                <plugin>
                    <groupId>org.apache.maven.plugins</groupId>
                    <artifactId>maven-surefire-plugin</artifactId>
                    <version>${maven-surefire-plugin.version}</version>
                    <dependencies>
                        <dependency>
                            <groupId>org.apache.maven.surefire</groupId>
                            <artifactId>surefire-junit47</artifactId>
                            <version>${maven-surefire-plugin.version}</version>
                        </dependency>
                    </dependencies>
                    <configuration>
                        <argLine>@{argLine}</argLine>
                        <includes>
                            <include>**/*Test.java</include>
                        </includes>
                        <excludes>
                            <exclude>**/TestBean.java</exclude>
                        </excludes>
                        <properties>
                            <property>
                                <name>junit</name>
                                <value>false</value>
                            </property>
                        </properties>
                    </configuration>
                </plugin>
                <plugin>
                    <groupId>org.apache.maven.plugins</groupId>
                    <artifactId>maven-war-plugin</artifactId>
                    <version>3.4.0</version>
                </plugin>
                <plugin>
                    <groupId>org.apache.felix</groupId>
                    <artifactId>maven-bundle-plugin</artifactId>
                    <version>5.1.9</version>
                </plugin>
                <plugin>
                    <groupId>org.apache.maven.plugins</groupId>
                    <artifactId>maven-dependency-plugin</artifactId>
                    <version>3.6.1</version>
                </plugin>
                <plugin>
                    <groupId>org.apache.maven.plugins</groupId>
                    <artifactId>maven-source-plugin</artifactId>
                    <version>3.3.0</version>
                </plugin>
                <plugin>
                    <groupId>org.apache.rat</groupId>
                    <artifactId>apache-rat-plugin</artifactId>
                    <version>0.15</version>
                    <configuration>
                        <useMavenDefaultExcludes>true</useMavenDefaultExcludes>
                        <useIdeaDefaultExcludes>true</useIdeaDefaultExcludes>
                        <useDefaultExcludes>true</useDefaultExcludes>
                        <addDefaultLicenseMatchers>false</addDefaultLicenseMatchers>
                        <licenses>
                            <license implementation="org.apache.rat.analysis.license.ApacheSoftwareLicense20" />
                        </licenses>
                        <licenseFamilies>
                            <licenseFamily implementation="org.apache.rat.license.Apache20LicenseFamily" />
                        </licenseFamilies>
                        <includes>
                            <include>pom.xml</include>
                            <include>src/**</include>
                        </includes>
                        <excludes>
                            <exclude>Jenkinsfile</exclude>
                            <exclude>src/main/groovy/Jenkinsfile.gdsl</exclude>
                            <exclude>src/main/resources/org/apache/struts2/static/domTT.js</exclude>
                            <exclude>src/site/resources/tags/**/*.html</exclude>
                            <exclude>src/main/resources/*LICENSE.txt</exclude>
                            <exclude>src/test/resources/**/*.txt</exclude>
                            <exclude>src/main/webapp/**/*.css</exclude>
                            <exclude>src/main/webapp/**/*.map</exclude>
                            <exclude>src/main/webapp/**/*.js</exclude>
                            <exclude>src/main/webapp/**/*.svg</exclude>
                            <exclude>src/main/webapp/**/*.txt</exclude>
                            <exclude>src/main/resources/**/docs-urls.txt</exclude>
                            <exclude>src/etc/header.txt</exclude>
                            <exclude>src/main/resources/static/css/**/*.css</exclude>
                            <exclude>src/main/resources/static/js/**/*.js</exclude>
                            <exclude>src/main/resources/docs.cfg</exclude>
                            <exclude>src/main/webapp/fonts/**/*</exclude>
                        </excludes>
                    </configuration>
                </plugin>
                <plugin>
                    <groupId>org.owasp</groupId>
                    <artifactId>dependency-check-maven</artifactId>
                    <version>8.4.2</version>
                    <configuration>
                        <suppressionFiles>
                            <suppressionFile>src/etc/project-suppression.xml</suppressionFile>
                        </suppressionFiles>
                        <failBuildOnCVSS>7</failBuildOnCVSS>
                        <skipProvidedScope>true</skipProvidedScope>
                        <skipRuntimeScope>true</skipRuntimeScope>
                    </configuration>
                </plugin>
                <plugin>
                    <groupId>org.apache.maven.plugins</groupId>
                    <artifactId>maven-assembly-plugin</artifactId>
                    <version>3.6.0</version>
                    <configuration>
                        <skipAssembly>true</skipAssembly>
                        <runOnlyAtExecutionRoot>true</runOnlyAtExecutionRoot>
                        <outputDirectory>assembly/out</outputDirectory>
                        <workDirectory>assembly/work</workDirectory>
                    </configuration>
                </plugin>
                <plugin>
                    <groupId>org.apache.maven.plugins</groupId>
                    <artifactId>maven-enforcer-plugin</artifactId>
                    <version>3.4.1</version>
                    <executions>
                        <execution>
                            <id>enforce</id>
                            <configuration>
                                <rules>
                                    <dependencyConvergence />
                                </rules>
                            </configuration>
                            <goals>
                                <goal>enforce</goal>
                            </goals>
                        </execution>
                    </executions>
                </plugin>
                <plugin>
                    <groupId>org.apache.maven.plugins</groupId>
                    <artifactId>maven-wrapper-plugin</artifactId>
                    <version>3.2.0</version>
                </plugin>
                <plugin>
                    <groupId>org.apache.maven.plugins</groupId>
                    <artifactId>maven-assembly-plugin</artifactId>
                    <version>3.6.0</version>
                    <configuration>
                        <skipAssembly>true</skipAssembly>
                    </configuration>
                </plugin>
            </plugins>
        </pluginManagement>

        <plugins>
            <plugin>
                <groupId>org.apache.maven.plugins</groupId>
                <artifactId>maven-release-plugin</artifactId>
                <version>3.0.1</version>
            </plugin>
            <plugin>
                <artifactId>maven-jar-plugin</artifactId>
                <configuration>
                    <archive>
                        <manifestFile>${project.build.outputDirectory}/META-INF/MANIFEST.MF</manifestFile>
                    </archive>
                </configuration>
            </plugin>
            <plugin>
                <groupId>org.apache.felix</groupId>
                <artifactId>maven-bundle-plugin</artifactId>
                <executions>
                    <execution>
                        <id>bundle-manifest</id>
                        <phase>process-classes</phase>
                        <goals>
                            <goal>manifest</goal>
                        </goals>
                    </execution>
                </executions>
            </plugin>
            <plugin>
                <groupId>org.apache.maven.plugins</groupId>
                <artifactId>maven-site-plugin</artifactId>
                <version>3.12.1</version>
                <configuration>
                    <relativizeDecorationLinks>false</relativizeDecorationLinks>
                </configuration>
                <dependencies>
                    <dependency>
                        <groupId>org.apache.maven.doxia</groupId>
                        <artifactId>doxia-core</artifactId>
                        <version>1.12.0</version>
                    </dependency>
                    <dependency>
                        <groupId>org.apache.maven.doxia</groupId>
                        <artifactId>doxia-module-markdown</artifactId>
                        <version>1.12.0</version>
                    </dependency>
                </dependencies>
            </plugin>
            <plugin>
                <groupId>org.apache.rat</groupId>
                <artifactId>apache-rat-plugin</artifactId>
                <executions>
                    <execution>
                        <phase>prepare-package</phase>
                        <goals>
                            <goal>check</goal>
                        </goals>
                    </execution>
                </executions>
            </plugin>
        </plugins>

        <defaultGoal>install</defaultGoal>

    </build>

    <reporting>
        <plugins>
            <plugin>
                <groupId>org.apache.maven.plugins</groupId>
                <artifactId>maven-project-info-reports-plugin</artifactId>
                <configuration>
                    <dependencyDetailsEnabled>false</dependencyDetailsEnabled>
                </configuration>
            </plugin>
            <plugin>
                <groupId>org.apache.maven.plugins</groupId>
                <artifactId>maven-javadoc-plugin</artifactId>
                <reportSets>
                    <reportSet>
                        <reports>
                            <report>javadoc</report>
                        </reports>
                    </reportSet>
                </reportSets>
                <configuration>
                    <failOnError>false</failOnError>
                </configuration>
            </plugin>
            <plugin>
                <groupId>org.apache.rat</groupId>
                <artifactId>apache-rat-plugin</artifactId>
            </plugin>
            <plugin>
                <groupId>org.owasp</groupId>
                <artifactId>dependency-check-maven</artifactId>
                <configuration>
                    <name>Dependency Check</name>
                    <failBuildOnCVSS>11</failBuildOnCVSS>
                </configuration>
                <reportSets>
                    <reportSet>
                        <reports>
                            <report>aggregate</report>
                        </reports>
                    </reportSet>
                </reportSets>
            </plugin>
            <plugin>
                <groupId>org.codehaus.mojo</groupId>
                <artifactId>versions-maven-plugin</artifactId>
                <version>2.16.1</version>
                <reportSets>
                    <reportSet>
                        <reports>
                            <report>dependency-updates-report</report>
                            <report>plugin-updates-report</report>
                            <report>property-updates-report</report>
                        </reports>
                    </reportSet>
                </reportSets>
            </plugin>
        </plugins>
    </reporting>

    <dependencyManagement>
        <dependencies>

            <dependency>
                <groupId>org.apache.struts</groupId>
                <artifactId>struts-annotations</artifactId>
                <version>1.0.8</version>
                <exclusions>
                    <exclusion>
                        <groupId>org.freemarker</groupId>
                        <artifactId>freemarker</artifactId>
                    </exclusion>
                </exclusions>
            </dependency>

            <dependency>
                <groupId>org.apache.struts</groupId>
                <artifactId>struts2-freemarker-jakarta</artifactId>
                <version>${project.version}</version>
            </dependency>
            <dependency>
                <groupId>org.apache.struts</groupId>
                <artifactId>struts2-core</artifactId>
                <version>${project.version}</version>
            </dependency>
            <dependency>
                <groupId>org.apache.struts</groupId>
                <artifactId>struts2-spring-plugin</artifactId>
                <version>${project.version}</version>
            </dependency>
            <dependency>
                <groupId>org.apache.struts</groupId>
                <artifactId>struts2-bean-validation-plugin</artifactId>
                <version>${project.version}</version>
            </dependency>
            <dependency>
                <groupId>org.apache.struts</groupId>
                <artifactId>struts2-cdi-plugin</artifactId>
                <version>${project.version}</version>
            </dependency>
            <dependency>
                <groupId>org.apache.struts</groupId>
                <artifactId>struts2-junit-plugin</artifactId>
                <version>${project.version}</version>
            </dependency>
            <dependency>
                <groupId>org.apache.struts</groupId>
                <artifactId>struts2-convention-plugin</artifactId>
                <version>${project.version}</version>
            </dependency>
            <dependency>
                <groupId>org.apache.struts</groupId>
                <artifactId>struts2-tiles-plugin</artifactId>
                <version>${project.version}</version>
            </dependency>
            <dependency>
                <groupId>org.apache.struts</groupId>
                <artifactId>struts2-javatemplates-plugin</artifactId>
                <version>${project.version}</version>
            </dependency>
            <dependency>
                <groupId>org.apache.struts</groupId>
                <artifactId>struts2-config-browser-plugin</artifactId>
                <version>${project.version}</version>
            </dependency>
            <dependency>
                <groupId>org.apache.struts</groupId>
                <artifactId>struts2-jasperreports-plugin</artifactId>
                <version>${project.version}</version>
            </dependency>
            <dependency>
                <groupId>org.apache.struts</groupId>
                <artifactId>struts2-jfreechart-plugin</artifactId>
                <version>${project.version}</version>
            </dependency>
            <dependency>
                <groupId>org.apache.struts</groupId>
                <artifactId>struts2-rest-plugin</artifactId>
                <version>${project.version}</version>
            </dependency>
            <dependency>
                <groupId>org.apache.struts</groupId>
                <artifactId>struts2-sitemesh-plugin</artifactId>
                <version>${project.version}</version>
            </dependency>
            <dependency>
                <groupId>org.apache.struts</groupId>
                <artifactId>struts2-testng-plugin</artifactId>
                <version>${project.version}</version>
            </dependency>
            <dependency>
                <groupId>org.apache.struts</groupId>
                <artifactId>struts2-json-plugin</artifactId>
                <version>${project.version}</version>
            </dependency>
            <dependency>
                <groupId>org.apache.struts</groupId>
                <artifactId>struts2-async-plugin</artifactId>
                <version>${project.version}</version>
            </dependency>
            <dependency>
                <groupId>org.apache.struts</groupId>
                <artifactId>struts2-velocity-plugin</artifactId>
                <version>${project.version}</version>
            </dependency>

            <dependency>
                <groupId>org.apache.struts</groupId>
                <artifactId>struts2-xslt-plugin</artifactId>
                <version>${project.version}</version>
            </dependency>

            <dependency>
                <groupId>org.freemarker</groupId>
                <artifactId>freemarker</artifactId>
                <version>${freemarker.version}</version>
            </dependency>

            <dependency>
                <groupId>com.github.ben-manes.caffeine</groupId>
                <artifactId>caffeine</artifactId>
                <version>3.1.8</version>
            </dependency>

            <!-- override version of error_prone_annotations until caffeine updates from 2.10.0 to 2.23.0 -->
            <dependency>
                <groupId>com.google.errorprone</groupId>
                <artifactId>error_prone_annotations</artifactId>
                <version>2.23.0</version>
            </dependency>

            <dependency>
                <groupId>org.apache.felix</groupId>
                <artifactId>org.apache.felix.framework</artifactId>
                <version>6.0.3</version>
                <scope>provided
                </scope>  <!-- felix-main provides everything in felix-framework (and more), override here to provent both JARs from being included in the build. -->
            </dependency>

            <dependency>
                <groupId>org.apache.felix</groupId>
                <artifactId>org.apache.felix.main</artifactId>
                <version>6.0.3</version>
            </dependency>
            <dependency>
                <groupId>org.apache.felix</groupId>
                <artifactId>org.apache.felix.shell</artifactId>
                <version>1.4.3</version>
            </dependency>
            <dependency>
                <groupId>org.apache.felix</groupId>
                <artifactId>org.apache.felix.shell.tui</artifactId>
                <version>1.4.1</version>
            </dependency>

            <dependency>
                <groupId>opensymphony</groupId>
                <artifactId>sitemesh</artifactId>
                <version>${sitemesh.version}</version>
            </dependency>

            <!-- Velocity -->
            <dependency>
                <groupId>org.apache.velocity</groupId>
                <artifactId>velocity-engine-core</artifactId>
                <version>2.3</version>
            </dependency>

            <dependency>
                <groupId>org.apache.struts</groupId>
                <artifactId>struts2-velocity-tools-view-jakarta</artifactId>
                <version>${project.version}</version>
            </dependency>

            <dependency>
                <groupId>org.apache.struts</groupId>
                <artifactId>struts2-velocity-tools-jsp-jakarta</artifactId>
                <version>${project.version}</version>
            </dependency>

            <dependency>
                <groupId>org.apache.velocity.tools</groupId>
                <artifactId>velocity-tools-generic</artifactId>
                <version>${velocity-tools.version}</version>
            </dependency>

            <dependency>
                <groupId>ognl</groupId>
                <artifactId>ognl</artifactId>
                <version>${ognl.version}</version>
            </dependency>
            <dependency>
                <groupId>org.ow2.asm</groupId>
                <artifactId>asm</artifactId>
                <version>${asm.version}</version>
            </dependency>
            <dependency>
                <groupId>org.ow2.asm</groupId>
                <artifactId>asm-commons</artifactId>
                <version>${asm.version}</version>
            </dependency>

            <dependency>
                <groupId>org.apache.commons</groupId>
                <artifactId>commons-digester3</artifactId>
                <version>3.2</version>
                <exclusions>
                    <exclusion>
                        <groupId>commons-logging</groupId>
                        <artifactId>commons-logging</artifactId>
                    </exclusion>
                    <exclusion>
                        <groupId>asm</groupId>
                        <artifactId>asm</artifactId>
                    </exclusion>
                </exclusions>
            </dependency>

            <dependency>
                <groupId>junit</groupId>
                <artifactId>junit</artifactId>
                <version>4.13.2</version>
            </dependency>

            <dependency>
                <groupId>org.easymock</groupId>
                <artifactId>easymock</artifactId>
                <version>5.2.0</version>
                <scope>test</scope>
            </dependency>

            <dependency>
                <groupId>jakarta.servlet</groupId>
                <artifactId>jakarta.servlet-api</artifactId>
                <version>6.0.0</version>
                <scope>provided</scope>
            </dependency>

            <dependency>
                <groupId>org.glassfish</groupId>
                <artifactId>jakarta.el</artifactId>
                <version>5.0.0-M1</version>
            </dependency>

            <dependency>
                <groupId>org.glassfish.web</groupId>
                <artifactId>jakarta.servlet.jsp.jstl</artifactId>
                <version>3.0.1</version>
                <scope>test</scope>
            </dependency>

            <dependency>
                <groupId>jakarta.servlet.jsp.jstl</groupId>
                <artifactId>jakarta.servlet.jsp.jstl-api</artifactId>
                <version>3.0.0</version>
                <scope>test</scope>
            </dependency>

            <dependency>
                <groupId>jakarta.el</groupId>
                <artifactId>jakarta.el-api</artifactId>
                <version>5.0.0</version>
            </dependency>

            <dependency>
                <groupId>org.apache.tomcat</groupId>
                <artifactId>tomcat-jasper</artifactId>
                <version>10.1.15</version>
                <scope>provided</scope>
            </dependency>

            <dependency>
                <groupId>org.apache.tomcat</groupId>
                <artifactId>tomcat-api</artifactId>
                <version>10.1.15</version>
                <scope>provided</scope>
            </dependency>

            <dependency>
                <groupId>jakarta.servlet.jsp</groupId>
                <artifactId>jakarta.servlet.jsp-api</artifactId>
                <version>3.1.0</version>
                <scope>provided</scope>
            </dependency>

            <dependency>
                <groupId>taglibs</groupId>
                <artifactId>request</artifactId>
                <version>1.0.1</version>
                <scope>test</scope>
            </dependency>

            <dependency>
                <groupId>org.apache.tomcat</groupId>
                <artifactId>tomcat-juli</artifactId>
                <version>10.1.15</version>
            </dependency>

            <!-- Commons -->
            <dependency>
                <groupId>commons-logging</groupId>
                <artifactId>commons-logging</artifactId>
                <version>1.3.0</version>
            </dependency>
            <dependency>
                <groupId>org.apache.commons</groupId>
                <artifactId>commons-collections4</artifactId>
                <version>4.4</version>
            </dependency>
            <dependency>
                <groupId>org.apache.commons</groupId>
                <artifactId>commons-fileupload2-jakarta-servlet6</artifactId>
                <version>2.0.0-M2</version>
            </dependency>
            <dependency>
                <groupId>commons-io</groupId>
                <artifactId>commons-io</artifactId>
                <version>2.15.1</version>
            </dependency>
            <dependency>
                <groupId>org.apache.commons</groupId>
                <artifactId>commons-lang3</artifactId>
                <version>3.14.0</version>
            </dependency>
            <dependency>
                <groupId>org.apache.commons</groupId>
                <artifactId>commons-text</artifactId>
                <version>1.11.0</version>
            </dependency>
            <dependency>
                <groupId>commons-el</groupId>
                <artifactId>commons-el</artifactId>
                <version>1.0</version>
            </dependency>
            <dependency>
                <groupId>org.apache.commons</groupId>
                <artifactId>commons-jci-fam</artifactId>
                <version>1.1</version>
                <optional>true</optional>
            </dependency>
            <dependency>
                <groupId>commons-beanutils</groupId>
                <artifactId>commons-beanutils</artifactId>
                <version>1.9.4</version>
            </dependency>
            <dependency>
                <groupId>commons-validator</groupId>
                <artifactId>commons-validator</artifactId>
                <version>1.8.0</version>
            </dependency>

            <!-- Mocks for unit testing (by Spring) -->
            <dependency>
                <groupId>org.springframework</groupId>
                <artifactId>spring-core</artifactId>
                <version>${spring.platformVersion}</version>
            </dependency>
            <dependency>
                <groupId>org.springframework</groupId>
                <artifactId>spring-context</artifactId>
                <version>${spring.platformVersion}</version>
            </dependency>
            <dependency>
                <groupId>org.springframework</groupId>
                <artifactId>spring-aop</artifactId>
                <version>${spring.platformVersion}</version>
            </dependency>
            <dependency>
                <groupId>org.springframework</groupId>
                <artifactId>spring-aspects</artifactId>
                <version>${spring.platformVersion}</version>
            </dependency>
            <dependency>
                <groupId>org.springframework</groupId>
                <artifactId>spring-beans</artifactId>
                <version>${spring.platformVersion}</version>
            </dependency>
            <dependency>
                <groupId>org.springframework</groupId>
                <artifactId>spring-test</artifactId>
                <version>${spring.platformVersion}</version>
            </dependency>
            <dependency>
                <groupId>org.springframework</groupId>
                <artifactId>spring-context-support</artifactId>
                <version>${spring.platformVersion}</version>
            </dependency>
            <dependency>
                <groupId>org.springframework</groupId>
                <artifactId>spring-web</artifactId>
                <version>${spring.platformVersion}</version>
            </dependency>
            <dependency>
                <groupId>mockobjects</groupId>
                <artifactId>mockobjects-core</artifactId>
                <version>0.09</version>
                <scope>test</scope>
            </dependency>
            <dependency>
                <groupId>org.htmlunit</groupId>
                <artifactId>htmlunit</artifactId>
                <version>3.6.0</version>
                <scope>test</scope>
            </dependency>

            <dependency>
                <groupId>jmock</groupId>
                <artifactId>jmock</artifactId>
                <version>1.2.0</version>
                <scope>test</scope>
            </dependency>

            <dependency>
                <groupId>org.assertj</groupId>
                <artifactId>assertj-core</artifactId>
                <version>3.25.2</version>
                <scope>test</scope>
            </dependency>

            <dependency>
                <groupId>org.mockito</groupId>
                <artifactId>mockito-core</artifactId>
                <version>${mockito.version}</version>
                <scope>test</scope>
            </dependency>
            <dependency>
                <groupId>net.bytebuddy</groupId>
                <artifactId>byte-buddy</artifactId>
                <version>${byte-buddy.version}</version>
                <scope>test</scope>
            </dependency>
            <dependency>
                <groupId>net.bytebuddy</groupId>
                <artifactId>byte-buddy-agent</artifactId>
                <version>${byte-buddy.version}</version>
                <scope>test</scope>
            </dependency>

            <dependency>
                <groupId>jmock</groupId>
                <artifactId>jmock-cglib</artifactId>
                <version>1.2.0</version>
                <scope>test</scope>
            </dependency>

            <dependency>
                <groupId>org.slf4j</groupId>
                <artifactId>slf4j-api</artifactId>
                <version>${slf4j.version}</version>
            </dependency>
            <dependency>
                <groupId>org.slf4j</groupId>
                <artifactId>slf4j-simple</artifactId>
                <version>${slf4j.version}</version>
            </dependency>

            <dependency>
                <groupId>org.apache.logging.log4j</groupId>
                <artifactId>log4j-api</artifactId>
                <version>${log4j2.version}</version>
            </dependency>
            <dependency>
                <groupId>org.apache.logging.log4j</groupId>
                <artifactId>log4j-core</artifactId>
                <version>${log4j2.version}</version>
            </dependency>
            <dependency>
                <groupId>org.apache.logging.log4j</groupId>
                <artifactId>log4j-jcl</artifactId>
                <version>${log4j2.version}</version>
            </dependency>
            <dependency>
                <groupId>org.apache.logging.log4j</groupId>
                <artifactId>log4j-slf4j-impl</artifactId>
                <version>${log4j2.version}</version>
            </dependency>
            <dependency>
                <groupId>org.apache.commons</groupId>
                <artifactId>commons-compress</artifactId>
                <version>1.26.0</version>
            </dependency>

            <dependency>
                <groupId>org.testng</groupId>
                <artifactId>testng</artifactId>
                <version>7.5.1</version><!-- the latest version supporting Java 1.8 -->
            </dependency>

            <dependency>
                <groupId>com.thoughtworks.xstream</groupId>
                <artifactId>xstream</artifactId>
                <version>1.4.20</version>
                <exclusions>
                    <exclusion>
                        <groupId>io.github.x-stream</groupId>
                        <artifactId>mxparser</artifactId>
                    </exclusion>
                </exclusions>
            </dependency>

            <dependency>
                <groupId>io.github.x-stream</groupId>
                <artifactId>mxparser</artifactId>
                <version>1.2.1</version>
            </dependency>
            <dependency>
                <groupId>jakarta.persistence</groupId>
                <artifactId>jakarta.persistence-api</artifactId>
                <version>3.1.0</version>
            </dependency>

            <dependency>
                <groupId>com.fasterxml.jackson.core</groupId>
                <artifactId>jackson-core</artifactId>
                <version>${jackson.version}</version>
            </dependency>
            <dependency>
                <groupId>com.fasterxml.jackson.core</groupId>
                <artifactId>jackson-databind</artifactId>
                <version>${jackson.version}</version>
            </dependency>
            <dependency>
                <groupId>com.fasterxml.jackson.dataformat</groupId>
                <artifactId>jackson-dataformat-xml</artifactId>
                <version>${jackson.version}</version>
            </dependency>

            <dependency>
                <groupId>org.apache.juneau</groupId>
                <artifactId>juneau-marshall</artifactId>
                <version>8.1.3</version>
            </dependency>

            <!-- CDI & Weld -->
            <dependency>
                <groupId>jakarta.enterprise</groupId>
                <artifactId>jakarta.enterprise.cdi-api</artifactId>
                <version>4.0.0</version>
            </dependency>

            <dependency>
                <groupId>org.jboss.weld</groupId>
                <artifactId>weld-core-impl</artifactId>
                <version>5.1.2.Final</version>
                <exclusions>
                    <exclusion>
                        <groupId>jakarta.annotation</groupId>
                        <artifactId>jakarta.annotation-api</artifactId>
                    </exclusion>
                </exclusions>
            </dependency>

            <dependency>
                <groupId>org.jboss.weld.se</groupId>
                <artifactId>weld-se-core</artifactId>
                <version>5.1.2.Final</version>
            </dependency>

            <dependency>
                <groupId>xerces</groupId>
                <artifactId>xercesImpl</artifactId>
                <version>2.12.2</version>
                <scope>test</scope>
            </dependency>

        </dependencies>
    </dependencyManagement>

</project><|MERGE_RESOLUTION|>--- conflicted
+++ resolved
@@ -82,7 +82,7 @@
 
     <modules>
         <module>bom</module>
-        <module>jakarta</module>
+        <!--<module>jakarta</module>-->
         <module>core</module>
         <module>plugins</module>
         <module>apps</module>
@@ -111,33 +111,20 @@
 
         <!-- dependency versions in alphanumeric order -->
         <asm.version>9.6</asm.version>
-<<<<<<< HEAD
         <byte-buddy.version>1.14.11</byte-buddy.version>
         <freemarker.version>2.3.32</freemarker.version>
         <hibernate-validator.version>8.0.1.Final</hibernate-validator.version>
         <jackson.version>2.16.0</jackson.version>
-        <log4j2.version>2.22.1</log4j2.version>
+        <log4j2.version>2.23.1</log4j2.version>
         <maven-surefire-plugin.version>3.2.5</maven-surefire-plugin.version>
         <mockito.version>5.8.0</mockito.version>
         <ognl.version>3.3.4</ognl.version>
         <sitemesh.version>2.5.0</sitemesh.version>
-        <slf4j.version>2.0.11</slf4j.version>
+        <slf4j.version>2.0.12</slf4j.version>
         <spring.platformVersion>6.0.13</spring.platformVersion>
         <tiles.version>3.0.8</tiles.version>
         <tiles-request.version>1.0.7</tiles-request.version>
         <velocity-tools.version>3.1</velocity-tools.version>
-=======
-        <jackson.version>2.16.1</jackson.version>
-        <log4j2.version>2.23.1</log4j2.version>
-        <ognl.version>3.3.4</ognl.version>
-        <slf4j.version>2.0.12</slf4j.version>
-        <spring.platformVersion>5.3.31</spring.platformVersion>
-        <tiles.version>3.0.8</tiles.version>
-        <tiles-request.version>1.0.7</tiles-request.version>
-        <maven-surefire-plugin.version>3.2.5</maven-surefire-plugin.version>
-        <hibernate-validator.version>6.2.4.Final</hibernate-validator.version>
-        <freemarker.version>2.3.32</freemarker.version>
->>>>>>> 0f6d5dbb
 
         <!-- Site generation -->
         <fluido-skin.version>1.9</fluido-skin.version>
@@ -389,14 +376,6 @@
                     <artifactId>maven-wrapper-plugin</artifactId>
                     <version>3.2.0</version>
                 </plugin>
-                <plugin>
-                    <groupId>org.apache.maven.plugins</groupId>
-                    <artifactId>maven-assembly-plugin</artifactId>
-                    <version>3.6.0</version>
-                    <configuration>
-                        <skipAssembly>true</skipAssembly>
-                    </configuration>
-                </plugin>
             </plugins>
         </pluginManagement>
 
