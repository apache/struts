--- conflicted
+++ resolved
@@ -9,11 +9,7 @@
     <modelVersion>4.0.0</modelVersion>
     <groupId>org.apache.struts</groupId>
     <artifactId>struts2-parent</artifactId>
-<<<<<<< HEAD
     <version>2.2.2-SNAPSHOT</version>
-=======
-    <version>2.2.1.2-SNAPSHOT</version>
->>>>>>> fff969db
     <packaging>pom</packaging>
     <name>Struts 2</name>
     <url>http://struts.apache.org/struts2</url>
@@ -32,15 +28,9 @@
     -->
 
     <scm>
-<<<<<<< HEAD
        <connection>scm:svn:http://svn.apache.org/repos/asf/struts/struts2/trunk</connection>
        <developerConnection>scm:svn:https://svn.apache.org/repos/asf/struts/struts2/trunk</developerConnection>
        <url>http://svn.apache.org/viewcvs.cgi/struts/struts2/trunk</url>
-=======
-        <connection>scm:svn:http://svn.apache.org/repos/asf/struts/struts2/branches/STRUTS_2_2_1_1</connection>
-        <developerConnection>scm:svn:https://svn.apache.org/repos/asf/struts/struts2/branches/STRUTS_2_2_1_1</developerConnection>
-        <url>http://svn.apache.org/viewcvs.cgi/struts/struts2/branches/STRUTS_2_2_1_1</url>
->>>>>>> fff969db
     </scm>
 
     <issueManagement>
@@ -148,6 +138,19 @@
                     <configuration>
                         <jdkName>1.5</jdkName>
                         <exclude>target,test-output,.clover</exclude>
+                        <useShortDependencyNames>true</useShortDependencyNames>
+                        <!--
+                        <libraries>
+                            <library>
+                                <name>xwork</name>
+                                <sources>file://$xwork$/src/java</sources>
+                            </library>
+                            <library>
+                                <name>xwork-tiger</name>
+                                <sources>file://$xwork$/tiger/src/java</sources>
+                            </library>
+                        </libraries>
+                        -->
                     </configuration>
                 </plugin>
                 <plugin>
