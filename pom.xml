--- conflicted
+++ resolved
@@ -32,11 +32,7 @@
     <modelVersion>4.0.0</modelVersion>
     <groupId>org.apache.struts</groupId>
     <artifactId>struts2-parent</artifactId>
-<<<<<<< HEAD
-    <version>2.1.0-SNAPSHOT</version>
-=======
     <version>2.0.9</version>
->>>>>>> 43d49092
     <packaging>pom</packaging>
     <name>Struts 2</name>
     <url>http://struts.apache.org/struts2</url>
@@ -55,9 +51,9 @@
     -->
 
     <scm>
-       <connection>scm:svn:http://svn.apache.org/repos/asf/struts/struts2/trunk</connection>
-       <developerConnection>scm:svn:https://svn.apache.org/repos/asf/struts/struts2/trunk</developerConnection>
-       <url>http://svn.apache.org/viewcvs.cgi/struts/struts2/trunk</url>
+       <connection>scm:svn:http://svn.apache.org/repos/asf/struts/struts2/trunk/</connection>
+       <developerConnection>scm:svn:https://svn.apache.org/repos/asf/struts/struts2/trunk/</developerConnection>
+       <url>http://svn.apache.org/viewcvs.cgi/struts/struts2/trunk/</url>
     </scm>
 
     <issueManagement>
