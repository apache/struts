<?xml version="1.0" encoding="UTF-8"?>
<!--
/*
 * Licensed to the Apache Software Foundation (ASF) under one
 * or more contributor license agreements. See the NOTICE file
 * distributed with this work for additional information
 * regarding copyright ownership. The ASF licenses this file
 * to you under the Apache License, Version 2.0 (the
 * "License"); you may not use this file except in compliance
 * with the License. You may obtain a copy of the License at
 *
 *  http://www.apache.org/licenses/LICENSE-2.0
 *
 * Unless required by applicable law or agreed to in writing,
 * software distributed under the License is distributed on an
 * "AS IS" BASIS, WITHOUT WARRANTIES OR CONDITIONS OF ANY
 * KIND, either express or implied. See the License for the
 * specific language governing permissions and limitations
 * under the License.
 */
-->
<project xmlns="http://maven.apache.org/POM/4.0.0" xmlns:xsi="http://www.w3.org/2001/XMLSchema-instance" xsi:schemaLocation="http://maven.apache.org/POM/4.0.0 https://maven.apache.org/maven-v4_0_0.xsd">

    <parent>
        <groupId>org.apache.struts</groupId>
        <artifactId>struts-master</artifactId>
        <version>15</version>
    </parent>

    <modelVersion>4.0.0</modelVersion>
    <artifactId>struts2-parent</artifactId>
    <version>7.0.0-M10-SNAPSHOT</version>
    <packaging>pom</packaging>
    <name>Struts 2</name>
    <url>https://struts.apache.org/</url>
    <description>Apache Struts 2</description>

    <inceptionYear>2000</inceptionYear>

    <!--
    <description>
        Apache Struts 2 is an elegant, extensible framework,
        well suited for creating moderate to large-scale Java web
        applications. The framework is designed to streamline the
        full development cycle, from building, to deploying,
        to maintaining applications over time.
    </description>
    -->

    <scm>
        <connection>scm:git:https://gitbox.apache.org/repos/asf/struts.git</connection>
        <developerConnection>scm:git:https://gitbox.apache.org/repos/asf/struts.git</developerConnection>
        <url>https://github.com/apache/struts/</url>
        <tag>HEAD</tag>
    </scm>

    <issueManagement>
        <system>JIRA</system>
        <url>https://issues.apache.org/jira/projects/WW</url>
    </issueManagement>

    <ciManagement>
        <system>Jenkins</system>
        <url>https://builds.apache.org/job/Struts/</url>
        <notifiers>
            <notifier>
                <type>mail</type>
                <configuration>
                    <address>dev@struts.apache.org</address>
                </configuration>
            </notifier>
        </notifiers>
    </ciManagement>

    <distributionManagement>
        <site>
            <id>struts-site</id>
            <name>Apache Struts</name>
            <url>https://struts.apache.org/maven/</url>
        </site>
    </distributionManagement>

    <modules>
        <module>bom</module>
        <module>jakarta</module>
        <module>core</module>
        <module>plugins</module>
        <module>apps</module>
    </modules>

    <licenses>
        <license>
            <name>The Apache Software License, Version 2.0</name>
            <url>https://www.apache.org/licenses/LICENSE-2.0.txt</url>
            <distribution>repo</distribution>
            <comments />
        </license>
    </licenses>

    <organization>
        <name>Apache Software Foundation</name>
        <url>https://www.apache.org</url>
    </organization>

    <properties>
        <project.build.sourceEncoding>UTF-8</project.build.sourceEncoding>
        <project.build.outputTimestamp>2024-07-21T06:59:43Z</project.build.outputTimestamp>
        <maven.compiler.release>17</maven.compiler.release>
        <maven.compiler.source>17</maven.compiler.source>
        <maven.compiler.target>17</maven.compiler.target>

        <!-- dependency versions in alphanumeric order -->
<<<<<<< HEAD
        <asm.version>9.7</asm.version>
        <byte-buddy.version>1.14.11</byte-buddy.version>
        <freemarker.version>2.3.33</freemarker.version>
        <hibernate-validator.version>8.0.1.Final</hibernate-validator.version>
=======
        <asm.version>9.7.1</asm.version>
>>>>>>> 8566c146
        <jackson.version>2.18.0</jackson.version>
        <log4j2.version>2.24.1</log4j2.version>
        <maven-surefire-plugin.version>3.5.0</maven-surefire-plugin.version>
        <mockito.version>5.8.0</mockito.version>
        <ognl.version>3.3.5</ognl.version>
        <slf4j.version>2.0.16</slf4j.version>
        <spring.platformVersion>6.0.13</spring.platformVersion>
        <tiles.version>3.0.8</tiles.version>
        <tiles-request.version>1.0.7</tiles-request.version>
<<<<<<< HEAD
        <velocity-tools.version>3.1</velocity-tools.version>
=======
        <maven-surefire-plugin.version>3.5.1</maven-surefire-plugin.version>
        <hibernate-validator.version>6.2.4.Final</hibernate-validator.version>
        <freemarker.version>2.3.33</freemarker.version>
>>>>>>> 8566c146

        <!-- Site generation -->
        <fluido-skin.version>1.9</fluido-skin.version>

        <!-- Sonar -->
        <sonar.organization>apache</sonar.organization>
        <sonar.projectKey>apache_struts</sonar.projectKey>
        <sonar.moduleKey>${project.artifactId}</sonar.moduleKey>
        <sonar.host.url>https://sonarcloud.io</sonar.host.url>

        <argLine>-Duser.language=en -Duser.country=US -Duser.region=US</argLine>
    </properties>

    <profiles>
        <profile>
            <id>includeAssembly</id>
            <activation>
                <property>
                    <name>!skipAssembly</name>
                </property>
            </activation>
            <modules>
                <module>assembly</module>
            </modules>
        </profile>
        <profile>
            <id>dependency-check</id>
            <build>
                <plugins>
                    <plugin>
                        <groupId>org.owasp</groupId>
                        <artifactId>dependency-check-maven</artifactId>
                        <executions>
                            <execution>
                                <phase>verify</phase>
                                <goals>
                                    <goal>check</goal>
                                </goals>
                            </execution>
                        </executions>
                    </plugin>
                </plugins>
            </build>
        </profile>
        <profile>
            <id>jdk17</id>
            <activation>
                <jdk>[17,)</jdk>
            </activation>
            <build>
                <pluginManagement>
                    <plugins>
                        <plugin>
                            <groupId>org.apache.maven.plugins</groupId>
                            <artifactId>maven-javadoc-plugin</artifactId>
                            <configuration>
                                <doclint>none</doclint>
                            </configuration>
                        </plugin>
                        <plugin>
                            <groupId>org.apache.maven.plugins</groupId>
                            <artifactId>maven-surefire-plugin</artifactId>
                            <configuration>
                                <argLine>
                                    --add-opens java.base/java.lang=ALL-UNNAMED
                                    --add-opens java.base/java.util=ALL-UNNAMED
                                    @{argLine}
                                </argLine>
                            </configuration>
                        </plugin>
                    </plugins>
                </pluginManagement>
            </build>
        </profile>
        <profile>
            <id>coverage</id>
            <build>
                <plugins>
                    <plugin>
                        <groupId>org.jacoco</groupId>
                        <artifactId>jacoco-maven-plugin</artifactId>
                        <version>0.8.12</version>
                        <executions>
                            <execution>
                                <id>prepare-agent</id>
                                <goals>
                                    <goal>prepare-agent</goal>
                                    <goal>prepare-agent-integration</goal>
                                </goals>
                            </execution>
                            <execution>
                                <id>report</id>
                                <goals>
                                    <goal>report</goal>
                                    <goal>report-integration</goal>
                                </goals>
                                <configuration>
                                    <formats>
                                        <format>XML</format>
                                    </formats>
                                </configuration>
                            </execution>
                        </executions>
                    </plugin>
                </plugins>
            </build>
        </profile>
    </profiles>

    <build>
        <pluginManagement>
            <plugins>
                <plugin>
                    <groupId>org.apache.maven.plugins</groupId>
                    <artifactId>maven-project-info-reports-plugin</artifactId>
                    <version>3.7.0</version>
                </plugin>
                <plugin>
                    <groupId>org.apache.maven.plugins</groupId>
                    <artifactId>maven-surefire-plugin</artifactId>
                    <version>${maven-surefire-plugin.version}</version>
                    <dependencies>
                        <dependency>
                            <groupId>org.apache.maven.surefire</groupId>
                            <artifactId>surefire-junit47</artifactId>
                            <version>${maven-surefire-plugin.version}</version>
                        </dependency>
                    </dependencies>
                    <configuration>
                        <argLine>@{argLine}</argLine>
                        <includes>
                            <include>**/*Test.java</include>
                        </includes>
                        <excludes>
                            <exclude>**/TestBean.java</exclude>
                        </excludes>
                        <properties>
                            <property>
                                <name>junit</name>
                                <value>false</value>
                            </property>
                        </properties>
                    </configuration>
                </plugin>
                <plugin>
                    <groupId>org.apache.maven.plugins</groupId>
                    <artifactId>maven-war-plugin</artifactId>
                    <version>3.4.0</version>
                </plugin>
                <plugin>
                    <groupId>org.apache.felix</groupId>
                    <artifactId>maven-bundle-plugin</artifactId>
                    <version>5.1.9</version>
                </plugin>
                <plugin>
                    <groupId>org.apache.maven.plugins</groupId>
                    <artifactId>maven-dependency-plugin</artifactId>
                    <version>3.8.0</version>
                </plugin>
                <plugin>
                    <groupId>org.apache.maven.plugins</groupId>
                    <artifactId>maven-source-plugin</artifactId>
                    <version>3.3.1</version>
                </plugin>
                <plugin>
                    <groupId>org.apache.rat</groupId>
                    <artifactId>apache-rat-plugin</artifactId>
                    <version>0.15</version>
                    <configuration>
                        <useMavenDefaultExcludes>true</useMavenDefaultExcludes>
                        <useIdeaDefaultExcludes>true</useIdeaDefaultExcludes>
                        <useDefaultExcludes>true</useDefaultExcludes>
                        <addDefaultLicenseMatchers>false</addDefaultLicenseMatchers>
                        <licenses>
                            <license implementation="org.apache.rat.analysis.license.ApacheSoftwareLicense20" />
                        </licenses>
                        <licenseFamilies>
                            <licenseFamily implementation="org.apache.rat.license.Apache20LicenseFamily" />
                        </licenseFamilies>
                        <includes>
                            <include>pom.xml</include>
                            <include>src/**</include>
                        </includes>
                        <excludes>
                            <exclude>Jenkinsfile</exclude>
                            <exclude>src/main/groovy/Jenkinsfile.gdsl</exclude>
                            <exclude>src/main/resources/org/apache/struts2/static/domTT.js</exclude>
                            <exclude>src/site/resources/tags/**/*.html</exclude>
                            <exclude>src/main/resources/*LICENSE.txt</exclude>
                            <exclude>src/test/resources/**/*.txt</exclude>
                            <exclude>src/main/webapp/**/*.css</exclude>
                            <exclude>src/main/webapp/**/*.map</exclude>
                            <exclude>src/main/webapp/**/*.js</exclude>
                            <exclude>src/main/webapp/**/*.svg</exclude>
                            <exclude>src/main/webapp/**/*.txt</exclude>
                            <exclude>src/main/resources/**/docs-urls.txt</exclude>
                            <exclude>src/etc/header.txt</exclude>
                            <exclude>src/main/resources/static/css/**/*.css</exclude>
                            <exclude>src/main/resources/static/js/**/*.js</exclude>
                            <exclude>src/main/resources/docs.cfg</exclude>
                            <exclude>src/main/webapp/fonts/**/*</exclude>
                        </excludes>
                    </configuration>
                </plugin>
                <plugin>
                    <groupId>org.owasp</groupId>
                    <artifactId>dependency-check-maven</artifactId>
                    <version>10.0.4</version>
                    <configuration>
                        <suppressionFiles>
                            <suppressionFile>src/etc/project-suppression.xml</suppressionFile>
                        </suppressionFiles>
                        <failBuildOnCVSS>7</failBuildOnCVSS>
                        <skipProvidedScope>true</skipProvidedScope>
                        <skipRuntimeScope>true</skipRuntimeScope>
                    </configuration>
                </plugin>
                <plugin>
                    <groupId>org.apache.maven.plugins</groupId>
                    <artifactId>maven-assembly-plugin</artifactId>
                    <configuration>
                        <skipAssembly>true</skipAssembly>
                    </configuration>
                </plugin>
                <plugin>
                    <groupId>org.apache.maven.plugins</groupId>
                    <artifactId>maven-enforcer-plugin</artifactId>
                    <version>3.5.0</version>
                    <executions>
                        <execution>
                            <id>enforce</id>
                            <configuration>
                                <rules>
                                    <dependencyConvergence />
                                </rules>
                            </configuration>
                            <goals>
                                <goal>enforce</goal>
                            </goals>
                        </execution>
                    </executions>
                </plugin>
                <plugin>
                    <groupId>org.apache.maven.plugins</groupId>
                    <artifactId>maven-wrapper-plugin</artifactId>
                    <version>3.3.2</version>
                </plugin>
            </plugins>
        </pluginManagement>

        <plugins>
            <plugin>
                <groupId>org.apache.maven.plugins</groupId>
                <artifactId>maven-release-plugin</artifactId>
                <version>3.1.1</version>
            </plugin>
            <plugin>
                <artifactId>maven-jar-plugin</artifactId>
                <configuration>
                    <archive>
                        <manifestFile>${project.build.outputDirectory}/META-INF/MANIFEST.MF</manifestFile>
                    </archive>
                </configuration>
            </plugin>
            <plugin>
                <groupId>org.apache.felix</groupId>
                <artifactId>maven-bundle-plugin</artifactId>
                <executions>
                    <execution>
                        <id>bundle-manifest</id>
                        <phase>process-classes</phase>
                        <goals>
                            <goal>manifest</goal>
                        </goals>
                    </execution>
                </executions>
            </plugin>
            <plugin>
                <groupId>org.apache.maven.plugins</groupId>
                <artifactId>maven-site-plugin</artifactId>
                <version>3.20.0</version>
                <configuration>
                    <relativizeSiteLinks>false</relativizeSiteLinks>
                </configuration>
                <dependencies>
                    <dependency>
                        <groupId>org.apache.maven.doxia</groupId>
                        <artifactId>doxia-core</artifactId>
                        <version>2.0.0</version>
                    </dependency>
                    <dependency>
                        <groupId>org.apache.maven.doxia</groupId>
                        <artifactId>doxia-module-markdown</artifactId>
                        <version>1.12.0</version>
                    </dependency>
                </dependencies>
            </plugin>
            <plugin>
                <groupId>org.apache.rat</groupId>
                <artifactId>apache-rat-plugin</artifactId>
                <executions>
                    <execution>
                        <phase>prepare-package</phase>
                        <goals>
                            <goal>check</goal>
                        </goals>
                    </execution>
                </executions>
            </plugin>
        </plugins>

        <defaultGoal>install</defaultGoal>

    </build>

    <reporting>
        <plugins>
            <plugin>
                <groupId>org.apache.maven.plugins</groupId>
                <artifactId>maven-project-info-reports-plugin</artifactId>
                <configuration>
                    <dependencyDetailsEnabled>false</dependencyDetailsEnabled>
                </configuration>
            </plugin>
            <plugin>
                <groupId>org.apache.maven.plugins</groupId>
                <artifactId>maven-javadoc-plugin</artifactId>
                <reportSets>
                    <reportSet>
                        <reports>
                            <report>javadoc</report>
                        </reports>
                    </reportSet>
                </reportSets>
                <configuration>
                    <failOnError>false</failOnError>
                </configuration>
            </plugin>
            <plugin>
                <groupId>org.apache.rat</groupId>
                <artifactId>apache-rat-plugin</artifactId>
            </plugin>
            <plugin>
                <groupId>org.owasp</groupId>
                <artifactId>dependency-check-maven</artifactId>
                <configuration>
                    <name>Dependency Check</name>
                    <failBuildOnCVSS>11</failBuildOnCVSS>
                </configuration>
                <reportSets>
                    <reportSet>
                        <reports>
                            <report>aggregate</report>
                        </reports>
                    </reportSet>
                </reportSets>
            </plugin>
            <plugin>
                <groupId>org.codehaus.mojo</groupId>
                <artifactId>versions-maven-plugin</artifactId>
                <version>2.17.1</version>
                <reportSets>
                    <reportSet>
                        <reports>
                            <report>dependency-updates-report</report>
                            <report>plugin-updates-report</report>
                            <report>property-updates-report</report>
                        </reports>
                    </reportSet>
                </reportSets>
            </plugin>
        </plugins>
    </reporting>

    <dependencyManagement>
        <dependencies>

            <dependency>
                <groupId>org.apache.struts</groupId>
                <artifactId>struts-annotations</artifactId>
                <version>1.0.8</version>
            </dependency>

            <dependency>
                <groupId>org.apache.struts</groupId>
                <artifactId>struts2-core</artifactId>
                <version>${project.version}</version>
            </dependency>
            <dependency>
                <groupId>org.apache.struts</groupId>
                <artifactId>struts2-spring-plugin</artifactId>
                <version>${project.version}</version>
            </dependency>
            <dependency>
                <groupId>org.apache.struts</groupId>
                <artifactId>struts2-bean-validation-plugin</artifactId>
                <version>${project.version}</version>
            </dependency>
            <dependency>
                <groupId>org.apache.struts</groupId>
                <artifactId>struts2-cdi-plugin</artifactId>
                <version>${project.version}</version>
            </dependency>
            <dependency>
                <groupId>org.apache.struts</groupId>
                <artifactId>struts2-junit-plugin</artifactId>
                <version>${project.version}</version>
            </dependency>
            <dependency>
                <groupId>org.apache.struts</groupId>
                <artifactId>struts2-convention-plugin</artifactId>
                <version>${project.version}</version>
            </dependency>
            <dependency>
                <groupId>org.apache.struts</groupId>
                <artifactId>struts2-tiles-plugin</artifactId>
                <version>${project.version}</version>
            </dependency>
            <dependency>
                <groupId>org.apache.struts</groupId>
                <artifactId>struts2-javatemplates-plugin</artifactId>
                <version>${project.version}</version>
            </dependency>
            <dependency>
                <groupId>org.apache.struts</groupId>
                <artifactId>struts2-config-browser-plugin</artifactId>
                <version>${project.version}</version>
            </dependency>
            <dependency>
                <groupId>org.apache.struts</groupId>
                <artifactId>struts2-jasperreports-plugin</artifactId>
                <version>${project.version}</version>
            </dependency>
            <dependency>
                <groupId>org.apache.struts</groupId>
                <artifactId>struts2-jfreechart-plugin</artifactId>
                <version>${project.version}</version>
            </dependency>
            <dependency>
                <groupId>org.apache.struts</groupId>
                <artifactId>struts2-rest-plugin</artifactId>
                <version>${project.version}</version>
            </dependency>
            <dependency>
                <groupId>org.apache.struts</groupId>
                <artifactId>struts2-testng-plugin</artifactId>
                <version>${project.version}</version>
            </dependency>
            <dependency>
                <groupId>org.apache.struts</groupId>
                <artifactId>struts2-json-plugin</artifactId>
                <version>${project.version}</version>
            </dependency>
            <dependency>
                <groupId>org.apache.struts</groupId>
                <artifactId>struts2-async-plugin</artifactId>
                <version>${project.version}</version>
            </dependency>
            <dependency>
                <groupId>org.apache.struts</groupId>
                <artifactId>struts2-velocity-plugin</artifactId>
                <version>${project.version}</version>
            </dependency>

            <dependency>
                <groupId>org.apache.struts</groupId>
                <artifactId>struts2-xslt-plugin</artifactId>
                <version>${project.version}</version>
            </dependency>

            <dependency>
                <groupId>org.freemarker</groupId>
                <artifactId>freemarker</artifactId>
                <version>${freemarker.version}</version>
            </dependency>

            <dependency>
                <groupId>com.github.ben-manes.caffeine</groupId>
                <artifactId>caffeine</artifactId>
                <version>3.1.8</version>
            </dependency>

            <!-- override version of error_prone_annotations until caffeine updates from 2.10.0 to 2.23.0 -->
            <dependency>
                <groupId>com.google.errorprone</groupId>
                <artifactId>error_prone_annotations</artifactId>
                <version>2.23.0</version>
            </dependency>

            <dependency>
                <groupId>org.apache.felix</groupId>
                <artifactId>org.apache.felix.framework</artifactId>
                <version>6.0.3</version>
                <scope>provided
                </scope>  <!-- felix-main provides everything in felix-framework (and more), override here to provent both JARs from being included in the build. -->
            </dependency>

            <dependency>
                <groupId>org.apache.felix</groupId>
                <artifactId>org.apache.felix.main</artifactId>
                <version>7.0.5</version>
            </dependency>
            <dependency>
                <groupId>org.apache.felix</groupId>
                <artifactId>org.apache.felix.shell</artifactId>
                <version>1.4.3</version>
            </dependency>
            <dependency>
                <groupId>org.apache.felix</groupId>
                <artifactId>org.apache.felix.shell.tui</artifactId>
                <version>1.4.1</version>
            </dependency>

            <!-- Velocity -->
            <dependency>
                <groupId>org.apache.velocity</groupId>
                <artifactId>velocity-engine-core</artifactId>
                <version>2.3</version>
            </dependency>

            <dependency>
                <groupId>org.apache.struts</groupId>
                <artifactId>struts2-velocity-tools-view-jakarta</artifactId>
                <version>${project.version}</version>
            </dependency>

            <dependency>
                <groupId>org.apache.struts</groupId>
                <artifactId>struts2-velocity-tools-jsp-jakarta</artifactId>
                <version>${project.version}</version>
            </dependency>

            <dependency>
                <groupId>org.apache.velocity.tools</groupId>
                <artifactId>velocity-tools-generic</artifactId>
                <version>${velocity-tools.version}</version>
            </dependency>

            <dependency>
                <groupId>ognl</groupId>
                <artifactId>ognl</artifactId>
                <version>${ognl.version}</version>
            </dependency>
            <dependency>
                <groupId>org.ow2.asm</groupId>
                <artifactId>asm</artifactId>
                <version>${asm.version}</version>
            </dependency>
            <dependency>
                <groupId>org.ow2.asm</groupId>
                <artifactId>asm-commons</artifactId>
                <version>${asm.version}</version>
            </dependency>

            <dependency>
                <groupId>org.apache.commons</groupId>
                <artifactId>commons-digester3</artifactId>
                <version>3.2</version>
                <exclusions>
                    <exclusion>
                        <groupId>commons-logging</groupId>
                        <artifactId>commons-logging</artifactId>
                    </exclusion>
                    <exclusion>
                        <groupId>asm</groupId>
                        <artifactId>asm</artifactId>
                    </exclusion>
                </exclusions>
            </dependency>

            <dependency>
                <groupId>junit</groupId>
                <artifactId>junit</artifactId>
                <version>4.13.2</version>
            </dependency>

            <dependency>
                <groupId>org.easymock</groupId>
                <artifactId>easymock</artifactId>
                <version>5.4.0</version>
                <scope>test</scope>
            </dependency>

            <dependency>
                <groupId>org.awaitility</groupId>
                <artifactId>awaitility</artifactId>
                <version>4.2.2</version>
                <scope>test</scope>
            </dependency>

            <dependency>
                <groupId>jakarta.servlet</groupId>
                <artifactId>jakarta.servlet-api</artifactId>
                <version>6.0.0</version>
                <scope>provided</scope>
            </dependency>

            <dependency>
                <groupId>org.glassfish</groupId>
                <artifactId>jakarta.el</artifactId>
                <version>5.0.0-M1</version>
            </dependency>

            <dependency>
                <groupId>org.glassfish.web</groupId>
                <artifactId>jakarta.servlet.jsp.jstl</artifactId>
                <version>3.0.1</version>
                <scope>test</scope>
            </dependency>

            <dependency>
                <groupId>jakarta.servlet.jsp.jstl</groupId>
                <artifactId>jakarta.servlet.jsp.jstl-api</artifactId>
                <version>3.0.0</version>
                <scope>test</scope>
            </dependency>

            <dependency>
                <groupId>jakarta.el</groupId>
                <artifactId>jakarta.el-api</artifactId>
                <version>5.0.0</version>
            </dependency>

            <dependency>
                <groupId>org.apache.tomcat</groupId>
                <artifactId>tomcat-jasper</artifactId>
                <version>10.1.15</version>
                <scope>provided</scope>
            </dependency>

            <dependency>
                <groupId>org.apache.tomcat</groupId>
                <artifactId>tomcat-api</artifactId>
                <version>10.1.15</version>
                <scope>provided</scope>
            </dependency>

            <dependency>
                <groupId>jakarta.servlet.jsp</groupId>
                <artifactId>jakarta.servlet.jsp-api</artifactId>
                <version>3.1.0</version>
                <scope>provided</scope>
            </dependency>

            <dependency>
                <groupId>taglibs</groupId>
                <artifactId>request</artifactId>
                <version>1.0.1</version>
                <scope>test</scope>
            </dependency>

            <dependency>
                <groupId>org.apache.tomcat</groupId>
                <artifactId>tomcat-juli</artifactId>
                <version>10.1.15</version>
            </dependency>

            <!-- Commons -->
            <dependency>
                <groupId>commons-logging</groupId>
                <artifactId>commons-logging</artifactId>
                <version>1.3.4</version>
            </dependency>
            <dependency>
                <groupId>org.apache.commons</groupId>
                <artifactId>commons-collections4</artifactId>
                <version>4.4</version>
            </dependency>
            <dependency>
                <groupId>org.apache.commons</groupId>
                <artifactId>commons-fileupload2-jakarta-servlet6</artifactId>
                <version>2.0.0-M2</version>
            </dependency>
            <dependency>
                <groupId>commons-io</groupId>
                <artifactId>commons-io</artifactId>
                <version>2.15.1</version>
            </dependency>
            <dependency>
                <groupId>org.apache.commons</groupId>
                <artifactId>commons-lang3</artifactId>
                <version>3.17.0</version>
            </dependency>
            <dependency>
                <groupId>org.apache.commons</groupId>
                <artifactId>commons-text</artifactId>
                <version>1.12.0</version>
            </dependency>
            <dependency>
                <groupId>commons-el</groupId>
                <artifactId>commons-el</artifactId>
                <version>1.0</version>
            </dependency>
            <dependency>
                <groupId>org.apache.commons</groupId>
                <artifactId>commons-jci-fam</artifactId>
                <version>1.1</version>
                <optional>true</optional>
            </dependency>
            <dependency>
                <groupId>commons-beanutils</groupId>
                <artifactId>commons-beanutils</artifactId>
                <version>1.9.4</version>
            </dependency>
            <dependency>
                <groupId>commons-validator</groupId>
                <artifactId>commons-validator</artifactId>
                <version>1.9.0</version>
            </dependency>

            <!-- Mocks for unit testing (by Spring) -->
            <dependency>
                <groupId>org.springframework</groupId>
                <artifactId>spring-core</artifactId>
                <version>${spring.platformVersion}</version>
            </dependency>
            <dependency>
                <groupId>org.springframework</groupId>
                <artifactId>spring-context</artifactId>
                <version>${spring.platformVersion}</version>
            </dependency>
            <dependency>
                <groupId>org.springframework</groupId>
                <artifactId>spring-aop</artifactId>
                <version>${spring.platformVersion}</version>
            </dependency>
            <dependency>
                <groupId>org.springframework</groupId>
                <artifactId>spring-aspects</artifactId>
                <version>${spring.platformVersion}</version>
            </dependency>
            <dependency>
                <groupId>org.springframework</groupId>
                <artifactId>spring-beans</artifactId>
                <version>${spring.platformVersion}</version>
            </dependency>
            <dependency>
                <groupId>org.springframework</groupId>
                <artifactId>spring-test</artifactId>
                <version>${spring.platformVersion}</version>
            </dependency>
            <dependency>
                <groupId>org.springframework</groupId>
                <artifactId>spring-context-support</artifactId>
                <version>${spring.platformVersion}</version>
            </dependency>
            <dependency>
                <groupId>org.springframework</groupId>
                <artifactId>spring-web</artifactId>
                <version>${spring.platformVersion}</version>
            </dependency>
            <dependency>
                <groupId>mockobjects</groupId>
                <artifactId>mockobjects-core</artifactId>
                <version>0.09</version>
                <scope>test</scope>
            </dependency>
            <dependency>
                <groupId>org.htmlunit</groupId>
                <artifactId>htmlunit</artifactId>
                <version>4.2.0</version>
                <scope>test</scope>
            </dependency>

            <dependency>
                <groupId>jmock</groupId>
                <artifactId>jmock</artifactId>
                <version>1.2.0</version>
                <scope>test</scope>
            </dependency>

            <dependency>
                <groupId>org.assertj</groupId>
                <artifactId>assertj-core</artifactId>
                <version>3.26.3</version>
                <scope>test</scope>
            </dependency>

            <dependency>
                <groupId>org.mockito</groupId>
                <artifactId>mockito-core</artifactId>
                <version>${mockito.version}</version>
                <scope>test</scope>
            </dependency>
            <dependency>
                <groupId>net.bytebuddy</groupId>
                <artifactId>byte-buddy</artifactId>
                <version>${byte-buddy.version}</version>
                <scope>test</scope>
            </dependency>
            <dependency>
                <groupId>net.bytebuddy</groupId>
                <artifactId>byte-buddy-agent</artifactId>
                <version>${byte-buddy.version}</version>
                <scope>test</scope>
            </dependency>

            <dependency>
                <groupId>jmock</groupId>
                <artifactId>jmock-cglib</artifactId>
                <version>1.2.0</version>
                <scope>test</scope>
            </dependency>

            <dependency>
                <groupId>org.slf4j</groupId>
                <artifactId>slf4j-api</artifactId>
                <version>${slf4j.version}</version>
            </dependency>
            <dependency>
                <groupId>org.slf4j</groupId>
                <artifactId>slf4j-simple</artifactId>
                <version>${slf4j.version}</version>
            </dependency>

            <dependency>
                <groupId>org.apache.logging.log4j</groupId>
                <artifactId>log4j-api</artifactId>
                <version>${log4j2.version}</version>
            </dependency>
            <dependency>
                <groupId>org.apache.logging.log4j</groupId>
                <artifactId>log4j-core</artifactId>
                <version>${log4j2.version}</version>
            </dependency>
            <dependency>
                <groupId>org.apache.logging.log4j</groupId>
                <artifactId>log4j-jcl</artifactId>
                <version>${log4j2.version}</version>
            </dependency>
            <dependency>
                <groupId>org.apache.logging.log4j</groupId>
                <artifactId>log4j-slf4j-impl</artifactId>
                <version>${log4j2.version}</version>
            </dependency>
            <dependency>
                <groupId>org.apache.commons</groupId>
                <artifactId>commons-compress</artifactId>
                <version>1.27.1</version>
            </dependency>

            <dependency>
                <groupId>org.testng</groupId>
                <artifactId>testng</artifactId>
                <version>7.5.1</version><!-- the latest version supporting Java 1.8 -->
            </dependency>

            <dependency>
                <groupId>com.thoughtworks.xstream</groupId>
                <artifactId>xstream</artifactId>
                <version>1.4.20</version>
                <exclusions>
                    <exclusion>
                        <groupId>io.github.x-stream</groupId>
                        <artifactId>mxparser</artifactId>
                    </exclusion>
                </exclusions>
            </dependency>

            <dependency>
                <groupId>io.github.x-stream</groupId>
                <artifactId>mxparser</artifactId>
                <version>1.2.1</version>
            </dependency>
            <dependency>
                <groupId>jakarta.persistence</groupId>
                <artifactId>jakarta.persistence-api</artifactId>
                <version>3.1.0</version>
            </dependency>

            <dependency>
                <groupId>com.fasterxml.jackson.core</groupId>
                <artifactId>jackson-core</artifactId>
                <version>${jackson.version}</version>
            </dependency>
            <dependency>
                <groupId>com.fasterxml.jackson.core</groupId>
                <artifactId>jackson-databind</artifactId>
                <version>${jackson.version}</version>
            </dependency>
            <dependency>
                <groupId>com.fasterxml.jackson.dataformat</groupId>
                <artifactId>jackson-dataformat-xml</artifactId>
                <version>${jackson.version}</version>
            </dependency>

            <dependency>
                <groupId>org.apache.juneau</groupId>
                <artifactId>juneau-marshall</artifactId>
                <version>8.1.3</version>
            </dependency>

            <!-- CDI & Weld -->
            <dependency>
                <groupId>jakarta.enterprise</groupId>
                <artifactId>jakarta.enterprise.cdi-api</artifactId>
                <version>4.0.0</version>
            </dependency>

            <dependency>
                <groupId>org.jboss.weld</groupId>
                <artifactId>weld-core-impl</artifactId>
                <version>5.1.2.Final</version>
                <exclusions>
                    <exclusion>
                        <groupId>jakarta.annotation</groupId>
                        <artifactId>jakarta.annotation-api</artifactId>
                    </exclusion>
                </exclusions>
            </dependency>

            <dependency>
                <groupId>org.jboss.weld.se</groupId>
                <artifactId>weld-se-core</artifactId>
                <version>5.1.2.Final</version>
            </dependency>

            <dependency>
                <groupId>xerces</groupId>
                <artifactId>xercesImpl</artifactId>
                <version>2.12.2</version>
                <scope>test</scope>
            </dependency>

        </dependencies>
    </dependencyManagement>

</project><|MERGE_RESOLUTION|>--- conflicted
+++ resolved
@@ -110,30 +110,20 @@
         <maven.compiler.target>17</maven.compiler.target>
 
         <!-- dependency versions in alphanumeric order -->
-<<<<<<< HEAD
-        <asm.version>9.7</asm.version>
+        <asm.version>9.7.1</asm.version>
         <byte-buddy.version>1.14.11</byte-buddy.version>
         <freemarker.version>2.3.33</freemarker.version>
         <hibernate-validator.version>8.0.1.Final</hibernate-validator.version>
-=======
-        <asm.version>9.7.1</asm.version>
->>>>>>> 8566c146
         <jackson.version>2.18.0</jackson.version>
         <log4j2.version>2.24.1</log4j2.version>
-        <maven-surefire-plugin.version>3.5.0</maven-surefire-plugin.version>
+        <maven-surefire-plugin.version>3.5.1</maven-surefire-plugin.version>
         <mockito.version>5.8.0</mockito.version>
         <ognl.version>3.3.5</ognl.version>
         <slf4j.version>2.0.16</slf4j.version>
         <spring.platformVersion>6.0.13</spring.platformVersion>
         <tiles.version>3.0.8</tiles.version>
         <tiles-request.version>1.0.7</tiles-request.version>
-<<<<<<< HEAD
         <velocity-tools.version>3.1</velocity-tools.version>
-=======
-        <maven-surefire-plugin.version>3.5.1</maven-surefire-plugin.version>
-        <hibernate-validator.version>6.2.4.Final</hibernate-validator.version>
-        <freemarker.version>2.3.33</freemarker.version>
->>>>>>> 8566c146
 
         <!-- Site generation -->
         <fluido-skin.version>1.9</fluido-skin.version>
