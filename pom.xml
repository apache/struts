<?xml version="1.0" encoding="UTF-8"?>
<!--
/*
 * Licensed to the Apache Software Foundation (ASF) under one
 * or more contributor license agreements. See the NOTICE file
 * distributed with this work for additional information
 * regarding copyright ownership. The ASF licenses this file
 * to you under the Apache License, Version 2.0 (the
 * "License"); you may not use this file except in compliance
 * with the License. You may obtain a copy of the License at
 *
 *  http://www.apache.org/licenses/LICENSE-2.0
 *
 * Unless required by applicable law or agreed to in writing,
 * software distributed under the License is distributed on an
 * "AS IS" BASIS, WITHOUT WARRANTIES OR CONDITIONS OF ANY
 * KIND, either express or implied. See the License for the
 * specific language governing permissions and limitations
 * under the License.
 */
-->
<project xmlns="http://maven.apache.org/POM/4.0.0" xmlns:xsi="http://www.w3.org/2001/XMLSchema-instance" xsi:schemaLocation="http://maven.apache.org/POM/4.0.0 https://maven.apache.org/maven-v4_0_0.xsd">

    <parent>
        <groupId>org.apache.struts</groupId>
        <artifactId>struts-master</artifactId>
        <version>15</version>
    </parent>

    <modelVersion>4.0.0</modelVersion>
    <artifactId>struts2-parent</artifactId>
    <version>7.0.0-M7-SNAPSHOT</version>
    <packaging>pom</packaging>
    <name>Struts 2</name>
    <url>https://struts.apache.org/</url>
    <description>Apache Struts 2</description>

    <inceptionYear>2000</inceptionYear>

    <!--
    <description>
        Apache Struts 2 is an elegant, extensible framework,
        well suited for creating moderate to large-scale Java web
        applications. The framework is designed to streamline the
        full development cycle, from building, to deploying,
        to maintaining applications over time.
    </description>
    -->

    <scm>
        <connection>scm:git:https://gitbox.apache.org/repos/asf/struts.git</connection>
        <developerConnection>scm:git:https://gitbox.apache.org/repos/asf/struts.git</developerConnection>
        <url>https://github.com/apache/struts/</url>
        <tag>HEAD</tag>
    </scm>

    <issueManagement>
        <system>JIRA</system>
        <url>https://issues.apache.org/jira/projects/WW</url>
    </issueManagement>

    <ciManagement>
        <system>Jenkins</system>
        <url>https://builds.apache.org/job/Struts/</url>
        <notifiers>
            <notifier>
                <type>mail</type>
                <configuration>
                    <address>dev@struts.apache.org</address>
                </configuration>
            </notifier>
        </notifiers>
    </ciManagement>

    <distributionManagement>
        <site>
            <id>struts-site</id>
            <name>Apache Struts</name>
            <url>https://struts.apache.org/maven/</url>
        </site>
    </distributionManagement>

    <modules>
        <module>bom</module>
        <module>jakarta</module>
        <module>core</module>
        <module>plugins</module>
        <module>apps</module>
    </modules>

    <licenses>
        <license>
            <name>The Apache Software License, Version 2.0</name>
            <url>https://www.apache.org/licenses/LICENSE-2.0.txt</url>
            <distribution>repo</distribution>
            <comments />
        </license>
    </licenses>

    <organization>
        <name>Apache Software Foundation</name>
        <url>https://www.apache.org</url>
    </organization>

    <properties>
        <project.build.sourceEncoding>UTF-8</project.build.sourceEncoding>
        <project.build.outputTimestamp>2024-04-20T07:24:31Z</project.build.outputTimestamp>
        <maven.compiler.release>17</maven.compiler.release>
        <maven.compiler.source>17</maven.compiler.source>
        <maven.compiler.target>17</maven.compiler.target>

        <!-- dependency versions in alphanumeric order -->
<<<<<<< HEAD
        <asm.version>9.6</asm.version>
        <byte-buddy.version>1.14.11</byte-buddy.version>
        <freemarker.version>2.3.32</freemarker.version>
        <hibernate-validator.version>8.0.1.Final</hibernate-validator.version>
        <jackson.version>2.16.0</jackson.version>
=======
        <asm.version>9.7</asm.version>
        <jackson.version>2.17.1</jackson.version>
>>>>>>> 444e4d4c
        <log4j2.version>2.23.1</log4j2.version>
        <maven-surefire-plugin.version>3.2.5</maven-surefire-plugin.version>
        <mockito.version>5.8.0</mockito.version>
        <ognl.version>3.3.5</ognl.version>
<<<<<<< HEAD
        <sitemesh.version>2.5.0</sitemesh.version>
        <slf4j.version>2.0.12</slf4j.version>
        <spring.platformVersion>6.0.13</spring.platformVersion>
        <tiles.version>3.0.8</tiles.version>
        <tiles-request.version>1.0.7</tiles-request.version>
        <velocity-tools.version>3.1</velocity-tools.version>
=======
        <slf4j.version>2.0.13</slf4j.version>
        <spring.platformVersion>5.3.31</spring.platformVersion>
        <tiles.version>3.0.8</tiles.version>
        <tiles-request.version>1.0.7</tiles-request.version>
        <maven-surefire-plugin.version>3.2.5</maven-surefire-plugin.version>
        <hibernate-validator.version>6.2.4.Final</hibernate-validator.version>
        <freemarker.version>2.3.33</freemarker.version>
>>>>>>> 444e4d4c

        <!-- Site generation -->
        <fluido-skin.version>1.9</fluido-skin.version>

        <!-- Sonar -->
        <sonar.organization>apache</sonar.organization>
        <sonar.projectKey>apache_struts</sonar.projectKey>
        <sonar.moduleKey>${project.artifactId}</sonar.moduleKey>
        <sonar.host.url>https://sonarcloud.io</sonar.host.url>

        <argLine>-Duser.language=en -Duser.country=US -Duser.region=US</argLine>
    </properties>

    <profiles>
        <profile>
            <id>includeAssembly</id>
            <activation>
                <property>
                    <name>!skipAssembly</name>
                </property>
            </activation>
            <modules>
                <module>assembly</module>
            </modules>
        </profile>
        <profile>
            <id>dependency-check</id>
            <build>
                <plugins>
                    <plugin>
                        <groupId>org.owasp</groupId>
                        <artifactId>dependency-check-maven</artifactId>
                        <executions>
                            <execution>
                                <phase>verify</phase>
                                <goals>
                                    <goal>check</goal>
                                </goals>
                            </execution>
                        </executions>
                    </plugin>
                </plugins>
            </build>
        </profile>
        <profile>
            <id>jdk17</id>
            <activation>
                <jdk>[17,)</jdk>
            </activation>
            <build>
                <pluginManagement>
                    <plugins>
                        <plugin>
                            <groupId>org.apache.maven.plugins</groupId>
                            <artifactId>maven-javadoc-plugin</artifactId>
                            <configuration>
                                <doclint>none</doclint>
                            </configuration>
                        </plugin>
                        <plugin>
                            <groupId>org.apache.maven.plugins</groupId>
                            <artifactId>maven-surefire-plugin</artifactId>
                            <configuration>
                                <argLine>
                                    --add-opens java.base/java.lang=ALL-UNNAMED
                                    --add-opens java.base/java.util=ALL-UNNAMED
                                    @{argLine}
                                </argLine>
                            </configuration>
                        </plugin>
                    </plugins>
                </pluginManagement>
            </build>
        </profile>
        <profile>
            <id>coverage</id>
            <build>
                <plugins>
                    <plugin>
                        <groupId>org.jacoco</groupId>
                        <artifactId>jacoco-maven-plugin</artifactId>
                        <version>0.8.12</version>
                        <executions>
                            <execution>
                                <id>prepare-agent</id>
                                <goals>
                                    <goal>prepare-agent</goal>
                                    <goal>prepare-agent-integration</goal>
                                </goals>
                            </execution>
                            <execution>
                                <id>report</id>
                                <goals>
                                    <goal>report</goal>
                                    <goal>report-integration</goal>
                                </goals>
                                <configuration>
                                    <formats>
                                        <format>XML</format>
                                    </formats>
                                </configuration>
                            </execution>
                        </executions>
                    </plugin>
                </plugins>
            </build>
        </profile>
    </profiles>

    <build>
        <pluginManagement>
            <plugins>
                <plugin>
                    <groupId>org.apache.maven.plugins</groupId>
                    <artifactId>maven-project-info-reports-plugin</artifactId>
                    <version>3.5.0</version>
                </plugin>
                <plugin>
                    <groupId>org.apache.maven.plugins</groupId>
                    <artifactId>maven-surefire-plugin</artifactId>
                    <version>${maven-surefire-plugin.version}</version>
                    <dependencies>
                        <dependency>
                            <groupId>org.apache.maven.surefire</groupId>
                            <artifactId>surefire-junit47</artifactId>
                            <version>${maven-surefire-plugin.version}</version>
                        </dependency>
                    </dependencies>
                    <configuration>
                        <argLine>@{argLine}</argLine>
                        <includes>
                            <include>**/*Test.java</include>
                        </includes>
                        <excludes>
                            <exclude>**/TestBean.java</exclude>
                        </excludes>
                        <properties>
                            <property>
                                <name>junit</name>
                                <value>false</value>
                            </property>
                        </properties>
                    </configuration>
                </plugin>
                <plugin>
                    <groupId>org.apache.maven.plugins</groupId>
                    <artifactId>maven-war-plugin</artifactId>
                    <version>3.4.0</version>
                </plugin>
                <plugin>
                    <groupId>org.apache.felix</groupId>
                    <artifactId>maven-bundle-plugin</artifactId>
                    <version>5.1.9</version>
                </plugin>
                <plugin>
                    <groupId>org.apache.maven.plugins</groupId>
                    <artifactId>maven-dependency-plugin</artifactId>
                    <version>3.6.1</version>
                </plugin>
                <plugin>
                    <groupId>org.apache.maven.plugins</groupId>
                    <artifactId>maven-source-plugin</artifactId>
                    <version>3.3.1</version>
                </plugin>
                <plugin>
                    <groupId>org.apache.rat</groupId>
                    <artifactId>apache-rat-plugin</artifactId>
                    <version>0.15</version>
                    <configuration>
                        <useMavenDefaultExcludes>true</useMavenDefaultExcludes>
                        <useIdeaDefaultExcludes>true</useIdeaDefaultExcludes>
                        <useDefaultExcludes>true</useDefaultExcludes>
                        <addDefaultLicenseMatchers>false</addDefaultLicenseMatchers>
                        <licenses>
                            <license implementation="org.apache.rat.analysis.license.ApacheSoftwareLicense20" />
                        </licenses>
                        <licenseFamilies>
                            <licenseFamily implementation="org.apache.rat.license.Apache20LicenseFamily" />
                        </licenseFamilies>
                        <includes>
                            <include>pom.xml</include>
                            <include>src/**</include>
                        </includes>
                        <excludes>
                            <exclude>Jenkinsfile</exclude>
                            <exclude>src/main/groovy/Jenkinsfile.gdsl</exclude>
                            <exclude>src/main/resources/org/apache/struts2/static/domTT.js</exclude>
                            <exclude>src/site/resources/tags/**/*.html</exclude>
                            <exclude>src/main/resources/*LICENSE.txt</exclude>
                            <exclude>src/test/resources/**/*.txt</exclude>
                            <exclude>src/main/webapp/**/*.css</exclude>
                            <exclude>src/main/webapp/**/*.map</exclude>
                            <exclude>src/main/webapp/**/*.js</exclude>
                            <exclude>src/main/webapp/**/*.svg</exclude>
                            <exclude>src/main/webapp/**/*.txt</exclude>
                            <exclude>src/main/resources/**/docs-urls.txt</exclude>
                            <exclude>src/etc/header.txt</exclude>
                            <exclude>src/main/resources/static/css/**/*.css</exclude>
                            <exclude>src/main/resources/static/js/**/*.js</exclude>
                            <exclude>src/main/resources/docs.cfg</exclude>
                            <exclude>src/main/webapp/fonts/**/*</exclude>
                        </excludes>
                    </configuration>
                </plugin>
                <plugin>
                    <groupId>org.owasp</groupId>
                    <artifactId>dependency-check-maven</artifactId>
                    <version>9.2.0</version>
                    <configuration>
                        <suppressionFiles>
                            <suppressionFile>src/etc/project-suppression.xml</suppressionFile>
                        </suppressionFiles>
                        <failBuildOnCVSS>7</failBuildOnCVSS>
                        <skipProvidedScope>true</skipProvidedScope>
                        <skipRuntimeScope>true</skipRuntimeScope>
                    </configuration>
                </plugin>
                <plugin>
                    <groupId>org.apache.maven.plugins</groupId>
                    <artifactId>maven-assembly-plugin</artifactId>
                    <configuration>
                        <skipAssembly>true</skipAssembly>
                    </configuration>
                </plugin>
                <plugin>
                    <groupId>org.apache.maven.plugins</groupId>
                    <artifactId>maven-enforcer-plugin</artifactId>
                    <version>3.4.1</version>
                    <executions>
                        <execution>
                            <id>enforce</id>
                            <configuration>
                                <rules>
                                    <dependencyConvergence />
                                </rules>
                            </configuration>
                            <goals>
                                <goal>enforce</goal>
                            </goals>
                        </execution>
                    </executions>
                </plugin>
                <plugin>
                    <groupId>org.apache.maven.plugins</groupId>
                    <artifactId>maven-wrapper-plugin</artifactId>
                    <version>3.2.0</version>
                </plugin>
            </plugins>
        </pluginManagement>

        <plugins>
            <plugin>
                <groupId>org.apache.maven.plugins</groupId>
                <artifactId>maven-release-plugin</artifactId>
                <version>3.0.1</version>
            </plugin>
            <plugin>
                <artifactId>maven-jar-plugin</artifactId>
                <configuration>
                    <archive>
                        <manifestFile>${project.build.outputDirectory}/META-INF/MANIFEST.MF</manifestFile>
                    </archive>
                </configuration>
            </plugin>
            <plugin>
                <groupId>org.apache.felix</groupId>
                <artifactId>maven-bundle-plugin</artifactId>
                <executions>
                    <execution>
                        <id>bundle-manifest</id>
                        <phase>process-classes</phase>
                        <goals>
                            <goal>manifest</goal>
                        </goals>
                    </execution>
                </executions>
            </plugin>
            <plugin>
                <groupId>org.apache.maven.plugins</groupId>
                <artifactId>maven-site-plugin</artifactId>
                <version>3.12.1</version>
                <configuration>
                    <relativizeDecorationLinks>false</relativizeDecorationLinks>
                </configuration>
                <dependencies>
                    <dependency>
                        <groupId>org.apache.maven.doxia</groupId>
                        <artifactId>doxia-core</artifactId>
                        <version>1.12.0</version>
                    </dependency>
                    <dependency>
                        <groupId>org.apache.maven.doxia</groupId>
                        <artifactId>doxia-module-markdown</artifactId>
                        <version>1.12.0</version>
                    </dependency>
                </dependencies>
            </plugin>
            <plugin>
                <groupId>org.apache.rat</groupId>
                <artifactId>apache-rat-plugin</artifactId>
                <executions>
                    <execution>
                        <phase>prepare-package</phase>
                        <goals>
                            <goal>check</goal>
                        </goals>
                    </execution>
                </executions>
            </plugin>
        </plugins>

        <defaultGoal>install</defaultGoal>

    </build>

    <reporting>
        <plugins>
            <plugin>
                <groupId>org.apache.maven.plugins</groupId>
                <artifactId>maven-project-info-reports-plugin</artifactId>
                <configuration>
                    <dependencyDetailsEnabled>false</dependencyDetailsEnabled>
                </configuration>
            </plugin>
            <plugin>
                <groupId>org.apache.maven.plugins</groupId>
                <artifactId>maven-javadoc-plugin</artifactId>
                <reportSets>
                    <reportSet>
                        <reports>
                            <report>javadoc</report>
                        </reports>
                    </reportSet>
                </reportSets>
                <configuration>
                    <failOnError>false</failOnError>
                </configuration>
            </plugin>
            <plugin>
                <groupId>org.apache.rat</groupId>
                <artifactId>apache-rat-plugin</artifactId>
            </plugin>
            <plugin>
                <groupId>org.owasp</groupId>
                <artifactId>dependency-check-maven</artifactId>
                <configuration>
                    <name>Dependency Check</name>
                    <failBuildOnCVSS>11</failBuildOnCVSS>
                </configuration>
                <reportSets>
                    <reportSet>
                        <reports>
                            <report>aggregate</report>
                        </reports>
                    </reportSet>
                </reportSets>
            </plugin>
            <plugin>
                <groupId>org.codehaus.mojo</groupId>
                <artifactId>versions-maven-plugin</artifactId>
                <version>2.16.2</version>
                <reportSets>
                    <reportSet>
                        <reports>
                            <report>dependency-updates-report</report>
                            <report>plugin-updates-report</report>
                            <report>property-updates-report</report>
                        </reports>
                    </reportSet>
                </reportSets>
            </plugin>
        </plugins>
    </reporting>

    <dependencyManagement>
        <dependencies>

            <dependency>
                <groupId>org.apache.struts</groupId>
                <artifactId>struts-annotations</artifactId>
                <version>1.0.8</version>
                <exclusions>
                    <exclusion>
                        <groupId>org.freemarker</groupId>
                        <artifactId>freemarker</artifactId>
                    </exclusion>
                </exclusions>
            </dependency>

            <dependency>
                <groupId>org.apache.struts</groupId>
                <artifactId>struts2-freemarker-jakarta</artifactId>
                <version>${project.version}</version>
            </dependency>
            <dependency>
                <groupId>org.apache.struts</groupId>
                <artifactId>struts2-core</artifactId>
                <version>${project.version}</version>
            </dependency>
            <dependency>
                <groupId>org.apache.struts</groupId>
                <artifactId>struts2-spring-plugin</artifactId>
                <version>${project.version}</version>
            </dependency>
            <dependency>
                <groupId>org.apache.struts</groupId>
                <artifactId>struts2-bean-validation-plugin</artifactId>
                <version>${project.version}</version>
            </dependency>
            <dependency>
                <groupId>org.apache.struts</groupId>
                <artifactId>struts2-cdi-plugin</artifactId>
                <version>${project.version}</version>
            </dependency>
            <dependency>
                <groupId>org.apache.struts</groupId>
                <artifactId>struts2-junit-plugin</artifactId>
                <version>${project.version}</version>
            </dependency>
            <dependency>
                <groupId>org.apache.struts</groupId>
                <artifactId>struts2-convention-plugin</artifactId>
                <version>${project.version}</version>
            </dependency>
            <dependency>
                <groupId>org.apache.struts</groupId>
                <artifactId>struts2-tiles-plugin</artifactId>
                <version>${project.version}</version>
            </dependency>
            <dependency>
                <groupId>org.apache.struts</groupId>
                <artifactId>struts2-javatemplates-plugin</artifactId>
                <version>${project.version}</version>
            </dependency>
            <dependency>
                <groupId>org.apache.struts</groupId>
                <artifactId>struts2-config-browser-plugin</artifactId>
                <version>${project.version}</version>
            </dependency>
            <dependency>
                <groupId>org.apache.struts</groupId>
                <artifactId>struts2-jasperreports-plugin</artifactId>
                <version>${project.version}</version>
            </dependency>
            <dependency>
                <groupId>org.apache.struts</groupId>
                <artifactId>struts2-jfreechart-plugin</artifactId>
                <version>${project.version}</version>
            </dependency>
            <dependency>
                <groupId>org.apache.struts</groupId>
                <artifactId>struts2-rest-plugin</artifactId>
                <version>${project.version}</version>
            </dependency>
            <dependency>
                <groupId>org.apache.struts</groupId>
                <artifactId>struts2-sitemesh-plugin</artifactId>
                <version>${project.version}</version>
            </dependency>
            <dependency>
                <groupId>org.apache.struts</groupId>
                <artifactId>struts2-testng-plugin</artifactId>
                <version>${project.version}</version>
            </dependency>
            <dependency>
                <groupId>org.apache.struts</groupId>
                <artifactId>struts2-json-plugin</artifactId>
                <version>${project.version}</version>
            </dependency>
            <dependency>
                <groupId>org.apache.struts</groupId>
                <artifactId>struts2-async-plugin</artifactId>
                <version>${project.version}</version>
            </dependency>
            <dependency>
                <groupId>org.apache.struts</groupId>
                <artifactId>struts2-velocity-plugin</artifactId>
                <version>${project.version}</version>
            </dependency>

            <dependency>
                <groupId>org.apache.struts</groupId>
                <artifactId>struts2-xslt-plugin</artifactId>
                <version>${project.version}</version>
            </dependency>

            <dependency>
                <groupId>org.freemarker</groupId>
                <artifactId>freemarker</artifactId>
                <version>${freemarker.version}</version>
            </dependency>

            <dependency>
                <groupId>com.github.ben-manes.caffeine</groupId>
                <artifactId>caffeine</artifactId>
                <version>3.1.8</version>
            </dependency>

            <!-- override version of error_prone_annotations until caffeine updates from 2.10.0 to 2.23.0 -->
            <dependency>
                <groupId>com.google.errorprone</groupId>
                <artifactId>error_prone_annotations</artifactId>
                <version>2.23.0</version>
            </dependency>

            <dependency>
                <groupId>org.apache.felix</groupId>
                <artifactId>org.apache.felix.framework</artifactId>
                <version>6.0.3</version>
                <scope>provided
                </scope>  <!-- felix-main provides everything in felix-framework (and more), override here to provent both JARs from being included in the build. -->
            </dependency>

            <dependency>
                <groupId>org.apache.felix</groupId>
                <artifactId>org.apache.felix.main</artifactId>
                <version>6.0.3</version>
            </dependency>
            <dependency>
                <groupId>org.apache.felix</groupId>
                <artifactId>org.apache.felix.shell</artifactId>
                <version>1.4.3</version>
            </dependency>
            <dependency>
                <groupId>org.apache.felix</groupId>
                <artifactId>org.apache.felix.shell.tui</artifactId>
                <version>1.4.1</version>
            </dependency>

            <dependency>
                <groupId>opensymphony</groupId>
                <artifactId>sitemesh</artifactId>
                <version>${sitemesh.version}</version>
            </dependency>

            <!-- Velocity -->
            <dependency>
                <groupId>org.apache.velocity</groupId>
                <artifactId>velocity-engine-core</artifactId>
                <version>2.3</version>
            </dependency>

            <dependency>
                <groupId>org.apache.struts</groupId>
                <artifactId>struts2-velocity-tools-view-jakarta</artifactId>
                <version>${project.version}</version>
            </dependency>

            <dependency>
                <groupId>org.apache.struts</groupId>
                <artifactId>struts2-velocity-tools-jsp-jakarta</artifactId>
                <version>${project.version}</version>
            </dependency>

            <dependency>
                <groupId>org.apache.velocity.tools</groupId>
                <artifactId>velocity-tools-generic</artifactId>
                <version>${velocity-tools.version}</version>
            </dependency>

            <dependency>
                <groupId>ognl</groupId>
                <artifactId>ognl</artifactId>
                <version>${ognl.version}</version>
            </dependency>
            <dependency>
                <groupId>org.ow2.asm</groupId>
                <artifactId>asm</artifactId>
                <version>${asm.version}</version>
            </dependency>
            <dependency>
                <groupId>org.ow2.asm</groupId>
                <artifactId>asm-commons</artifactId>
                <version>${asm.version}</version>
            </dependency>

            <dependency>
                <groupId>org.apache.commons</groupId>
                <artifactId>commons-digester3</artifactId>
                <version>3.2</version>
                <exclusions>
                    <exclusion>
                        <groupId>commons-logging</groupId>
                        <artifactId>commons-logging</artifactId>
                    </exclusion>
                    <exclusion>
                        <groupId>asm</groupId>
                        <artifactId>asm</artifactId>
                    </exclusion>
                </exclusions>
            </dependency>

            <dependency>
                <groupId>junit</groupId>
                <artifactId>junit</artifactId>
                <version>4.13.2</version>
            </dependency>

            <dependency>
                <groupId>org.easymock</groupId>
                <artifactId>easymock</artifactId>
                <version>5.2.0</version>
                <scope>test</scope>
            </dependency>

            <dependency>
<<<<<<< HEAD
                <groupId>jakarta.servlet</groupId>
                <artifactId>jakarta.servlet-api</artifactId>
                <version>6.0.0</version>
=======
                <groupId>org.awaitility</groupId>
                <artifactId>awaitility</artifactId>
                <version>4.2.1</version>
                <scope>test</scope>
            </dependency>

            <dependency>
                <groupId>javax.servlet</groupId>
                <artifactId>javax.servlet-api</artifactId>
                <version>3.1.0</version>
>>>>>>> 444e4d4c
                <scope>provided</scope>
            </dependency>

            <dependency>
                <groupId>org.glassfish</groupId>
                <artifactId>jakarta.el</artifactId>
                <version>5.0.0-M1</version>
            </dependency>

            <dependency>
                <groupId>org.glassfish.web</groupId>
                <artifactId>jakarta.servlet.jsp.jstl</artifactId>
                <version>3.0.1</version>
                <scope>test</scope>
            </dependency>

            <dependency>
                <groupId>jakarta.servlet.jsp.jstl</groupId>
                <artifactId>jakarta.servlet.jsp.jstl-api</artifactId>
                <version>3.0.0</version>
                <scope>test</scope>
            </dependency>

            <dependency>
                <groupId>jakarta.el</groupId>
                <artifactId>jakarta.el-api</artifactId>
                <version>5.0.0</version>
            </dependency>

            <dependency>
                <groupId>org.apache.tomcat</groupId>
                <artifactId>tomcat-jasper</artifactId>
                <version>10.1.15</version>
                <scope>provided</scope>
            </dependency>

            <dependency>
                <groupId>org.apache.tomcat</groupId>
                <artifactId>tomcat-api</artifactId>
                <version>10.1.15</version>
                <scope>provided</scope>
            </dependency>

            <dependency>
                <groupId>jakarta.servlet.jsp</groupId>
                <artifactId>jakarta.servlet.jsp-api</artifactId>
                <version>3.1.0</version>
                <scope>provided</scope>
            </dependency>

            <dependency>
                <groupId>taglibs</groupId>
                <artifactId>request</artifactId>
                <version>1.0.1</version>
                <scope>test</scope>
            </dependency>

            <dependency>
                <groupId>org.apache.tomcat</groupId>
                <artifactId>tomcat-juli</artifactId>
                <version>10.1.15</version>
            </dependency>

            <!-- Commons -->
            <dependency>
                <groupId>commons-logging</groupId>
                <artifactId>commons-logging</artifactId>
                <version>1.3.0</version>
            </dependency>
            <dependency>
                <groupId>org.apache.commons</groupId>
                <artifactId>commons-collections4</artifactId>
                <version>4.4</version>
            </dependency>
            <dependency>
                <groupId>org.apache.commons</groupId>
                <artifactId>commons-fileupload2-jakarta-servlet6</artifactId>
                <version>2.0.0-M2</version>
            </dependency>
            <dependency>
                <groupId>commons-io</groupId>
                <artifactId>commons-io</artifactId>
                <version>2.15.1</version>
            </dependency>
            <dependency>
                <groupId>org.apache.commons</groupId>
                <artifactId>commons-lang3</artifactId>
                <version>3.14.0</version>
            </dependency>
            <dependency>
                <groupId>org.apache.commons</groupId>
                <artifactId>commons-text</artifactId>
                <version>1.12.0</version>
            </dependency>
            <dependency>
                <groupId>commons-el</groupId>
                <artifactId>commons-el</artifactId>
                <version>1.0</version>
            </dependency>
            <dependency>
                <groupId>org.apache.commons</groupId>
                <artifactId>commons-jci-fam</artifactId>
                <version>1.1</version>
                <optional>true</optional>
            </dependency>
            <dependency>
                <groupId>commons-beanutils</groupId>
                <artifactId>commons-beanutils</artifactId>
                <version>1.9.4</version>
            </dependency>
            <dependency>
                <groupId>commons-validator</groupId>
                <artifactId>commons-validator</artifactId>
                <version>1.8.0</version>
            </dependency>

            <!-- Mocks for unit testing (by Spring) -->
            <dependency>
                <groupId>org.springframework</groupId>
                <artifactId>spring-core</artifactId>
                <version>${spring.platformVersion}</version>
            </dependency>
            <dependency>
                <groupId>org.springframework</groupId>
                <artifactId>spring-context</artifactId>
                <version>${spring.platformVersion}</version>
            </dependency>
            <dependency>
                <groupId>org.springframework</groupId>
                <artifactId>spring-aop</artifactId>
                <version>${spring.platformVersion}</version>
            </dependency>
            <dependency>
                <groupId>org.springframework</groupId>
                <artifactId>spring-aspects</artifactId>
                <version>${spring.platformVersion}</version>
            </dependency>
            <dependency>
                <groupId>org.springframework</groupId>
                <artifactId>spring-beans</artifactId>
                <version>${spring.platformVersion}</version>
            </dependency>
            <dependency>
                <groupId>org.springframework</groupId>
                <artifactId>spring-test</artifactId>
                <version>${spring.platformVersion}</version>
            </dependency>
            <dependency>
                <groupId>org.springframework</groupId>
                <artifactId>spring-context-support</artifactId>
                <version>${spring.platformVersion}</version>
            </dependency>
            <dependency>
                <groupId>org.springframework</groupId>
                <artifactId>spring-web</artifactId>
                <version>${spring.platformVersion}</version>
            </dependency>
            <dependency>
                <groupId>mockobjects</groupId>
                <artifactId>mockobjects-core</artifactId>
                <version>0.09</version>
                <scope>test</scope>
            </dependency>
            <dependency>
                <groupId>org.htmlunit</groupId>
                <artifactId>htmlunit</artifactId>
                <version>3.6.0</version>
                <scope>test</scope>
            </dependency>

            <dependency>
                <groupId>jmock</groupId>
                <artifactId>jmock</artifactId>
                <version>1.2.0</version>
                <scope>test</scope>
            </dependency>

            <dependency>
                <groupId>org.assertj</groupId>
                <artifactId>assertj-core</artifactId>
                <version>3.25.3</version>
                <scope>test</scope>
            </dependency>

            <dependency>
                <groupId>org.mockito</groupId>
                <artifactId>mockito-core</artifactId>
                <version>${mockito.version}</version>
                <scope>test</scope>
            </dependency>
            <dependency>
                <groupId>net.bytebuddy</groupId>
                <artifactId>byte-buddy</artifactId>
                <version>${byte-buddy.version}</version>
                <scope>test</scope>
            </dependency>
            <dependency>
                <groupId>net.bytebuddy</groupId>
                <artifactId>byte-buddy-agent</artifactId>
                <version>${byte-buddy.version}</version>
                <scope>test</scope>
            </dependency>

            <dependency>
                <groupId>jmock</groupId>
                <artifactId>jmock-cglib</artifactId>
                <version>1.2.0</version>
                <scope>test</scope>
            </dependency>

            <dependency>
                <groupId>org.slf4j</groupId>
                <artifactId>slf4j-api</artifactId>
                <version>${slf4j.version}</version>
            </dependency>
            <dependency>
                <groupId>org.slf4j</groupId>
                <artifactId>slf4j-simple</artifactId>
                <version>${slf4j.version}</version>
            </dependency>

            <dependency>
                <groupId>org.apache.logging.log4j</groupId>
                <artifactId>log4j-api</artifactId>
                <version>${log4j2.version}</version>
            </dependency>
            <dependency>
                <groupId>org.apache.logging.log4j</groupId>
                <artifactId>log4j-core</artifactId>
                <version>${log4j2.version}</version>
            </dependency>
            <dependency>
                <groupId>org.apache.logging.log4j</groupId>
                <artifactId>log4j-jcl</artifactId>
                <version>${log4j2.version}</version>
            </dependency>
            <dependency>
                <groupId>org.apache.logging.log4j</groupId>
                <artifactId>log4j-slf4j-impl</artifactId>
                <version>${log4j2.version}</version>
            </dependency>
            <dependency>
                <groupId>org.apache.commons</groupId>
                <artifactId>commons-compress</artifactId>
                <version>1.26.2</version>
            </dependency>

            <dependency>
                <groupId>org.testng</groupId>
                <artifactId>testng</artifactId>
                <version>7.5.1</version><!-- the latest version supporting Java 1.8 -->
            </dependency>

            <dependency>
                <groupId>com.thoughtworks.xstream</groupId>
                <artifactId>xstream</artifactId>
                <version>1.4.20</version>
                <exclusions>
                    <exclusion>
                        <groupId>io.github.x-stream</groupId>
                        <artifactId>mxparser</artifactId>
                    </exclusion>
                </exclusions>
            </dependency>

            <dependency>
                <groupId>io.github.x-stream</groupId>
                <artifactId>mxparser</artifactId>
                <version>1.2.1</version>
            </dependency>
            <dependency>
                <groupId>jakarta.persistence</groupId>
                <artifactId>jakarta.persistence-api</artifactId>
                <version>3.1.0</version>
            </dependency>

            <dependency>
                <groupId>com.fasterxml.jackson.core</groupId>
                <artifactId>jackson-core</artifactId>
                <version>${jackson.version}</version>
            </dependency>
            <dependency>
                <groupId>com.fasterxml.jackson.core</groupId>
                <artifactId>jackson-databind</artifactId>
                <version>${jackson.version}</version>
            </dependency>
            <dependency>
                <groupId>com.fasterxml.jackson.dataformat</groupId>
                <artifactId>jackson-dataformat-xml</artifactId>
                <version>${jackson.version}</version>
            </dependency>

            <dependency>
                <groupId>org.apache.juneau</groupId>
                <artifactId>juneau-marshall</artifactId>
                <version>8.1.3</version>
            </dependency>

            <!-- CDI & Weld -->
            <dependency>
                <groupId>jakarta.enterprise</groupId>
                <artifactId>jakarta.enterprise.cdi-api</artifactId>
                <version>4.0.0</version>
            </dependency>

            <dependency>
                <groupId>org.jboss.weld</groupId>
                <artifactId>weld-core-impl</artifactId>
                <version>5.1.2.Final</version>
                <exclusions>
                    <exclusion>
                        <groupId>jakarta.annotation</groupId>
                        <artifactId>jakarta.annotation-api</artifactId>
                    </exclusion>
                </exclusions>
            </dependency>

            <dependency>
                <groupId>org.jboss.weld.se</groupId>
                <artifactId>weld-se-core</artifactId>
                <version>5.1.2.Final</version>
            </dependency>

            <dependency>
                <groupId>xerces</groupId>
                <artifactId>xercesImpl</artifactId>
                <version>2.12.2</version>
                <scope>test</scope>
            </dependency>

        </dependencies>
    </dependencyManagement>

</project><|MERGE_RESOLUTION|>--- conflicted
+++ resolved
@@ -110,36 +110,21 @@
         <maven.compiler.target>17</maven.compiler.target>
 
         <!-- dependency versions in alphanumeric order -->
-<<<<<<< HEAD
-        <asm.version>9.6</asm.version>
+        <asm.version>9.7</asm.version>
         <byte-buddy.version>1.14.11</byte-buddy.version>
-        <freemarker.version>2.3.32</freemarker.version>
+        <freemarker.version>2.3.33</freemarker.version>
         <hibernate-validator.version>8.0.1.Final</hibernate-validator.version>
-        <jackson.version>2.16.0</jackson.version>
-=======
-        <asm.version>9.7</asm.version>
         <jackson.version>2.17.1</jackson.version>
->>>>>>> 444e4d4c
         <log4j2.version>2.23.1</log4j2.version>
         <maven-surefire-plugin.version>3.2.5</maven-surefire-plugin.version>
         <mockito.version>5.8.0</mockito.version>
         <ognl.version>3.3.5</ognl.version>
-<<<<<<< HEAD
         <sitemesh.version>2.5.0</sitemesh.version>
-        <slf4j.version>2.0.12</slf4j.version>
+        <slf4j.version>2.0.13</slf4j.version>
         <spring.platformVersion>6.0.13</spring.platformVersion>
         <tiles.version>3.0.8</tiles.version>
         <tiles-request.version>1.0.7</tiles-request.version>
         <velocity-tools.version>3.1</velocity-tools.version>
-=======
-        <slf4j.version>2.0.13</slf4j.version>
-        <spring.platformVersion>5.3.31</spring.platformVersion>
-        <tiles.version>3.0.8</tiles.version>
-        <tiles-request.version>1.0.7</tiles-request.version>
-        <maven-surefire-plugin.version>3.2.5</maven-surefire-plugin.version>
-        <hibernate-validator.version>6.2.4.Final</hibernate-validator.version>
-        <freemarker.version>2.3.33</freemarker.version>
->>>>>>> 444e4d4c
 
         <!-- Site generation -->
         <fluido-skin.version>1.9</fluido-skin.version>
@@ -746,22 +731,16 @@
             </dependency>
 
             <dependency>
-<<<<<<< HEAD
+                <groupId>org.awaitility</groupId>
+                <artifactId>awaitility</artifactId>
+                <version>4.2.1</version>
+                <scope>test</scope>
+            </dependency>
+
+            <dependency>
                 <groupId>jakarta.servlet</groupId>
                 <artifactId>jakarta.servlet-api</artifactId>
                 <version>6.0.0</version>
-=======
-                <groupId>org.awaitility</groupId>
-                <artifactId>awaitility</artifactId>
-                <version>4.2.1</version>
-                <scope>test</scope>
-            </dependency>
-
-            <dependency>
-                <groupId>javax.servlet</groupId>
-                <artifactId>javax.servlet-api</artifactId>
-                <version>3.1.0</version>
->>>>>>> 444e4d4c
                 <scope>provided</scope>
             </dependency>
 
