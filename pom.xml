--- conflicted
+++ resolved
@@ -29,11 +29,7 @@
 
     <modelVersion>4.0.0</modelVersion>
     <artifactId>struts2-parent</artifactId>
-<<<<<<< HEAD
     <version>7.0.0-M7-SNAPSHOT</version>
-=======
-    <version>6.5.0-SNAPSHOT</version>
->>>>>>> 3c21e822
     <packaging>pom</packaging>
     <name>Struts 2</name>
     <url>https://struts.apache.org/</url>
@@ -108,16 +104,10 @@
 
     <properties>
         <project.build.sourceEncoding>UTF-8</project.build.sourceEncoding>
-<<<<<<< HEAD
         <project.build.outputTimestamp>2024-04-20T07:24:31Z</project.build.outputTimestamp>
         <maven.compiler.release>17</maven.compiler.release>
         <maven.compiler.source>17</maven.compiler.source>
         <maven.compiler.target>17</maven.compiler.target>
-=======
-        <project.build.outputTimestamp>2024-04-07T09:22:16Z</project.build.outputTimestamp>
-        <maven.compiler.source>1.8</maven.compiler.source>
-        <maven.compiler.target>1.8</maven.compiler.target>
->>>>>>> 3c21e822
 
         <!-- dependency versions in alphanumeric order -->
         <asm.version>9.6</asm.version>
@@ -126,14 +116,10 @@
         <hibernate-validator.version>8.0.1.Final</hibernate-validator.version>
         <jackson.version>2.16.0</jackson.version>
         <log4j2.version>2.23.1</log4j2.version>
-<<<<<<< HEAD
         <maven-surefire-plugin.version>3.2.5</maven-surefire-plugin.version>
         <mockito.version>5.8.0</mockito.version>
-        <ognl.version>3.3.4</ognl.version>
+        <ognl.version>3.3.5</ognl.version>
         <sitemesh.version>2.5.0</sitemesh.version>
-=======
-        <ognl.version>3.3.5</ognl.version>
->>>>>>> 3c21e822
         <slf4j.version>2.0.12</slf4j.version>
         <spring.platformVersion>6.0.13</spring.platformVersion>
         <tiles.version>3.0.8</tiles.version>
@@ -358,7 +344,6 @@
                 </plugin>
                 <plugin>
                     <groupId>org.apache.maven.plugins</groupId>
-<<<<<<< HEAD
                     <artifactId>maven-assembly-plugin</artifactId>
                     <configuration>
                         <skipAssembly>true</skipAssembly>
@@ -366,8 +351,6 @@
                 </plugin>
                 <plugin>
                     <groupId>org.apache.maven.plugins</groupId>
-=======
->>>>>>> 3c21e822
                     <artifactId>maven-enforcer-plugin</artifactId>
                     <version>3.4.1</version>
                     <executions>
