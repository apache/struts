<?xml version="1.0" encoding="UTF-8"?>
<!--
/*
 * Licensed to the Apache Software Foundation (ASF) under one
 * or more contributor license agreements. See the NOTICE file
 * distributed with this work for additional information
 * regarding copyright ownership. The ASF licenses this file
 * to you under the Apache License, Version 2.0 (the
 * "License"); you may not use this file except in compliance
 * with the License. You may obtain a copy of the License at
 *
 *  http://www.apache.org/licenses/LICENSE-2.0
 *
 * Unless required by applicable law or agreed to in writing,
 * software distributed under the License is distributed on an
 * "AS IS" BASIS, WITHOUT WARRANTIES OR CONDITIONS OF ANY
 * KIND, either express or implied. See the License for the
 * specific language governing permissions and limitations
 * under the License.
 */
-->
<project xmlns="http://maven.apache.org/POM/4.0.0" xmlns:xsi="http://www.w3.org/2001/XMLSchema-instance" xsi:schemaLocation="http://maven.apache.org/POM/4.0.0 https://maven.apache.org/maven-v4_0_0.xsd">

    <parent>
        <groupId>org.apache.struts</groupId>
        <artifactId>struts-master</artifactId>
        <version>15</version>
    </parent>

    <modelVersion>4.0.0</modelVersion>
    <artifactId>struts2-parent</artifactId>
    <version>7.0.0-M10-SNAPSHOT</version>
    <packaging>pom</packaging>
    <name>Struts 2</name>
    <url>https://struts.apache.org/</url>
    <description>Apache Struts 2</description>

    <inceptionYear>2000</inceptionYear>

    <!--
    <description>
        Apache Struts 2 is an elegant, extensible framework,
        well suited for creating moderate to large-scale Java web
        applications. The framework is designed to streamline the
        full development cycle, from building, to deploying,
        to maintaining applications over time.
    </description>
    -->

    <scm>
        <connection>scm:git:https://gitbox.apache.org/repos/asf/struts.git</connection>
        <developerConnection>scm:git:https://gitbox.apache.org/repos/asf/struts.git</developerConnection>
        <url>https://github.com/apache/struts/</url>
        <tag>HEAD</tag>
    </scm>

    <issueManagement>
        <system>JIRA</system>
        <url>https://issues.apache.org/jira/projects/WW</url>
    </issueManagement>

    <ciManagement>
        <system>Jenkins</system>
        <url>https://builds.apache.org/job/Struts/</url>
        <notifiers>
            <notifier>
                <type>mail</type>
                <configuration>
                    <address>dev@struts.apache.org</address>
                </configuration>
            </notifier>
        </notifiers>
    </ciManagement>

    <distributionManagement>
        <site>
            <id>struts-site</id>
            <name>Apache Struts</name>
            <url>https://struts.apache.org/maven/</url>
        </site>
    </distributionManagement>

    <modules>
        <module>bom</module>
        <module>jakarta</module>
        <module>core</module>
        <module>plugins</module>
        <module>apps</module>
    </modules>

    <licenses>
        <license>
            <name>The Apache Software License, Version 2.0</name>
            <url>https://www.apache.org/licenses/LICENSE-2.0.txt</url>
            <distribution>repo</distribution>
            <comments />
        </license>
    </licenses>

    <organization>
        <name>Apache Software Foundation</name>
        <url>https://www.apache.org</url>
    </organization>

    <properties>
        <project.build.sourceEncoding>UTF-8</project.build.sourceEncoding>
        <project.build.outputTimestamp>2024-07-21T06:59:43Z</project.build.outputTimestamp>
        <maven.compiler.release>17</maven.compiler.release>
        <maven.compiler.source>17</maven.compiler.source>
        <maven.compiler.target>17</maven.compiler.target>

        <!-- dependency versions in alphanumeric order -->
        <asm.version>9.7</asm.version>
        <byte-buddy.version>1.14.11</byte-buddy.version>
        <freemarker.version>2.3.33</freemarker.version>
        <hibernate-validator.version>8.0.1.Final</hibernate-validator.version>
        <jackson.version>2.17.2</jackson.version>
        <log4j2.version>2.23.1</log4j2.version>
        <maven-surefire-plugin.version>3.4.0</maven-surefire-plugin.version>
        <mockito.version>5.8.0</mockito.version>
        <ognl.version>3.3.5</ognl.version>
        <sitemesh.version>2.5.0</sitemesh.version>
        <slf4j.version>2.0.16</slf4j.version>
        <spring.platformVersion>6.0.13</spring.platformVersion>
        <tiles.version>3.0.8</tiles.version>
        <tiles-request.version>1.0.7</tiles-request.version>
<<<<<<< HEAD
        <velocity-tools.version>3.1</velocity-tools.version>
=======
        <maven-surefire-plugin.version>3.5.0</maven-surefire-plugin.version>
        <hibernate-validator.version>6.2.4.Final</hibernate-validator.version>
        <freemarker.version>2.3.33</freemarker.version>
>>>>>>> 90f984ca

        <!-- Site generation -->
        <fluido-skin.version>1.9</fluido-skin.version>

        <!-- Sonar -->
        <sonar.organization>apache</sonar.organization>
        <sonar.projectKey>apache_struts</sonar.projectKey>
        <sonar.moduleKey>${project.artifactId}</sonar.moduleKey>
        <sonar.host.url>https://sonarcloud.io</sonar.host.url>

        <argLine>-Duser.language=en -Duser.country=US -Duser.region=US</argLine>
    </properties>

    <profiles>
        <profile>
            <id>includeAssembly</id>
            <activation>
                <property>
                    <name>!skipAssembly</name>
                </property>
            </activation>
            <modules>
                <module>assembly</module>
            </modules>
        </profile>
        <profile>
            <id>dependency-check</id>
            <build>
                <plugins>
                    <plugin>
                        <groupId>org.owasp</groupId>
                        <artifactId>dependency-check-maven</artifactId>
                        <executions>
                            <execution>
                                <phase>verify</phase>
                                <goals>
                                    <goal>check</goal>
                                </goals>
                            </execution>
                        </executions>
                    </plugin>
                </plugins>
            </build>
        </profile>
        <profile>
            <id>jdk17</id>
            <activation>
                <jdk>[17,)</jdk>
            </activation>
            <build>
                <pluginManagement>
                    <plugins>
                        <plugin>
                            <groupId>org.apache.maven.plugins</groupId>
                            <artifactId>maven-javadoc-plugin</artifactId>
                            <configuration>
                                <doclint>none</doclint>
                            </configuration>
                        </plugin>
                        <plugin>
                            <groupId>org.apache.maven.plugins</groupId>
                            <artifactId>maven-surefire-plugin</artifactId>
                            <configuration>
                                <argLine>
                                    --add-opens java.base/java.lang=ALL-UNNAMED
                                    --add-opens java.base/java.util=ALL-UNNAMED
                                    @{argLine}
                                </argLine>
                            </configuration>
                        </plugin>
                    </plugins>
                </pluginManagement>
            </build>
        </profile>
        <profile>
            <id>coverage</id>
            <build>
                <plugins>
                    <plugin>
                        <groupId>org.jacoco</groupId>
                        <artifactId>jacoco-maven-plugin</artifactId>
                        <version>0.8.12</version>
                        <executions>
                            <execution>
                                <id>prepare-agent</id>
                                <goals>
                                    <goal>prepare-agent</goal>
                                    <goal>prepare-agent-integration</goal>
                                </goals>
                            </execution>
                            <execution>
                                <id>report</id>
                                <goals>
                                    <goal>report</goal>
                                    <goal>report-integration</goal>
                                </goals>
                                <configuration>
                                    <formats>
                                        <format>XML</format>
                                    </formats>
                                </configuration>
                            </execution>
                        </executions>
                    </plugin>
                </plugins>
            </build>
        </profile>
    </profiles>

    <build>
        <pluginManagement>
            <plugins>
                <plugin>
                    <groupId>org.apache.maven.plugins</groupId>
                    <artifactId>maven-project-info-reports-plugin</artifactId>
                    <version>3.6.2</version>
                </plugin>
                <plugin>
                    <groupId>org.apache.maven.plugins</groupId>
                    <artifactId>maven-surefire-plugin</artifactId>
                    <version>${maven-surefire-plugin.version}</version>
                    <dependencies>
                        <dependency>
                            <groupId>org.apache.maven.surefire</groupId>
                            <artifactId>surefire-junit47</artifactId>
                            <version>${maven-surefire-plugin.version}</version>
                        </dependency>
                    </dependencies>
                    <configuration>
                        <argLine>@{argLine}</argLine>
                        <includes>
                            <include>**/*Test.java</include>
                        </includes>
                        <excludes>
                            <exclude>**/TestBean.java</exclude>
                        </excludes>
                        <properties>
                            <property>
                                <name>junit</name>
                                <value>false</value>
                            </property>
                        </properties>
                    </configuration>
                </plugin>
                <plugin>
                    <groupId>org.apache.maven.plugins</groupId>
                    <artifactId>maven-war-plugin</artifactId>
                    <version>3.4.0</version>
                </plugin>
                <plugin>
                    <groupId>org.apache.felix</groupId>
                    <artifactId>maven-bundle-plugin</artifactId>
                    <version>5.1.9</version>
                </plugin>
                <plugin>
                    <groupId>org.apache.maven.plugins</groupId>
                    <artifactId>maven-dependency-plugin</artifactId>
                    <version>3.8.0</version>
                </plugin>
                <plugin>
                    <groupId>org.apache.maven.plugins</groupId>
                    <artifactId>maven-source-plugin</artifactId>
                    <version>3.3.1</version>
                </plugin>
                <plugin>
                    <groupId>org.apache.rat</groupId>
                    <artifactId>apache-rat-plugin</artifactId>
                    <version>0.15</version>
                    <configuration>
                        <useMavenDefaultExcludes>true</useMavenDefaultExcludes>
                        <useIdeaDefaultExcludes>true</useIdeaDefaultExcludes>
                        <useDefaultExcludes>true</useDefaultExcludes>
                        <addDefaultLicenseMatchers>false</addDefaultLicenseMatchers>
                        <licenses>
                            <license implementation="org.apache.rat.analysis.license.ApacheSoftwareLicense20" />
                        </licenses>
                        <licenseFamilies>
                            <licenseFamily implementation="org.apache.rat.license.Apache20LicenseFamily" />
                        </licenseFamilies>
                        <includes>
                            <include>pom.xml</include>
                            <include>src/**</include>
                        </includes>
                        <excludes>
                            <exclude>Jenkinsfile</exclude>
                            <exclude>src/main/groovy/Jenkinsfile.gdsl</exclude>
                            <exclude>src/main/resources/org/apache/struts2/static/domTT.js</exclude>
                            <exclude>src/site/resources/tags/**/*.html</exclude>
                            <exclude>src/main/resources/*LICENSE.txt</exclude>
                            <exclude>src/test/resources/**/*.txt</exclude>
                            <exclude>src/main/webapp/**/*.css</exclude>
                            <exclude>src/main/webapp/**/*.map</exclude>
                            <exclude>src/main/webapp/**/*.js</exclude>
                            <exclude>src/main/webapp/**/*.svg</exclude>
                            <exclude>src/main/webapp/**/*.txt</exclude>
                            <exclude>src/main/resources/**/docs-urls.txt</exclude>
                            <exclude>src/etc/header.txt</exclude>
                            <exclude>src/main/resources/static/css/**/*.css</exclude>
                            <exclude>src/main/resources/static/js/**/*.js</exclude>
                            <exclude>src/main/resources/docs.cfg</exclude>
                            <exclude>src/main/webapp/fonts/**/*</exclude>
                        </excludes>
                    </configuration>
                </plugin>
                <plugin>
                    <groupId>org.owasp</groupId>
                    <artifactId>dependency-check-maven</artifactId>
                    <version>10.0.3</version>
                    <configuration>
                        <suppressionFiles>
                            <suppressionFile>src/etc/project-suppression.xml</suppressionFile>
                        </suppressionFiles>
                        <failBuildOnCVSS>7</failBuildOnCVSS>
                        <skipProvidedScope>true</skipProvidedScope>
                        <skipRuntimeScope>true</skipRuntimeScope>
                    </configuration>
                </plugin>
                <plugin>
                    <groupId>org.apache.maven.plugins</groupId>
                    <artifactId>maven-assembly-plugin</artifactId>
                    <configuration>
                        <skipAssembly>true</skipAssembly>
                    </configuration>
                </plugin>
                <plugin>
                    <groupId>org.apache.maven.plugins</groupId>
                    <artifactId>maven-enforcer-plugin</artifactId>
                    <version>3.5.0</version>
                    <executions>
                        <execution>
                            <id>enforce</id>
                            <configuration>
                                <rules>
                                    <dependencyConvergence />
                                </rules>
                            </configuration>
                            <goals>
                                <goal>enforce</goal>
                            </goals>
                        </execution>
                    </executions>
                </plugin>
                <plugin>
                    <groupId>org.apache.maven.plugins</groupId>
                    <artifactId>maven-wrapper-plugin</artifactId>
                    <version>3.3.2</version>
                </plugin>
            </plugins>
        </pluginManagement>

        <plugins>
            <plugin>
                <groupId>org.apache.maven.plugins</groupId>
                <artifactId>maven-release-plugin</artifactId>
                <version>3.1.1</version>
            </plugin>
            <plugin>
                <artifactId>maven-jar-plugin</artifactId>
                <configuration>
                    <archive>
                        <manifestFile>${project.build.outputDirectory}/META-INF/MANIFEST.MF</manifestFile>
                    </archive>
                </configuration>
            </plugin>
            <plugin>
                <groupId>org.apache.felix</groupId>
                <artifactId>maven-bundle-plugin</artifactId>
                <executions>
                    <execution>
                        <id>bundle-manifest</id>
                        <phase>process-classes</phase>
                        <goals>
                            <goal>manifest</goal>
                        </goals>
                    </execution>
                </executions>
            </plugin>
            <plugin>
                <groupId>org.apache.maven.plugins</groupId>
                <artifactId>maven-site-plugin</artifactId>
                <version>3.12.1</version>
                <configuration>
                    <relativizeDecorationLinks>false</relativizeDecorationLinks>
                </configuration>
                <dependencies>
                    <dependency>
                        <groupId>org.apache.maven.doxia</groupId>
                        <artifactId>doxia-core</artifactId>
                        <version>1.12.0</version>
                    </dependency>
                    <dependency>
                        <groupId>org.apache.maven.doxia</groupId>
                        <artifactId>doxia-module-markdown</artifactId>
                        <version>1.12.0</version>
                    </dependency>
                </dependencies>
            </plugin>
            <plugin>
                <groupId>org.apache.rat</groupId>
                <artifactId>apache-rat-plugin</artifactId>
                <executions>
                    <execution>
                        <phase>prepare-package</phase>
                        <goals>
                            <goal>check</goal>
                        </goals>
                    </execution>
                </executions>
            </plugin>
        </plugins>

        <defaultGoal>install</defaultGoal>

    </build>

    <reporting>
        <plugins>
            <plugin>
                <groupId>org.apache.maven.plugins</groupId>
                <artifactId>maven-project-info-reports-plugin</artifactId>
                <configuration>
                    <dependencyDetailsEnabled>false</dependencyDetailsEnabled>
                </configuration>
            </plugin>
            <plugin>
                <groupId>org.apache.maven.plugins</groupId>
                <artifactId>maven-javadoc-plugin</artifactId>
                <reportSets>
                    <reportSet>
                        <reports>
                            <report>javadoc</report>
                        </reports>
                    </reportSet>
                </reportSets>
                <configuration>
                    <failOnError>false</failOnError>
                </configuration>
            </plugin>
            <plugin>
                <groupId>org.apache.rat</groupId>
                <artifactId>apache-rat-plugin</artifactId>
            </plugin>
            <plugin>
                <groupId>org.owasp</groupId>
                <artifactId>dependency-check-maven</artifactId>
                <configuration>
                    <name>Dependency Check</name>
                    <failBuildOnCVSS>11</failBuildOnCVSS>
                </configuration>
                <reportSets>
                    <reportSet>
                        <reports>
                            <report>aggregate</report>
                        </reports>
                    </reportSet>
                </reportSets>
            </plugin>
            <plugin>
                <groupId>org.codehaus.mojo</groupId>
                <artifactId>versions-maven-plugin</artifactId>
                <version>2.17.1</version>
                <reportSets>
                    <reportSet>
                        <reports>
                            <report>dependency-updates-report</report>
                            <report>plugin-updates-report</report>
                            <report>property-updates-report</report>
                        </reports>
                    </reportSet>
                </reportSets>
            </plugin>
        </plugins>
    </reporting>

    <dependencyManagement>
        <dependencies>

            <dependency>
                <groupId>org.apache.struts</groupId>
                <artifactId>struts-annotations</artifactId>
                <version>1.0.8</version>
            </dependency>

            <dependency>
                <groupId>org.apache.struts</groupId>
                <artifactId>struts2-core</artifactId>
                <version>${project.version}</version>
            </dependency>
            <dependency>
                <groupId>org.apache.struts</groupId>
                <artifactId>struts2-spring-plugin</artifactId>
                <version>${project.version}</version>
            </dependency>
            <dependency>
                <groupId>org.apache.struts</groupId>
                <artifactId>struts2-bean-validation-plugin</artifactId>
                <version>${project.version}</version>
            </dependency>
            <dependency>
                <groupId>org.apache.struts</groupId>
                <artifactId>struts2-cdi-plugin</artifactId>
                <version>${project.version}</version>
            </dependency>
            <dependency>
                <groupId>org.apache.struts</groupId>
                <artifactId>struts2-junit-plugin</artifactId>
                <version>${project.version}</version>
            </dependency>
            <dependency>
                <groupId>org.apache.struts</groupId>
                <artifactId>struts2-convention-plugin</artifactId>
                <version>${project.version}</version>
            </dependency>
            <dependency>
                <groupId>org.apache.struts</groupId>
                <artifactId>struts2-tiles-plugin</artifactId>
                <version>${project.version}</version>
            </dependency>
            <dependency>
                <groupId>org.apache.struts</groupId>
                <artifactId>struts2-javatemplates-plugin</artifactId>
                <version>${project.version}</version>
            </dependency>
            <dependency>
                <groupId>org.apache.struts</groupId>
                <artifactId>struts2-config-browser-plugin</artifactId>
                <version>${project.version}</version>
            </dependency>
            <dependency>
                <groupId>org.apache.struts</groupId>
                <artifactId>struts2-jasperreports-plugin</artifactId>
                <version>${project.version}</version>
            </dependency>
            <dependency>
                <groupId>org.apache.struts</groupId>
                <artifactId>struts2-jfreechart-plugin</artifactId>
                <version>${project.version}</version>
            </dependency>
            <dependency>
                <groupId>org.apache.struts</groupId>
                <artifactId>struts2-rest-plugin</artifactId>
                <version>${project.version}</version>
            </dependency>
            <dependency>
                <groupId>org.apache.struts</groupId>
                <artifactId>struts2-sitemesh-plugin</artifactId>
                <version>${project.version}</version>
            </dependency>
            <dependency>
                <groupId>org.apache.struts</groupId>
                <artifactId>struts2-testng-plugin</artifactId>
                <version>${project.version}</version>
            </dependency>
            <dependency>
                <groupId>org.apache.struts</groupId>
                <artifactId>struts2-json-plugin</artifactId>
                <version>${project.version}</version>
            </dependency>
            <dependency>
                <groupId>org.apache.struts</groupId>
                <artifactId>struts2-async-plugin</artifactId>
                <version>${project.version}</version>
            </dependency>
            <dependency>
                <groupId>org.apache.struts</groupId>
                <artifactId>struts2-velocity-plugin</artifactId>
                <version>${project.version}</version>
            </dependency>

            <dependency>
                <groupId>org.apache.struts</groupId>
                <artifactId>struts2-xslt-plugin</artifactId>
                <version>${project.version}</version>
            </dependency>

            <dependency>
                <groupId>org.freemarker</groupId>
                <artifactId>freemarker</artifactId>
                <version>${freemarker.version}</version>
            </dependency>

            <dependency>
                <groupId>com.github.ben-manes.caffeine</groupId>
                <artifactId>caffeine</artifactId>
                <version>3.1.8</version>
            </dependency>

            <!-- override version of error_prone_annotations until caffeine updates from 2.10.0 to 2.23.0 -->
            <dependency>
                <groupId>com.google.errorprone</groupId>
                <artifactId>error_prone_annotations</artifactId>
                <version>2.23.0</version>
            </dependency>

            <dependency>
                <groupId>org.apache.felix</groupId>
                <artifactId>org.apache.felix.framework</artifactId>
                <version>6.0.3</version>
                <scope>provided
                </scope>  <!-- felix-main provides everything in felix-framework (and more), override here to provent both JARs from being included in the build. -->
            </dependency>

            <dependency>
                <groupId>org.apache.felix</groupId>
                <artifactId>org.apache.felix.main</artifactId>
                <version>7.0.5</version>
            </dependency>
            <dependency>
                <groupId>org.apache.felix</groupId>
                <artifactId>org.apache.felix.shell</artifactId>
                <version>1.4.3</version>
            </dependency>
            <dependency>
                <groupId>org.apache.felix</groupId>
                <artifactId>org.apache.felix.shell.tui</artifactId>
                <version>1.4.1</version>
            </dependency>

            <dependency>
                <groupId>opensymphony</groupId>
                <artifactId>sitemesh</artifactId>
                <version>${sitemesh.version}</version>
            </dependency>

            <!-- Velocity -->
            <dependency>
                <groupId>org.apache.velocity</groupId>
                <artifactId>velocity-engine-core</artifactId>
                <version>2.3</version>
            </dependency>

            <dependency>
                <groupId>org.apache.struts</groupId>
                <artifactId>struts2-velocity-tools-view-jakarta</artifactId>
                <version>${project.version}</version>
            </dependency>

            <dependency>
                <groupId>org.apache.struts</groupId>
                <artifactId>struts2-velocity-tools-jsp-jakarta</artifactId>
                <version>${project.version}</version>
            </dependency>

            <dependency>
                <groupId>org.apache.velocity.tools</groupId>
                <artifactId>velocity-tools-generic</artifactId>
                <version>${velocity-tools.version}</version>
            </dependency>

            <dependency>
                <groupId>ognl</groupId>
                <artifactId>ognl</artifactId>
                <version>${ognl.version}</version>
            </dependency>
            <dependency>
                <groupId>org.ow2.asm</groupId>
                <artifactId>asm</artifactId>
                <version>${asm.version}</version>
            </dependency>
            <dependency>
                <groupId>org.ow2.asm</groupId>
                <artifactId>asm-commons</artifactId>
                <version>${asm.version}</version>
            </dependency>

            <dependency>
                <groupId>org.apache.commons</groupId>
                <artifactId>commons-digester3</artifactId>
                <version>3.2</version>
                <exclusions>
                    <exclusion>
                        <groupId>commons-logging</groupId>
                        <artifactId>commons-logging</artifactId>
                    </exclusion>
                    <exclusion>
                        <groupId>asm</groupId>
                        <artifactId>asm</artifactId>
                    </exclusion>
                </exclusions>
            </dependency>

            <dependency>
                <groupId>junit</groupId>
                <artifactId>junit</artifactId>
                <version>4.13.2</version>
            </dependency>

            <dependency>
                <groupId>org.easymock</groupId>
                <artifactId>easymock</artifactId>
                <version>5.4.0</version>
                <scope>test</scope>
            </dependency>

            <dependency>
                <groupId>org.awaitility</groupId>
                <artifactId>awaitility</artifactId>
                <version>4.2.2</version>
                <scope>test</scope>
            </dependency>

            <dependency>
                <groupId>jakarta.servlet</groupId>
                <artifactId>jakarta.servlet-api</artifactId>
                <version>6.0.0</version>
                <scope>provided</scope>
            </dependency>

            <dependency>
                <groupId>org.glassfish</groupId>
                <artifactId>jakarta.el</artifactId>
                <version>5.0.0-M1</version>
            </dependency>

            <dependency>
                <groupId>org.glassfish.web</groupId>
                <artifactId>jakarta.servlet.jsp.jstl</artifactId>
                <version>3.0.1</version>
                <scope>test</scope>
            </dependency>

            <dependency>
                <groupId>jakarta.servlet.jsp.jstl</groupId>
                <artifactId>jakarta.servlet.jsp.jstl-api</artifactId>
                <version>3.0.0</version>
                <scope>test</scope>
            </dependency>

            <dependency>
                <groupId>jakarta.el</groupId>
                <artifactId>jakarta.el-api</artifactId>
                <version>5.0.0</version>
            </dependency>

            <dependency>
                <groupId>org.apache.tomcat</groupId>
                <artifactId>tomcat-jasper</artifactId>
                <version>10.1.15</version>
                <scope>provided</scope>
            </dependency>

            <dependency>
                <groupId>org.apache.tomcat</groupId>
                <artifactId>tomcat-api</artifactId>
                <version>10.1.15</version>
                <scope>provided</scope>
            </dependency>

            <dependency>
                <groupId>jakarta.servlet.jsp</groupId>
                <artifactId>jakarta.servlet.jsp-api</artifactId>
                <version>3.1.0</version>
                <scope>provided</scope>
            </dependency>

            <dependency>
                <groupId>taglibs</groupId>
                <artifactId>request</artifactId>
                <version>1.0.1</version>
                <scope>test</scope>
            </dependency>

            <dependency>
                <groupId>org.apache.tomcat</groupId>
                <artifactId>tomcat-juli</artifactId>
                <version>10.1.15</version>
            </dependency>

            <!-- Commons -->
            <dependency>
                <groupId>commons-logging</groupId>
                <artifactId>commons-logging</artifactId>
                <version>1.3.3</version>
            </dependency>
            <dependency>
                <groupId>org.apache.commons</groupId>
                <artifactId>commons-collections4</artifactId>
                <version>4.4</version>
            </dependency>
            <dependency>
                <groupId>org.apache.commons</groupId>
                <artifactId>commons-fileupload2-jakarta-servlet6</artifactId>
                <version>2.0.0-M2</version>
            </dependency>
            <dependency>
                <groupId>commons-io</groupId>
                <artifactId>commons-io</artifactId>
                <version>2.15.1</version>
            </dependency>
            <dependency>
                <groupId>org.apache.commons</groupId>
                <artifactId>commons-lang3</artifactId>
                <version>3.15.0</version>
            </dependency>
            <dependency>
                <groupId>org.apache.commons</groupId>
                <artifactId>commons-text</artifactId>
                <version>1.12.0</version>
            </dependency>
            <dependency>
                <groupId>commons-el</groupId>
                <artifactId>commons-el</artifactId>
                <version>1.0</version>
            </dependency>
            <dependency>
                <groupId>org.apache.commons</groupId>
                <artifactId>commons-jci-fam</artifactId>
                <version>1.1</version>
                <optional>true</optional>
            </dependency>
            <dependency>
                <groupId>commons-beanutils</groupId>
                <artifactId>commons-beanutils</artifactId>
                <version>1.9.4</version>
            </dependency>
            <dependency>
                <groupId>commons-validator</groupId>
                <artifactId>commons-validator</artifactId>
                <version>1.9.0</version>
            </dependency>

            <!-- Mocks for unit testing (by Spring) -->
            <dependency>
                <groupId>org.springframework</groupId>
                <artifactId>spring-core</artifactId>
                <version>${spring.platformVersion}</version>
            </dependency>
            <dependency>
                <groupId>org.springframework</groupId>
                <artifactId>spring-context</artifactId>
                <version>${spring.platformVersion}</version>
            </dependency>
            <dependency>
                <groupId>org.springframework</groupId>
                <artifactId>spring-aop</artifactId>
                <version>${spring.platformVersion}</version>
            </dependency>
            <dependency>
                <groupId>org.springframework</groupId>
                <artifactId>spring-aspects</artifactId>
                <version>${spring.platformVersion}</version>
            </dependency>
            <dependency>
                <groupId>org.springframework</groupId>
                <artifactId>spring-beans</artifactId>
                <version>${spring.platformVersion}</version>
            </dependency>
            <dependency>
                <groupId>org.springframework</groupId>
                <artifactId>spring-test</artifactId>
                <version>${spring.platformVersion}</version>
            </dependency>
            <dependency>
                <groupId>org.springframework</groupId>
                <artifactId>spring-context-support</artifactId>
                <version>${spring.platformVersion}</version>
            </dependency>
            <dependency>
                <groupId>org.springframework</groupId>
                <artifactId>spring-web</artifactId>
                <version>${spring.platformVersion}</version>
            </dependency>
            <dependency>
                <groupId>mockobjects</groupId>
                <artifactId>mockobjects-core</artifactId>
                <version>0.09</version>
                <scope>test</scope>
            </dependency>
            <dependency>
                <groupId>org.htmlunit</groupId>
                <artifactId>htmlunit</artifactId>
                <version>3.6.0</version>
                <scope>test</scope>
            </dependency>

            <dependency>
                <groupId>jmock</groupId>
                <artifactId>jmock</artifactId>
                <version>1.2.0</version>
                <scope>test</scope>
            </dependency>

            <dependency>
                <groupId>org.assertj</groupId>
                <artifactId>assertj-core</artifactId>
                <version>3.26.3</version>
                <scope>test</scope>
            </dependency>

            <dependency>
                <groupId>org.mockito</groupId>
                <artifactId>mockito-core</artifactId>
                <version>${mockito.version}</version>
                <scope>test</scope>
            </dependency>
            <dependency>
                <groupId>net.bytebuddy</groupId>
                <artifactId>byte-buddy</artifactId>
                <version>${byte-buddy.version}</version>
                <scope>test</scope>
            </dependency>
            <dependency>
                <groupId>net.bytebuddy</groupId>
                <artifactId>byte-buddy-agent</artifactId>
                <version>${byte-buddy.version}</version>
                <scope>test</scope>
            </dependency>

            <dependency>
                <groupId>jmock</groupId>
                <artifactId>jmock-cglib</artifactId>
                <version>1.2.0</version>
                <scope>test</scope>
            </dependency>

            <dependency>
                <groupId>org.slf4j</groupId>
                <artifactId>slf4j-api</artifactId>
                <version>${slf4j.version}</version>
            </dependency>
            <dependency>
                <groupId>org.slf4j</groupId>
                <artifactId>slf4j-simple</artifactId>
                <version>${slf4j.version}</version>
            </dependency>

            <dependency>
                <groupId>org.apache.logging.log4j</groupId>
                <artifactId>log4j-api</artifactId>
                <version>${log4j2.version}</version>
            </dependency>
            <dependency>
                <groupId>org.apache.logging.log4j</groupId>
                <artifactId>log4j-core</artifactId>
                <version>${log4j2.version}</version>
            </dependency>
            <dependency>
                <groupId>org.apache.logging.log4j</groupId>
                <artifactId>log4j-jcl</artifactId>
                <version>${log4j2.version}</version>
            </dependency>
            <dependency>
                <groupId>org.apache.logging.log4j</groupId>
                <artifactId>log4j-slf4j-impl</artifactId>
                <version>${log4j2.version}</version>
            </dependency>
            <dependency>
                <groupId>org.apache.commons</groupId>
                <artifactId>commons-compress</artifactId>
                <version>1.27.1</version>
            </dependency>

            <dependency>
                <groupId>org.testng</groupId>
                <artifactId>testng</artifactId>
                <version>7.5.1</version><!-- the latest version supporting Java 1.8 -->
            </dependency>

            <dependency>
                <groupId>com.thoughtworks.xstream</groupId>
                <artifactId>xstream</artifactId>
                <version>1.4.20</version>
                <exclusions>
                    <exclusion>
                        <groupId>io.github.x-stream</groupId>
                        <artifactId>mxparser</artifactId>
                    </exclusion>
                </exclusions>
            </dependency>

            <dependency>
                <groupId>io.github.x-stream</groupId>
                <artifactId>mxparser</artifactId>
                <version>1.2.1</version>
            </dependency>
            <dependency>
                <groupId>jakarta.persistence</groupId>
                <artifactId>jakarta.persistence-api</artifactId>
                <version>3.1.0</version>
            </dependency>

            <dependency>
                <groupId>com.fasterxml.jackson.core</groupId>
                <artifactId>jackson-core</artifactId>
                <version>${jackson.version}</version>
            </dependency>
            <dependency>
                <groupId>com.fasterxml.jackson.core</groupId>
                <artifactId>jackson-databind</artifactId>
                <version>${jackson.version}</version>
            </dependency>
            <dependency>
                <groupId>com.fasterxml.jackson.dataformat</groupId>
                <artifactId>jackson-dataformat-xml</artifactId>
                <version>${jackson.version}</version>
            </dependency>

            <dependency>
                <groupId>org.apache.juneau</groupId>
                <artifactId>juneau-marshall</artifactId>
                <version>8.1.3</version>
            </dependency>

            <!-- CDI & Weld -->
            <dependency>
                <groupId>jakarta.enterprise</groupId>
                <artifactId>jakarta.enterprise.cdi-api</artifactId>
                <version>4.0.0</version>
            </dependency>

            <dependency>
                <groupId>org.jboss.weld</groupId>
                <artifactId>weld-core-impl</artifactId>
                <version>5.1.2.Final</version>
                <exclusions>
                    <exclusion>
                        <groupId>jakarta.annotation</groupId>
                        <artifactId>jakarta.annotation-api</artifactId>
                    </exclusion>
                </exclusions>
            </dependency>

            <dependency>
                <groupId>org.jboss.weld.se</groupId>
                <artifactId>weld-se-core</artifactId>
                <version>5.1.2.Final</version>
            </dependency>

            <dependency>
                <groupId>xerces</groupId>
                <artifactId>xercesImpl</artifactId>
                <version>2.12.2</version>
                <scope>test</scope>
            </dependency>

        </dependencies>
    </dependencyManagement>

</project><|MERGE_RESOLUTION|>--- conflicted
+++ resolved
@@ -116,7 +116,7 @@
         <hibernate-validator.version>8.0.1.Final</hibernate-validator.version>
         <jackson.version>2.17.2</jackson.version>
         <log4j2.version>2.23.1</log4j2.version>
-        <maven-surefire-plugin.version>3.4.0</maven-surefire-plugin.version>
+        <maven-surefire-plugin.version>3.5.0</maven-surefire-plugin.version>
         <mockito.version>5.8.0</mockito.version>
         <ognl.version>3.3.5</ognl.version>
         <sitemesh.version>2.5.0</sitemesh.version>
@@ -124,13 +124,7 @@
         <spring.platformVersion>6.0.13</spring.platformVersion>
         <tiles.version>3.0.8</tiles.version>
         <tiles-request.version>1.0.7</tiles-request.version>
-<<<<<<< HEAD
         <velocity-tools.version>3.1</velocity-tools.version>
-=======
-        <maven-surefire-plugin.version>3.5.0</maven-surefire-plugin.version>
-        <hibernate-validator.version>6.2.4.Final</hibernate-validator.version>
-        <freemarker.version>2.3.33</freemarker.version>
->>>>>>> 90f984ca
 
         <!-- Site generation -->
         <fluido-skin.version>1.9</fluido-skin.version>
