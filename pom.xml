<?xml version="1.0" encoding="UTF-8"?>
<!--
/*
 * Licensed to the Apache Software Foundation (ASF) under one
 * or more contributor license agreements. See the NOTICE file
 * distributed with this work for additional information
 * regarding copyright ownership. The ASF licenses this file
 * to you under the Apache License, Version 2.0 (the
 * "License"); you may not use this file except in compliance
 * with the License. You may obtain a copy of the License at
 *
 *  http://www.apache.org/licenses/LICENSE-2.0
 *
 * Unless required by applicable law or agreed to in writing,
 * software distributed under the License is distributed on an
 * "AS IS" BASIS, WITHOUT WARRANTIES OR CONDITIONS OF ANY
 * KIND, either express or implied. See the License for the
 * specific language governing permissions and limitations
 * under the License.
 */
-->
<project xmlns="http://maven.apache.org/POM/4.0.0" xmlns:xsi="http://www.w3.org/2001/XMLSchema-instance" xsi:schemaLocation="http://maven.apache.org/POM/4.0.0 https://maven.apache.org/maven-v4_0_0.xsd">

    <parent>
        <groupId>org.apache.struts</groupId>
        <artifactId>struts-master</artifactId>
        <version>14</version>
    </parent>

    <modelVersion>4.0.0</modelVersion>
    <artifactId>struts2-parent</artifactId>
    <version>7.0.0-SNAPSHOT</version>
    <packaging>pom</packaging>
    <name>Struts 2</name>
    <url>https://struts.apache.org/</url>
    <description>Apache Struts 2</description>

    <inceptionYear>2000</inceptionYear>

    <!--
    <description>
        Apache Struts 2 is an elegant, extensible framework,
        well suited for creating moderate to large-scale Java web
        applications. The framework is designed to streamline the
        full development cycle, from building, to deploying,
        to maintaining applications over time.
    </description>
    -->

    <scm>
        <connection>scm:git:https://gitbox.apache.org/repos/asf/struts.git</connection>
        <developerConnection>scm:git:https://gitbox.apache.org/repos/asf/struts.git</developerConnection>
        <url>https://github.com/apache/struts/</url>
        <tag>HEAD</tag>
    </scm>

    <issueManagement>
        <system>JIRA</system>
        <url>https://issues.apache.org/jira/projects/WW</url>
    </issueManagement>

    <ciManagement>
        <system>Jenkins</system>
        <url>https://builds.apache.org/job/Struts/</url>
        <notifiers>
            <notifier>
                <type>mail</type>
                <configuration>
                    <address>dev@struts.apache.org</address>
                </configuration>
            </notifier>
        </notifiers>
    </ciManagement>

    <distributionManagement>
        <site>
            <id>struts-site</id>
            <name>Apache Struts</name>
            <url>https://struts.apache.org/maven/</url>
        </site>
    </distributionManagement>

    <modules>
        <module>bom</module>
        <module>freemarker-jakarta</module>
        <module>sitemesh2-jakarta</module>
        <module>velocity-tools-view-jakarta</module>
        <module>velocity-tools-jsp-jakarta</module>
        <module>core</module>
        <module>plugins</module>
        <module>apps</module>
    </modules>

    <licenses>
        <license>
            <name>The Apache Software License, Version 2.0</name>
            <url>https://www.apache.org/licenses/LICENSE-2.0.txt</url>
            <distribution>repo</distribution>
            <comments />
        </license>
    </licenses>

    <organization>
        <name>Apache Software Foundation</name>
        <url>https://www.apache.org</url>
    </organization>

    <properties>
        <project.build.sourceEncoding>UTF-8</project.build.sourceEncoding>
        <project.build.outputTimestamp>2023-11-12T10:00:00Z</project.build.outputTimestamp>
        <maven.compiler.release>17</maven.compiler.release>

        <!-- dependency versions in alphanumeric order -->
        <asm.version>9.6</asm.version>
        <jackson.version>2.16.0</jackson.version>
        <log4j2.version>2.20.0</log4j2.version>
        <ognl.version>3.3.4</ognl.version>
        <slf4j.version>2.0.9</slf4j.version>
        <spring.platformVersion>6.0.13</spring.platformVersion>
        <tiles.version>3.0.8</tiles.version>
        <tiles-request.version>1.0.7</tiles-request.version>
        <maven-surefire-plugin.version>3.0.0-M7</maven-surefire-plugin.version>
        <hibernate-validator.version>8.0.1.Final</hibernate-validator.version>
        <freemarker.version>2.3.32</freemarker.version>
        <sitemesh.version>2.5.0</sitemesh.version>
        <velocity-tools.version>3.1</velocity-tools.version>

        <!-- Site generation -->
        <fluido-skin.version>1.9</fluido-skin.version>

        <!-- Sonar -->
        <sonar.organization>apache</sonar.organization>
        <sonar.projectKey>apache_struts</sonar.projectKey>
        <sonar.moduleKey>${project.artifactId}</sonar.moduleKey>
        <sonar.host.url>https://sonarcloud.io</sonar.host.url>

        <argLine>-Duser.language=en -Duser.country=US -Duser.region=US</argLine>
    </properties>

    <profiles>
        <profile>
            <id>includeAssembly</id>
            <activation>
                <property>
                    <name>!skipAssembly</name>
                </property>
            </activation>
            <modules>
                <module>assembly</module>
            </modules>
        </profile>
        <profile>
            <id>dependency-check</id>
            <build>
                <plugins>
                    <plugin>
                        <groupId>org.owasp</groupId>
                        <artifactId>dependency-check-maven</artifactId>
                        <executions>
                            <execution>
                                <phase>verify</phase>
                                <goals>
                                    <goal>check</goal>
                                </goals>
                            </execution>
                        </executions>
                    </plugin>
                </plugins>
            </build>
        </profile>
        <profile>
            <id>jdk17</id>
            <activation>
                <jdk>[17,)</jdk>
            </activation>
            <build>
                <pluginManagement>
                    <plugins>
                        <plugin>
                            <groupId>org.apache.maven.plugins</groupId>
                            <artifactId>maven-javadoc-plugin</artifactId>
                            <configuration>
                                <doclint>none</doclint>
                            </configuration>
                        </plugin>
                        <plugin>
                            <groupId>org.apache.maven.plugins</groupId>
                            <artifactId>maven-surefire-plugin</artifactId>
                            <configuration>
                                <argLine>
                                    --add-opens java.base/java.lang=ALL-UNNAMED
                                    --add-opens java.base/java.util=ALL-UNNAMED
                                    @{argLine}
                                </argLine>
                            </configuration>
                        </plugin>
                    </plugins>
                </pluginManagement>
            </build>
        </profile>
        <profile>
            <id>coverage</id>
            <build>
                <plugins>
                    <plugin>
                        <groupId>org.jacoco</groupId>
                        <artifactId>jacoco-maven-plugin</artifactId>
                        <version>0.8.11</version>
                        <executions>
                            <execution>
                                <id>prepare-agent</id>
                                <goals>
                                    <goal>prepare-agent</goal>
                                    <goal>prepare-agent-integration</goal>
                                </goals>
                            </execution>
                            <execution>
                                <id>report</id>
                                <goals>
                                    <goal>report</goal>
                                    <goal>report-integration</goal>
                                </goals>
                                <configuration>
                                    <formats>
                                        <format>XML</format>
                                    </formats>
                                </configuration>
                            </execution>
                        </executions>
                    </plugin>
                </plugins>
            </build>
        </profile>
    </profiles>

    <build>
        <pluginManagement>
            <plugins>
                <plugin>
                    <groupId>org.apache.maven.plugins</groupId>
                    <artifactId>maven-project-info-reports-plugin</artifactId>
                    <version>3.0.0</version>
                </plugin>
                <plugin>
                    <groupId>org.apache.maven.plugins</groupId>
                    <artifactId>maven-surefire-plugin</artifactId>
                    <version>${maven-surefire-plugin.version}</version>
                    <dependencies>
                        <dependency>
                            <groupId>org.apache.maven.surefire</groupId>
                            <artifactId>surefire-junit47</artifactId>
                            <version>${maven-surefire-plugin.version}</version>
                        </dependency>
                    </dependencies>
                    <configuration>
                        <argLine>@{argLine}</argLine>
                        <includes>
                            <include>**/*Test.java</include>
                        </includes>
                        <excludes>
                            <exclude>**/TestBean.java</exclude>
                        </excludes>
                        <properties>
                            <property>
                                <name>junit</name>
                                <value>false</value>
                            </property>
                        </properties>
                    </configuration>
                </plugin>
                <plugin>
                    <groupId>org.apache.maven.plugins</groupId>
                    <artifactId>maven-war-plugin</artifactId>
                    <version>3.3.1</version>
                </plugin>
                <plugin>
                    <groupId>org.apache.felix</groupId>
                    <artifactId>maven-bundle-plugin</artifactId>
                    <version>5.1.9</version>
                </plugin>
                <plugin>
                    <groupId>org.apache.maven.plugins</groupId>
                    <artifactId>maven-dependency-plugin</artifactId>
                    <version>3.6.0</version>
                </plugin>
                <plugin>
                    <groupId>org.apache.maven.plugins</groupId>
                    <artifactId>maven-source-plugin</artifactId>
                    <executions>
                        <execution>
                            <id>attach-sources</id>
                            <goals>
                                <goal>jar</goal>
                            </goals>
                        </execution>
                    </executions>
                </plugin>
                <plugin>
                    <groupId>org.apache.rat</groupId>
                    <artifactId>apache-rat-plugin</artifactId>
                    <version>0.15</version>
                    <configuration>
                        <useMavenDefaultExcludes>true</useMavenDefaultExcludes>
                        <useIdeaDefaultExcludes>true</useIdeaDefaultExcludes>
                        <useDefaultExcludes>true</useDefaultExcludes>
                        <addDefaultLicenseMatchers>false</addDefaultLicenseMatchers>
                        <licenses>
                            <licens implementation="org.apache.rat.analysis.license.ApacheSoftwareLicense20" />
                        </licenses>
                        <licenseFamilies>
                            <licenseFamily implementation="org.apache.rat.license.Apache20LicenseFamily" />
                        </licenseFamilies>
                        <includes>
                            <include>pom.xml</include>
                            <include>src/**</include>
                        </includes>
                        <excludes>
                            <exclude>Jenkinsfile</exclude>
                            <exclude>src/main/groovy/Jenkinsfile.gdsl</exclude>
                            <exclude>src/main/resources/org/apache/struts2/static/domTT.js</exclude>
                            <exclude>src/site/resources/tags/**/*.html</exclude>
                            <exclude>src/main/resources/*LICENSE.txt</exclude>
                            <exclude>src/test/resources/**/*.txt</exclude>
                            <exclude>src/main/webapp/**/*.css</exclude>
                            <exclude>src/main/webapp/**/*.map</exclude>
                            <exclude>src/main/webapp/**/*.js</exclude>
                            <exclude>src/main/webapp/**/*.svg</exclude>
                            <exclude>src/main/webapp/**/*.txt</exclude>
                            <exclude>src/main/resources/**/docs-urls.txt</exclude>
                            <exclude>src/etc/header.txt</exclude>
                            <exclude>src/main/resources/static/css/**/*.css</exclude>
                            <exclude>src/main/resources/static/js/**/*.js</exclude>
                            <exclude>src/main/resources/docs.cfg</exclude>
                            <exclude>src/main/webapp/fonts/**/*</exclude>
                        </excludes>
                    </configuration>
                </plugin>
                <plugin>
                    <groupId>org.owasp</groupId>
                    <artifactId>dependency-check-maven</artifactId>
                    <version>8.4.2</version>
                    <configuration>
                        <suppressionFiles>
                            <suppressionFile>src/etc/project-suppression.xml</suppressionFile>
                        </suppressionFiles>
                        <failBuildOnCVSS>7</failBuildOnCVSS>
                        <skipProvidedScope>true</skipProvidedScope>
                        <skipRuntimeScope>true</skipRuntimeScope>
                    </configuration>
                </plugin>
                <plugin>
                    <groupId>org.apache.maven.plugins</groupId>
                    <artifactId>maven-enforcer-plugin</artifactId>
                    <version>3.1.0</version>
                    <executions>
                        <execution>
                            <id>enforce</id>
                            <configuration>
                                <rules>
                                    <dependencyConvergence />
                                </rules>
                            </configuration>
                            <goals>
                                <goal>enforce</goal>
                            </goals>
                        </execution>
                    </executions>
                </plugin>
                <plugin>
                    <groupId>org.apache.maven.plugins</groupId>
                    <artifactId>maven-wrapper-plugin</artifactId>
                    <version>3.1.0</version>
                </plugin>
            </plugins>
        </pluginManagement>

        <plugins>
            <plugin>
                <groupId>org.apache.maven.plugins</groupId>
                <artifactId>maven-release-plugin</artifactId>
                <!-- See https://issues.apache.org/jira/browse/MRELEASE-1029 -->
                <version>3.0.0-M1</version>
            </plugin>
            <plugin>
                <artifactId>maven-jar-plugin</artifactId>
                <configuration>
                    <archive>
                        <manifestFile>${project.build.outputDirectory}/META-INF/MANIFEST.MF</manifestFile>
                    </archive>
                </configuration>
            </plugin>
            <plugin>
                <groupId>org.apache.felix</groupId>
                <artifactId>maven-bundle-plugin</artifactId>
                <executions>
                    <execution>
                        <id>bundle-manifest</id>
                        <phase>process-classes</phase>
                        <goals>
                            <goal>manifest</goal>
                        </goals>
                    </execution>
                </executions>
            </plugin>
            <plugin>
                <groupId>org.apache.maven.plugins</groupId>
                <artifactId>maven-source-plugin</artifactId>
            </plugin>
            <plugin>
                <groupId>org.apache.maven.plugins</groupId>
                <artifactId>maven-site-plugin</artifactId>
                <version>3.9.0</version>
                <configuration>
                    <relativizeDecorationLinks>false</relativizeDecorationLinks>
                </configuration>
                <dependencies>
                    <dependency>
                        <groupId>org.apache.maven.doxia</groupId>
                        <artifactId>doxia-core</artifactId>
                        <version>1.9.1</version>
                    </dependency>
                    <dependency>
                        <groupId>org.apache.maven.doxia</groupId>
                        <artifactId>doxia-module-markdown</artifactId>
                        <version>1.9.1</version>
                    </dependency>
                </dependencies>
            </plugin>
            <plugin>
                <groupId>org.apache.rat</groupId>
                <artifactId>apache-rat-plugin</artifactId>
                <executions>
                    <execution>
                        <phase>prepare-package</phase>
                        <goals>
                            <goal>check</goal>
                        </goals>
                    </execution>
                </executions>
            </plugin>
            <plugin>
                <groupId>org.apache.maven.plugins</groupId>
                <artifactId>maven-wrapper-plugin</artifactId>
                <version>3.1.0</version>
            </plugin>
        </plugins>

        <defaultGoal>install</defaultGoal>

    </build>

    <reporting>
        <plugins>
            <plugin>
                <groupId>org.apache.maven.plugins</groupId>
                <artifactId>maven-project-info-reports-plugin</artifactId>
                <configuration>
                    <dependencyDetailsEnabled>false</dependencyDetailsEnabled>
                </configuration>
            </plugin>
            <plugin>
                <groupId>org.apache.maven.plugins</groupId>
                <artifactId>maven-javadoc-plugin</artifactId>
                <reportSets>
                    <reportSet>
                        <reports>
                            <report>javadoc</report>
                        </reports>
                    </reportSet>
                </reportSets>
                <configuration>
                    <failOnError>false</failOnError>
                </configuration>
            </plugin>
            <plugin>
                <groupId>org.apache.rat</groupId>
                <artifactId>apache-rat-plugin</artifactId>
            </plugin>
            <plugin>
                <groupId>org.owasp</groupId>
                <artifactId>dependency-check-maven</artifactId>
                <configuration>
                    <name>Dependency Check</name>
                    <failBuildOnCVSS>11</failBuildOnCVSS>
                </configuration>
                <reportSets>
                    <reportSet>
                        <reports>
                            <report>aggregate</report>
                        </reports>
                    </reportSet>
                </reportSets>
            </plugin>
            <plugin>
                <groupId>org.codehaus.mojo</groupId>
                <artifactId>versions-maven-plugin</artifactId>
                <version>2.16.1</version>
                <reportSets>
                    <reportSet>
                        <reports>
                            <report>dependency-updates-report</report>
                            <report>plugin-updates-report</report>
                            <report>property-updates-report</report>
                        </reports>
                    </reportSet>
                </reportSets>
            </plugin>
        </plugins>
    </reporting>

    <dependencyManagement>
        <dependencies>

            <dependency>
                <groupId>org.apache.struts</groupId>
                <artifactId>struts-annotations</artifactId>
                <version>1.0.8</version>
                <exclusions>
                    <exclusion>
                      <groupId>org.freemarker</groupId>
                      <artifactId>freemarker</artifactId>
                    </exclusion>
                  </exclusions>
            </dependency>

            <dependency>
                <groupId>org.apache.struts</groupId>
                <artifactId>struts2-freemarker-jakarta</artifactId>
                <version>${project.version}</version>
            </dependency>
            <dependency>
                <groupId>org.apache.struts</groupId>
                <artifactId>struts2-core</artifactId>
                <version>${project.version}</version>
            </dependency>
            <dependency>
                <groupId>org.apache.struts</groupId>
                <artifactId>struts2-spring-plugin</artifactId>
                <version>${project.version}</version>
            </dependency>
            <dependency>
                <groupId>org.apache.struts</groupId>
                <artifactId>struts2-bean-validation-plugin</artifactId>
                <version>${project.version}</version>
            </dependency>
            <dependency>
                <groupId>org.apache.struts</groupId>
                <artifactId>struts2-cdi-plugin</artifactId>
                <version>${project.version}</version>
            </dependency>
            <dependency>
                <groupId>org.apache.struts</groupId>
                <artifactId>struts2-junit-plugin</artifactId>
                <version>${project.version}</version>
            </dependency>
            <dependency>
                <groupId>org.apache.struts</groupId>
                <artifactId>struts2-convention-plugin</artifactId>
                <version>${project.version}</version>
            </dependency>
            <dependency>
                <groupId>org.apache.struts</groupId>
                <artifactId>struts2-tiles-plugin</artifactId>
                <version>${project.version}</version>
            </dependency>
            <dependency>
                <groupId>org.apache.struts</groupId>
                <artifactId>struts2-javatemplates-plugin</artifactId>
                <version>${project.version}</version>
            </dependency>
            <dependency>
                <groupId>org.apache.struts</groupId>
                <artifactId>struts2-config-browser-plugin</artifactId>
                <version>${project.version}</version>
            </dependency>
            <dependency>
                <groupId>org.apache.struts</groupId>
                <artifactId>struts2-jasperreports-plugin</artifactId>
                <version>${project.version}</version>
            </dependency>
            <dependency>
                <groupId>org.apache.struts</groupId>
                <artifactId>struts2-jfreechart-plugin</artifactId>
                <version>${project.version}</version>
            </dependency>
            <dependency>
                <groupId>org.apache.struts</groupId>
                <artifactId>struts2-rest-plugin</artifactId>
                <version>${project.version}</version>
            </dependency>
            <dependency>
                <groupId>org.apache.struts</groupId>
                <artifactId>struts2-sitemesh-plugin</artifactId>
                <version>${project.version}</version>
            </dependency>
            <dependency>
                <groupId>org.apache.struts</groupId>
                <artifactId>struts2-testng-plugin</artifactId>
                <version>${project.version}</version>
            </dependency>
            <dependency>
                <groupId>org.apache.struts</groupId>
                <artifactId>struts2-json-plugin</artifactId>
                <version>${project.version}</version>
            </dependency>
            <dependency>
                <groupId>org.apache.struts</groupId>
                <artifactId>struts2-async-plugin</artifactId>
                <version>${project.version}</version>
            </dependency>
            <dependency>
                <groupId>org.apache.struts</groupId>
                <artifactId>struts2-velocity-plugin</artifactId>
                <version>${project.version}</version>
            </dependency>

            <dependency>
                <groupId>org.apache.struts</groupId>
                <artifactId>struts2-xslt-plugin</artifactId>
                <version>${project.version}</version>
            </dependency>

            <dependency>
                <groupId>org.freemarker</groupId>
                <artifactId>freemarker</artifactId>
                <version>${freemarker.version}</version>
            </dependency>

            <dependency>
                <groupId>com.github.ben-manes.caffeine</groupId>
                <artifactId>caffeine</artifactId>
                <version>2.9.3</version>
            </dependency>

            <dependency>
                <groupId>org.apache.felix</groupId>
                <artifactId>org.apache.felix.framework</artifactId>
                <version>6.0.3</version>
                <scope>provided
                </scope>  <!-- felix-main provides everything in felix-framework (and more), override here to provent both JARs from being included in the build. -->
            </dependency>

            <dependency>
                <groupId>org.apache.felix</groupId>
                <artifactId>org.apache.felix.main</artifactId>
                <version>6.0.3</version>
            </dependency>
            <dependency>
                <groupId>org.apache.felix</groupId>
                <artifactId>org.apache.felix.shell</artifactId>
                <version>1.4.3</version>
            </dependency>
            <dependency>
                <groupId>org.apache.felix</groupId>
                <artifactId>org.apache.felix.shell.tui</artifactId>
                <version>1.4.1</version>
            </dependency>

            <dependency>
                <groupId>opensymphony</groupId>
                <artifactId>sitemesh</artifactId>
                <version>${sitemesh.version}</version>
            </dependency>

            <!-- Velocity -->
            <dependency>
                <groupId>org.apache.velocity</groupId>
                <artifactId>velocity-engine-core</artifactId>
                <version>2.3</version>
            </dependency>

            <dependency>
                <groupId>org.apache.struts</groupId>
                <artifactId>struts2-velocity-tools-view-jakarta</artifactId>
                <version>${project.version}</version>
            </dependency>

            <dependency>
                <groupId>org.apache.struts</groupId>
                <artifactId>struts2-velocity-tools-jsp-jakarta</artifactId>
                <version>${project.version}</version>
            </dependency>
            
            <dependency>
              <groupId>org.apache.velocity.tools</groupId>
              <artifactId>velocity-tools-generic</artifactId>
              <version>${velocity-tools.version}</version>
            </dependency>

            <dependency>
                <groupId>ognl</groupId>
                <artifactId>ognl</artifactId>
                <version>${ognl.version}</version>
            </dependency>
            <dependency>
                <groupId>org.ow2.asm</groupId>
                <artifactId>asm</artifactId>
                <version>${asm.version}</version>
            </dependency>
            <dependency>
                <groupId>org.ow2.asm</groupId>
                <artifactId>asm-commons</artifactId>
                <version>${asm.version}</version>
            </dependency>

            <dependency>
                <groupId>org.apache.commons</groupId>
                <artifactId>commons-digester3</artifactId>
                <version>3.2</version>
                <exclusions>
                    <exclusion>
                        <groupId>commons-logging</groupId>
                        <artifactId>commons-logging</artifactId>
                    </exclusion>
                    <exclusion>
                        <groupId>asm</groupId>
                        <artifactId>asm</artifactId>
                    </exclusion>
                </exclusions>
            </dependency>

            <dependency>
                <groupId>junit</groupId>
                <artifactId>junit</artifactId>
                <version>4.13.2</version>
            </dependency>

            <dependency>
                <groupId>org.easymock</groupId>
                <artifactId>easymock</artifactId>
                <version>5.2.0</version>
                <scope>test</scope>
            </dependency>

            <dependency>
                <groupId>jakarta.servlet</groupId>
                <artifactId>jakarta.servlet-api</artifactId>
                <version>6.0.0</version>
                <scope>provided</scope>
            </dependency>

            <dependency>
                <groupId>org.glassfish</groupId>
                <artifactId>jakarta.el</artifactId>
                <version>5.0.0-M1</version>
            </dependency>

            <dependency>
                <groupId>org.glassfish.web</groupId>
                <artifactId>jakarta.servlet.jsp.jstl</artifactId>
                <version>3.0.1</version>
                <scope>test</scope>
            </dependency>

            <dependency>
                <groupId>jakarta.servlet.jsp.jstl</groupId>
                <artifactId>jakarta.servlet.jsp.jstl-api</artifactId>
                <version>3.0.0</version>
                <scope>test</scope>
            </dependency>
            
            <dependency>
                <groupId>jakarta.el</groupId>
                <artifactId>jakarta.el-api</artifactId>
                <version>5.0.0</version>
            </dependency>

            <dependency>
                <groupId>org.apache.tomcat</groupId>
                <artifactId>tomcat-jasper</artifactId>
                <version>10.1.15</version>
                <scope>provided</scope>
            </dependency>

            <dependency>
                <groupId>org.apache.tomcat</groupId>
                <artifactId>tomcat-api</artifactId>
                <version>10.1.15</version>
                <scope>provided</scope>
            </dependency>

            <dependency>
                <groupId>jakarta.servlet.jsp</groupId>
                <artifactId>jakarta.servlet.jsp-api</artifactId> 
                <version>3.1.0</version>
                <scope>provided</scope>
            </dependency>

            <dependency>
                <groupId>taglibs</groupId>
                <artifactId>request</artifactId>
                <version>1.0.1</version>
                <scope>test</scope>
            </dependency>

            <dependency>
                <groupId>org.apache.tomcat</groupId>
                <artifactId>tomcat-juli</artifactId>
                <version>10.1.15</version>
            </dependency>

            <!-- Commons -->
            <dependency>
                <groupId>commons-logging</groupId>
                <artifactId>commons-logging</artifactId>
                <version>1.2</version>
            </dependency>
            <dependency>
                <groupId>org.apache.commons</groupId>
                <artifactId>commons-collections4</artifactId>
                <version>4.4</version>
            </dependency>
            <dependency>
                <groupId>org.apache.commons</groupId>
                <artifactId>commons-fileupload2-jakarta</artifactId>
                <version>2.0.0-M1</version>
            </dependency>
            <dependency>
                <groupId>commons-io</groupId>
                <artifactId>commons-io</artifactId>
                <version>2.13.0</version>
            </dependency>
            <dependency>
                <groupId>org.apache.commons</groupId>
                <artifactId>commons-lang3</artifactId>
                <version>3.13.0</version>
            </dependency>
            <dependency>
                <groupId>org.apache.commons</groupId>
                <artifactId>commons-text</artifactId>
                <version>1.10.0</version>
            </dependency>
            <dependency>
                <groupId>commons-el</groupId>
                <artifactId>commons-el</artifactId>
                <version>1.0</version>
            </dependency>
            <dependency>
                <groupId>org.apache.commons</groupId>
                <artifactId>commons-jci-fam</artifactId>
                <version>1.1</version>
                <optional>true</optional>
            </dependency>
            <dependency>
                <groupId>commons-beanutils</groupId>
                <artifactId>commons-beanutils</artifactId>
                <version>1.9.4</version>
            </dependency>
            <dependency>
                <groupId>commons-validator</groupId>
                <artifactId>commons-validator</artifactId>
                <version>1.6</version>
            </dependency>

            <!-- Mocks for unit testing (by Spring) -->
            <dependency>
                <groupId>org.springframework</groupId>
                <artifactId>spring-core</artifactId>
                <version>${spring.platformVersion}</version>
            </dependency>
            <dependency>
                <groupId>org.springframework</groupId>
                <artifactId>spring-context</artifactId>
                <version>${spring.platformVersion}</version>
            </dependency>
            <dependency>
                <groupId>org.springframework</groupId>
                <artifactId>spring-aop</artifactId>
                <version>${spring.platformVersion}</version>
            </dependency>
            <dependency>
                <groupId>org.springframework</groupId>
                <artifactId>spring-aspects</artifactId>
                <version>${spring.platformVersion}</version>
            </dependency>
            <dependency>
                <groupId>org.springframework</groupId>
                <artifactId>spring-beans</artifactId>
                <version>${spring.platformVersion}</version>
            </dependency>
            <dependency>
                <groupId>org.springframework</groupId>
                <artifactId>spring-test</artifactId>
                <version>${spring.platformVersion}</version>
            </dependency>
            <dependency>
                <groupId>org.springframework</groupId>
                <artifactId>spring-context-support</artifactId>
                <version>${spring.platformVersion}</version>
            </dependency>
            <dependency>
                <groupId>org.springframework</groupId>
                <artifactId>spring-web</artifactId>
                <version>${spring.platformVersion}</version>
            </dependency>
            <dependency>
                <groupId>mockobjects</groupId>
                <artifactId>mockobjects-core</artifactId>
                <version>0.09</version>
                <scope>test</scope>
            </dependency>
            <dependency>
<<<<<<< HEAD
                <groupId>net.sourceforge.htmlunit</groupId>
=======
                <groupId>mockobjects</groupId>
                <artifactId>mockobjects-jdk1.3</artifactId>
                <version>0.09</version>
                <scope>test</scope>
            </dependency>
            <dependency>
                <groupId>mockobjects</groupId>
                <artifactId>mockobjects-alt-jdk1.3</artifactId>
                <version>0.09</version>
                <scope>test</scope>
            </dependency>
            <dependency>
                <groupId>mockobjects</groupId>
                <artifactId>mockobjects-alt-jdk1.3-j2ee1.3</artifactId>
                <version>0.09</version>
                <scope>test</scope>
            </dependency>
            <dependency>
                <groupId>mockobjects</groupId>
                <artifactId>mockobjects-jdk1.3-j2ee1.3</artifactId>
                <version>0.09</version>
                <scope>test</scope>
            </dependency>

            <dependency>
                <groupId>org.htmlunit</groupId>
>>>>>>> cde3c4f1
                <artifactId>htmlunit</artifactId>
                <version>3.6.0</version>
                <scope>test</scope>
            </dependency>

            <dependency>
                <groupId>jmock</groupId>
                <artifactId>jmock</artifactId>
                <version>1.2.0</version>
                <scope>test</scope>
            </dependency>

            <dependency>
                <groupId>org.assertj</groupId>
                <artifactId>assertj-core</artifactId>
                <version>3.24.2</version>
                <scope>test</scope>
            </dependency>

            <dependency>
                <groupId>org.mockito</groupId>
                <artifactId>mockito-core</artifactId>
                <version>4.3.1</version>
                <scope>test</scope>
            </dependency>

            <dependency>
                <groupId>jmock</groupId>
                <artifactId>jmock-cglib</artifactId>
                <version>1.2.0</version>
                <scope>test</scope>
            </dependency>

            <dependency>
                <groupId>org.slf4j</groupId>
                <artifactId>slf4j-api</artifactId>
                <version>${slf4j.version}</version>
            </dependency>
            <dependency>
                <groupId>org.slf4j</groupId>
                <artifactId>slf4j-simple</artifactId>
                <version>${slf4j.version}</version>
            </dependency>

            <dependency>
                <groupId>org.apache.logging.log4j</groupId>
                <artifactId>log4j-api</artifactId>
                <version>${log4j2.version}</version>
            </dependency>
            <dependency>
                <groupId>org.apache.logging.log4j</groupId>
                <artifactId>log4j-core</artifactId>
                <version>${log4j2.version}</version>
            </dependency>
            <dependency>
                <groupId>org.apache.logging.log4j</groupId>
                <artifactId>log4j-jcl</artifactId>
                <version>${log4j2.version}</version>
            </dependency>
            <dependency>
                <groupId>org.apache.logging.log4j</groupId>
                <artifactId>log4j-slf4j-impl</artifactId>
                <version>${log4j2.version}</version>
            </dependency>
            <dependency>
                <groupId>org.apache.commons</groupId>
                <artifactId>commons-compress</artifactId>
                <version>1.23.0</version>
            </dependency>

            <dependency>
                <groupId>org.testng</groupId>
                <artifactId>testng</artifactId>
                <version>7.5.1</version><!-- the latest version supporting Java 1.8 -->
            </dependency>
            
            <dependency>
                <groupId>com.thoughtworks.xstream</groupId>
                <artifactId>xstream</artifactId>
                <version>1.4.20</version>
                <exclusions>
                    <exclusion>
                        <groupId>io.github.x-stream</groupId>
                        <artifactId>mxparser</artifactId>
                    </exclusion>
                </exclusions>
            </dependency>

            <dependency>
                <groupId>io.github.x-stream</groupId>
                <artifactId>mxparser</artifactId>
                <version>1.2.1</version>
            </dependency>
            <dependency>
                <groupId>jakarta.persistence</groupId>
                <artifactId>jakarta.persistence-api</artifactId> 
                <version>3.1.0</version>
            </dependency>

            <dependency>
                <groupId>com.fasterxml.jackson.core</groupId>
                <artifactId>jackson-core</artifactId>
                <version>${jackson.version}</version>
            </dependency>
            <dependency>
                <groupId>com.fasterxml.jackson.core</groupId>
                <artifactId>jackson-databind</artifactId>
                <version>${jackson.version}</version>
            </dependency>
            <dependency>
                <groupId>com.fasterxml.jackson.dataformat</groupId>
                <artifactId>jackson-dataformat-xml</artifactId>
                <version>${jackson.version}</version>
            </dependency>

            <dependency>
                <groupId>org.apache.juneau</groupId>
                <artifactId>juneau-marshall</artifactId>
                <version>8.1.3</version>
            </dependency>

            <!-- CDI & Weld -->
            <dependency>
               <groupId>jakarta.enterprise</groupId>
               <artifactId>jakarta.enterprise.cdi-api</artifactId>
               <version>4.0.0</version>
            </dependency>

            <dependency>
                <groupId>org.jboss.weld</groupId>
                <artifactId>weld-core-impl</artifactId>
                <version>5.1.2.Final</version>
                <exclusions>
                  <exclusion>
                    <groupId>jakarta.annotation</groupId>
                    <artifactId>jakarta.annotation-api</artifactId>
                  </exclusion>
                </exclusions>
            </dependency>

            <dependency>
                <groupId>org.jboss.weld.se</groupId>
                <artifactId>weld-se-core</artifactId>
                <version>5.1.2.Final</version>
            </dependency>

            <dependency>
                <groupId>xerces</groupId>
                <artifactId>xercesImpl</artifactId>
                <version>2.12.2</version>
                <scope>test</scope>
            </dependency>

        </dependencies>
    </dependencyManagement>

</project><|MERGE_RESOLUTION|>--- conflicted
+++ resolved
@@ -900,36 +900,7 @@
                 <scope>test</scope>
             </dependency>
             <dependency>
-<<<<<<< HEAD
-                <groupId>net.sourceforge.htmlunit</groupId>
-=======
-                <groupId>mockobjects</groupId>
-                <artifactId>mockobjects-jdk1.3</artifactId>
-                <version>0.09</version>
-                <scope>test</scope>
-            </dependency>
-            <dependency>
-                <groupId>mockobjects</groupId>
-                <artifactId>mockobjects-alt-jdk1.3</artifactId>
-                <version>0.09</version>
-                <scope>test</scope>
-            </dependency>
-            <dependency>
-                <groupId>mockobjects</groupId>
-                <artifactId>mockobjects-alt-jdk1.3-j2ee1.3</artifactId>
-                <version>0.09</version>
-                <scope>test</scope>
-            </dependency>
-            <dependency>
-                <groupId>mockobjects</groupId>
-                <artifactId>mockobjects-jdk1.3-j2ee1.3</artifactId>
-                <version>0.09</version>
-                <scope>test</scope>
-            </dependency>
-
-            <dependency>
                 <groupId>org.htmlunit</groupId>
->>>>>>> cde3c4f1
                 <artifactId>htmlunit</artifactId>
                 <version>3.6.0</version>
                 <scope>test</scope>
