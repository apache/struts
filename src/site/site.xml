<?xml version="1.0" encoding="ISO-8859-1"?>
<project name="Struts 2">
    <bannerLeft>
        <name>Apache Software Foundation</name>
        <src>http://www.apache.org/images/asf-logo.gif</src>
        <href>http://www.apache.org</href>
    </bannerLeft>
    <bannerRight>
        <name>Apache Struts</name>
        <src>images/struts2.png</src>
<<<<<<< HEAD
        <href>http://struts.apache.org/2.x/</href>
    </bannerRight>
    <body>
        <links>
            <item name="Apache" href="http://www.apache.org/" />
            <item name="Struts" href="http://struts.apache.org/index.html" />
=======
        <href>http://struts.apache.org</href>
    </bannerRight>
    <body>
        <links>
            <item name="Apache" href="http://www.apache.org" />
            <item name="Struts 2" href="http://struts.apache.org/2.x" />
            <item name="Struts 1" href="http://struts.apache.org/1.x" />
>>>>>>> 43d49092
        </links>
        <menu name="Struts 2">
            <item
                    name="Welcome"
                    href="index.html"
                    />
            <item
                    name="Releases"
                    href="http://struts.apache.org/downloads.html"/>
        </menu>

        <menu name="Documentation">

            <item
                    name="Getting Started"
                    href="docs/home.html"
                    />
            <item
                    name="Tutorials"
                    href="docs/tutorials.html"
                    />

            <item
                    name="FAQs"
                    href="docs/faqs.html"
                    />

            <item
                    name="Guides"
                    href="docs/guides.html"
                    />

            <item
                    name="Release Notes"
<<<<<<< HEAD
                    href="docs/release-notes-208.html"
=======
                    href="docs/release-notes-209.html"
>>>>>>> 43d49092
                    />

        </menu>

        <menu name="Support">
            <item
                    name="User Mailing List"
                    href="http://struts.apache.org/mail.html"
                    />
            <item
                    name="Issue Tracker (JIRA)"
                    href="http://issues.apache.org/struts/"
                    />
            <item
                    name="Wiki Pages"
                    href="http://cwiki.apache.org/S2WIKI/home.html"
                    />
        </menu>

        <menu name="Reference">
            <item
                    name="Struts Core / XWork APIs"
                    href="struts2-core/apidocs/index.html"
                    />
            <item
                    name="Tag Reference"
                    href="docs/tag-reference.html"
                    />
            <item
                    name="Plugin Registry"
                    href="http://cwiki.apache.org/S2PLUGINS/home.html"
                    />
        </menu>

        <menu name="Plugin APIs">

           <item
                    name="Config Browser"
                    href="struts2-plugins/struts2-config-browser-plugin/apidocs/index.html"
                    />

           <item
                    name="JasperReports"
                    href="struts2-plugins/struts2-jasperreports-plugin/apidocs/index.html"
                    />

           <item
                    name="JFreeChart"
                    href="struts2-plugins/struts2-jfreechart-plugin/apidocs/index.html"
                    />

            <item
                    name="JavaServer Faces"
                    href="struts2-plugins/struts2-jsf-plugin/apidocs/index.html"
                    />

           <item
                    name="Pell Multipart"
                    href="struts2-plugins/struts2-pell-multipart-plugin/apidocs/index.html"
                    />

           <item
                    name="Plexus"
                    href="struts2-plugins/struts2-plexus-plugin/apidocs/index.html"
                    />

           <item
                    name="Sitegraph"
                    href="struts2-plugins/struts2-sitegraph-plugin/apidocs/index.html"
                    />

           <item
                    name="Sitemesh"
                    href="struts2-plugins/struts2-sitemesh-plugin/apidocs/index.html"
                    />

           <item
                    name="Struts 1"
                    href="struts2-plugins/struts2-struts1-plugin/apidocs/index.html"
                    />

           <item
                    name="Tiles"
                    href="struts2-plugins/struts2-tiles-plugin/apidocs/index.html"
                    />

        </menu>

        <menu name="Development">
            <item
                    name="Struts 2.x Draft Docs"
                    href="http://struts.apache.org/2.x/index.html"/>

            <item
                    name="How to Help FAQ"
                    href="http://struts.apache.org/helping.html"
                    />
            <item
                    name="Development Lists"
                    href="http://struts.apache.org/dev/dev-mail.html"
                    />
            <item
                    name="Source Code"
                    href="http://struts.apache.org/dev/builds.html"
                    />
            <item
                    name="Release Guidelines"
                    href="http://struts.apache.org/dev/releases.html"
                    />
            <item
                    name="Volunteers"
                    href="http://struts.apache.org/dev/volunteers.html"
                    />
            <item
                    name="PMC Charter"
                    href="http://struts.apache.org/dev/bylaws.html"
                    />
            <item
                    name="Sandbox"
                    href="http://struts.apache.org/struts-sandbox/index.html"
                    />
            <item
                    name="Source Repository"
                    href="http://svn.apache.org/viewcvs.cgi/struts/"
                    />
        </menu>

    </body>
</project><|MERGE_RESOLUTION|>--- conflicted
+++ resolved
@@ -8,14 +8,6 @@
     <bannerRight>
         <name>Apache Struts</name>
         <src>images/struts2.png</src>
-<<<<<<< HEAD
-        <href>http://struts.apache.org/2.x/</href>
-    </bannerRight>
-    <body>
-        <links>
-            <item name="Apache" href="http://www.apache.org/" />
-            <item name="Struts" href="http://struts.apache.org/index.html" />
-=======
         <href>http://struts.apache.org</href>
     </bannerRight>
     <body>
@@ -23,7 +15,6 @@
             <item name="Apache" href="http://www.apache.org" />
             <item name="Struts 2" href="http://struts.apache.org/2.x" />
             <item name="Struts 1" href="http://struts.apache.org/1.x" />
->>>>>>> 43d49092
         </links>
         <menu name="Struts 2">
             <item
@@ -58,11 +49,7 @@
 
             <item
                     name="Release Notes"
-<<<<<<< HEAD
-                    href="docs/release-notes-208.html"
-=======
                     href="docs/release-notes-209.html"
->>>>>>> 43d49092
                     />
 
         </menu>
@@ -97,7 +84,7 @@
                     />
         </menu>
 
-        <menu name="Plugin APIs">
+        <menu name="Plugin API's">
 
            <item
                     name="Config Browser"
@@ -150,45 +137,5 @@
                     />
 
         </menu>
-
-        <menu name="Development">
-            <item
-                    name="Struts 2.x Draft Docs"
-                    href="http://struts.apache.org/2.x/index.html"/>
-
-            <item
-                    name="How to Help FAQ"
-                    href="http://struts.apache.org/helping.html"
-                    />
-            <item
-                    name="Development Lists"
-                    href="http://struts.apache.org/dev/dev-mail.html"
-                    />
-            <item
-                    name="Source Code"
-                    href="http://struts.apache.org/dev/builds.html"
-                    />
-            <item
-                    name="Release Guidelines"
-                    href="http://struts.apache.org/dev/releases.html"
-                    />
-            <item
-                    name="Volunteers"
-                    href="http://struts.apache.org/dev/volunteers.html"
-                    />
-            <item
-                    name="PMC Charter"
-                    href="http://struts.apache.org/dev/bylaws.html"
-                    />
-            <item
-                    name="Sandbox"
-                    href="http://struts.apache.org/struts-sandbox/index.html"
-                    />
-            <item
-                    name="Source Repository"
-                    href="http://svn.apache.org/viewcvs.cgi/struts/"
-                    />
-        </menu>
-
     </body>
 </project>